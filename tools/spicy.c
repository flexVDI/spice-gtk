/* -*- Mode: C; c-basic-offset: 4; indent-tabs-mode: nil -*- */
/*
   Copyright (C) 2010-2011 Red Hat, Inc.

   This library is free software; you can redistribute it and/or
   modify it under the terms of the GNU Lesser General Public
   License as published by the Free Software Foundation; either
   version 2.1 of the License, or (at your option) any later version.

   This library is distributed in the hope that it will be useful,
   but WITHOUT ANY WARRANTY; without even the implied warranty of
   MERCHANTABILITY or FITNESS FOR A PARTICULAR PURPOSE.  See the GNU
   Lesser General Public License for more details.

   You should have received a copy of the GNU Lesser General Public
   License along with this library; if not, see <http://www.gnu.org/licenses/>.
*/

#include "config.h"
#include <glib.h>

#include <sys/stat.h>
#ifdef HAVE_TERMIOS_H
#include <termios.h>
#endif

#ifdef USE_SMARTCARD_012
#include <vreader.h>
#endif

#ifdef WITH_FLEXVDI
#include <flexvdi-port.h>
#include "flexvdi_client_icon.h"
#endif

#include "spice-widget.h"
#include "spice-gtk-session.h"
#include "spice-audio.h"
#include "spice-common.h"
#include "spice-cmdline.h"
#include "spice-option.h"
#include "usb-device-widget.h"
#include <gdk/gdkkeysyms.h>

#include "spicy-connect.h"
#if HAVE_GSTAUDIO || HAVE_GSTVIDEO
#include <gst/gst.h>
#endif

typedef struct spice_connection spice_connection;

enum {
    STATE_SCROLL_LOCK,
    STATE_CAPS_LOCK,
    STATE_NUM_LOCK,
    STATE_MAX,
};

#define SPICE_TYPE_WINDOW                  (spice_window_get_type ())
#define SPICE_WINDOW(obj)                  (G_TYPE_CHECK_INSTANCE_CAST ((obj), SPICE_TYPE_WINDOW, SpiceWindow))
#define SPICE_IS_WINDOW(obj)               (G_TYPE_CHECK_INSTANCE_TYPE ((obj), SPICE_TYPE_WINDOW))
#define SPICE_WINDOW_CLASS(klass)          (G_TYPE_CHECK_CLASS_CAST ((klass), SPICE_TYPE_WINDOW, SpiceWindowClass))
#define SPICE_IS_WINDOW_CLASS(klass)       (G_TYPE_CHECK_CLASS_TYPE ((klass), SPICE_TYPE_WINDOW))
#define SPICE_WINDOW_GET_CLASS(obj)        (G_TYPE_INSTANCE_GET_CLASS ((obj), SPICE_TYPE_WINDOW, SpiceWindowClass))

typedef struct _SpiceWindow SpiceWindow;
typedef struct _SpiceWindowClass SpiceWindowClass;

struct _SpiceWindow {
    GObject          object;
    spice_connection *conn;
    gint             id;
    gint             monitor_id;
    GtkWidget        *toplevel, *spice;
    GtkWidget        *menubar, *toolbar, *fullscreen_menubar;
    GtkWidget        *ritem, *rmenu;
    GtkWidget        *statusbar, *status, *st[STATE_MAX];
    GtkActionGroup   *ag;
    GtkUIManager     *ui;
    bool             fullscreen;
    bool             mouse_grabbed;
    SpiceChannel     *display_channel;
#ifdef G_OS_WIN32
    gint             win_x;
    gint             win_y;
#endif
    gboolean         enable_accels_save;
    gboolean         enable_mnemonics_save;
};

struct _SpiceWindowClass
{
  GObjectClass parent_class;
};

static GType spice_window_get_type(void);

G_DEFINE_TYPE (SpiceWindow, spice_window, G_TYPE_OBJECT);

#define CHANNELID_MAX 4
#define MONITORID_MAX 4


// FIXME: turn this into an object, get rid of fixed wins array, use
// signals to replace the various callback that iterate over wins array
struct spice_connection {
    SpiceSession     *session;
    SpiceGtkSession  *gtk_session;
    SpiceMainChannel *main;
    SpiceWindow     *wins[CHANNELID_MAX * MONITORID_MAX];
    SpiceAudio       *audio;
    const char       *mouse_state;
    const char       *agent_state;
    gboolean         agent_connected;
    int              channels;
    int              disconnecting;

    /* key: SpiceFileTransferTask, value: TransferTaskWidgets */
    GHashTable *transfers;
    GtkWidget *transfer_dialog;
};

static enum {
    DISCONNECT_NO_ERROR = 0,
    DISCONNECT_CONN_ERROR,
    DISCONNECT_IO_ERROR,
    DISCONNECT_AUTH_ERROR,
} disconnect_reason;

static spice_connection *connection_new(void);
static void connection_connect(spice_connection *conn);
static void connection_disconnect(spice_connection *conn, int reason);
static void connection_destroy(spice_connection *conn);
static void usb_connect_failed(GObject               *object,
                               SpiceUsbDevice        *device,
                               GError                *error,
                               gpointer               data);
static gboolean is_gtk_session_property(const gchar *property);
static void del_window(spice_connection *conn, SpiceWindow *win);

/* options */
static gboolean fullscreen = false;
static gboolean fullscreen_on_all_monitors = false;
static gboolean version = false;
static char *spicy_title = NULL;
static gboolean kiosk_mode = false;
static gboolean disable_power_events = false;
static gboolean disable_copy_to_guest = false;
static gboolean disable_paste_from_guest = false;
/* globals */
static GMainLoop     *mainloop = NULL;
static int           connections = 0;
static GKeyFile      *keyfile = NULL;
#ifndef WITH_FLEXVDI
static SpicePortChannel*stdin_port = NULL;
#endif

/* ------------------------------------------------------------------ */

static int ask_user(GtkWidget *parent, char *title, char *message,
                    char *dest, int dlen, int hide)
{
    GtkWidget *dialog, *area, *label, *entry;
    const char *txt;
    int retval;

    /* Create the widgets */
    dialog = gtk_dialog_new_with_buttons(title,
                                         parent ? GTK_WINDOW(parent) : NULL,
                                         GTK_DIALOG_DESTROY_WITH_PARENT,
                                         "_OK",
                                         GTK_RESPONSE_ACCEPT,
                                         "_Cancel",
                                         GTK_RESPONSE_REJECT,
                                         NULL);
    gtk_dialog_set_default_response(GTK_DIALOG(dialog), GTK_RESPONSE_ACCEPT);
    area = gtk_dialog_get_content_area(GTK_DIALOG(dialog));

    label = gtk_label_new(message);
    gtk_misc_set_alignment(GTK_MISC(label), 0, 0.5);
    gtk_box_pack_start(GTK_BOX(area), label, FALSE, FALSE, 5);

    entry = gtk_entry_new();
    gtk_entry_set_text(GTK_ENTRY(entry), dest);
    gtk_entry_set_activates_default(GTK_ENTRY(entry), TRUE);
    if (hide)
        gtk_entry_set_visibility(GTK_ENTRY(entry), FALSE);
    gtk_box_pack_start(GTK_BOX(area), entry, FALSE, FALSE, 5);

    /* show and wait for response */
    gtk_widget_show_all(dialog);
    switch (gtk_dialog_run(GTK_DIALOG(dialog))) {
    case GTK_RESPONSE_ACCEPT:
        txt = gtk_entry_get_text(GTK_ENTRY(entry));
        snprintf(dest, dlen, "%s", txt);
        retval = 0;
        break;
    default:
        retval = -1;
        break;
    }
    gtk_widget_destroy(dialog);
    return retval;
}

static void update_status_window(SpiceWindow *win)
{
    GString *status;

    if (win == NULL)
        return;

    status = g_string_new(NULL);
    g_string_printf(status, "mouse: %6s, agent: %3s",
                    win->conn->mouse_state,
                    win->conn->agent_state);

    if (win->mouse_grabbed) {
        SpiceGrabSequence *sequence = spice_display_get_grab_keys(SPICE_DISPLAY(win->spice));
        gchar *seq = spice_grab_sequence_as_string(sequence);
        g_string_append_printf(status, "\tUse %s to ungrab mouse", seq);
        g_free(seq);
    }

    gtk_label_set_text(GTK_LABEL(win->status), status->str);
    g_string_free(status, TRUE);
}

static void update_status(struct spice_connection *conn)
{
    int i;

    for (i = 0; i < SPICE_N_ELEMENTS(conn->wins); i++) {
        if (conn->wins[i] == NULL)
            continue;
        update_status_window(conn->wins[i]);
    }
}

static const char *spice_edit_properties[] = {
    "CopyToGuest",
    "PasteFromGuest",
};

static void update_edit_menu_window(SpiceWindow *win)
{
    int i;
    GtkAction *toggle;
    gboolean disabled_entries[G_N_ELEMENTS(spice_edit_properties)] = {
        disable_copy_to_guest,
        disable_paste_from_guest,
    };

    if (win == NULL) {
        return;
    }

    /* Make "CopyToGuest" and "PasteFromGuest" insensitive if spice
     * agent is not connected */
    for (i = 0; i < G_N_ELEMENTS(spice_edit_properties); i++) {
        toggle = gtk_action_group_get_action(win->ag, spice_edit_properties[i]);
        if (toggle) {
            gtk_action_set_sensitive(toggle, win->conn->agent_connected && !disabled_entries[i]);
        }
    }
}

static void update_edit_menu(struct spice_connection *conn)
{
    int i;

    for (i = 0; i < SPICE_N_ELEMENTS(conn->wins); i++) {
        if (conn->wins[i]) {
            update_edit_menu_window(conn->wins[i]);
        }
    }
}

static void menu_cb_connect(GtkAction *action, void *data)
{
    struct spice_connection *conn;

    conn = connection_new();
    connection_connect(conn);
}

static void menu_cb_close(GtkAction *action, void *data)
{
    SpiceWindow *win = data;

    connection_disconnect(win->conn, DISCONNECT_NO_ERROR);
}

static void menu_cb_copy(GtkAction *action, void *data)
{
    SpiceWindow *win = data;

    spice_gtk_session_copy_to_guest(win->conn->gtk_session);
}

static void menu_cb_paste(GtkAction *action, void *data)
{
    SpiceWindow *win = data;

    spice_gtk_session_paste_from_guest(win->conn->gtk_session);
}

static void window_set_fullscreen(SpiceWindow *win, gboolean fs)
{
    if (fs) {
#ifdef G_OS_WIN32
        gtk_window_get_position(GTK_WINDOW(win->toplevel), &win->win_x, &win->win_y);
#endif
        gtk_window_fullscreen(GTK_WINDOW(win->toplevel));
    } else {
        gtk_window_unfullscreen(GTK_WINDOW(win->toplevel));
#ifdef G_OS_WIN32
        gtk_window_move(GTK_WINDOW(win->toplevel), win->win_x, win->win_y);
#endif
    }
}

static void menu_cb_fullscreen(GtkAction *action, void *data)
{
    SpiceWindow *win = data;

    window_set_fullscreen(win, !win->fullscreen);
}

static void menu_cb_minimize(GtkAction *action, void *data)
{
    SpiceWindow *win = data;

    gtk_window_iconify(GTK_WINDOW(win->toplevel));
}

#ifdef USE_SMARTCARD
static void enable_smartcard_actions(SpiceWindow *win, VReader *reader,
                                     gboolean can_insert, gboolean can_remove)
{
    GtkAction *action;

    if ((reader != NULL) && (!spice_smartcard_reader_is_software((SpiceSmartcardReader*)reader)))
    {
        /* Having menu actions to insert/remove smartcards only makes sense
         * for software smartcard readers, don't do anything when the event
         * we received was for a "real" smartcard reader.
         */
        return;
    }
    action = gtk_action_group_get_action(win->ag, "InsertSmartcard");
    g_return_if_fail(action != NULL);
    gtk_action_set_sensitive(action, can_insert);
    action = gtk_action_group_get_action(win->ag, "RemoveSmartcard");
    g_return_if_fail(action != NULL);
    gtk_action_set_sensitive(action, can_remove);
}


static void reader_added_cb(SpiceSmartcardManager *manager, VReader *reader,
                            gpointer user_data)
{
    enable_smartcard_actions(user_data, reader, TRUE, FALSE);
}

static void reader_removed_cb(SpiceSmartcardManager *manager, VReader *reader,
                              gpointer user_data)
{
    enable_smartcard_actions(user_data, reader, FALSE, FALSE);
}

static void card_inserted_cb(SpiceSmartcardManager *manager, VReader *reader,
                             gpointer user_data)
{
    enable_smartcard_actions(user_data, reader, FALSE, TRUE);
}

static void card_removed_cb(SpiceSmartcardManager *manager, VReader *reader,
                            gpointer user_data)
{
    enable_smartcard_actions(user_data, reader, TRUE, FALSE);
}

static void menu_cb_insert_smartcard(GtkAction *action, void *data)
{
    spice_smartcard_manager_insert_card(spice_smartcard_manager_get());
}

static void menu_cb_remove_smartcard(GtkAction *action, void *data)
{
    spice_smartcard_manager_remove_card(spice_smartcard_manager_get());
}
#endif

static void menu_cb_mouse_mode(GtkAction *action, void *data)
{
    SpiceWindow *win = data;
    SpiceMainChannel *cmain = win->conn->main;
    int mode;

    g_object_get(cmain, "mouse-mode", &mode, NULL);
    if (mode == SPICE_MOUSE_MODE_CLIENT)
        mode = SPICE_MOUSE_MODE_SERVER;
    else
        mode = SPICE_MOUSE_MODE_CLIENT;

    spice_main_channel_request_mouse_mode(cmain, mode);
}

#ifdef USE_USBREDIR
static void remove_cb(GtkContainer *container, GtkWidget *widget, void *data)
{
    gtk_window_resize(GTK_WINDOW(data), 1, 1);
}

static void menu_cb_select_usb_devices(GtkAction *action, void *data)
{
    GtkWidget *dialog, *area, *usb_device_widget;
    SpiceWindow *win = data;

    /* Create the widgets */
    dialog = gtk_dialog_new_with_buttons(
                    "Select USB devices for redirection",
                    GTK_WINDOW(win->toplevel),
                    GTK_DIALOG_MODAL | GTK_DIALOG_DESTROY_WITH_PARENT,
                    "_Close", GTK_RESPONSE_ACCEPT,
                    NULL);
    gtk_dialog_set_default_response(GTK_DIALOG(dialog), GTK_RESPONSE_ACCEPT);
    gtk_container_set_border_width(GTK_CONTAINER(dialog), 12);
    gtk_box_set_spacing(GTK_BOX(gtk_bin_get_child(GTK_BIN(dialog))), 12);

    area = gtk_dialog_get_content_area(GTK_DIALOG(dialog));

    usb_device_widget = spice_usb_device_widget_new(win->conn->session,
                                                    NULL); /* default format */
    g_signal_connect(usb_device_widget, "connect-failed",
                     G_CALLBACK(usb_connect_failed), NULL);
    gtk_box_pack_start(GTK_BOX(area), usb_device_widget, TRUE, TRUE, 0);

    /* This shrinks the dialog when USB devices are unplugged */
    g_signal_connect(usb_device_widget, "remove",
                     G_CALLBACK(remove_cb), dialog);

    /* show and run */
    gtk_widget_show_all(dialog);
    gtk_dialog_run(GTK_DIALOG(dialog));
    gtk_widget_destroy(dialog);
}
#endif

static void send_keystroke_cb(GtkAction *action, void *data)
{
    SpiceWindow *win = data;
    guint keyvals[3] = {
        GDK_KEY_Control_L,
        GDK_KEY_Alt_L,
        GDK_KEY_F1
    };
    int numKeys = 3;
    if (!strcmp(gtk_action_get_name(action), "CAD")) {
        keyvals[2] = GDK_KEY_Delete;
    } else if (!strcmp(gtk_action_get_name(action), "WCR")) {
        keyvals[1] = GDK_KEY_Meta_L;
        keyvals[2] = GDK_KEY_Right;
    } else if (!strcmp(gtk_action_get_name(action), "WCL")) {
        keyvals[1] = GDK_KEY_Meta_L;
        keyvals[2] = GDK_KEY_Left;
    } else if (!strcmp(gtk_action_get_name(action), "WL")) {
        keyvals[0] = GDK_KEY_Meta_L;
        keyvals[1] = GDK_KEY_l;
        numKeys = 2;
    } else if (!strcmp(gtk_action_get_name(action), "CAF1")) {
        keyvals[2] = GDK_KEY_F1;
    } else if (!strcmp(gtk_action_get_name(action), "CAF2")) {
        keyvals[2] = GDK_KEY_F2;
    } else if (!strcmp(gtk_action_get_name(action), "CAF3")) {
        keyvals[2] = GDK_KEY_F3;
    } else if (!strcmp(gtk_action_get_name(action), "CAF4")) {
        keyvals[2] = GDK_KEY_F4;
    } else if (!strcmp(gtk_action_get_name(action), "CAF5")) {
        keyvals[2] = GDK_KEY_F5;
    } else if (!strcmp(gtk_action_get_name(action), "CAF6")) {
        keyvals[2] = GDK_KEY_F6;
    } else if (!strcmp(gtk_action_get_name(action), "CAF7")) {
        keyvals[2] = GDK_KEY_F7;
    } else if (!strcmp(gtk_action_get_name(action), "CAF8")) {
        keyvals[2] = GDK_KEY_F8;
    } else if (!strcmp(gtk_action_get_name(action), "CAF9")) {
        keyvals[2] = GDK_KEY_F9;
    } else if (!strcmp(gtk_action_get_name(action), "CAF10")) {
        keyvals[2] = GDK_KEY_F10;
    } else if (!strcmp(gtk_action_get_name(action), "CAF11")) {
        keyvals[2] = GDK_KEY_F11;
    } else if (!strcmp(gtk_action_get_name(action), "CAF12")) {
        keyvals[2] = GDK_KEY_F12;
    } else return;

    spice_display_send_keys(SPICE_DISPLAY(win->spice), keyvals, numKeys,
                            SPICE_DISPLAY_KEY_EVENT_PRESS | SPICE_DISPLAY_KEY_EVENT_RELEASE);
}

static void menu_cb_bool_prop(GtkToggleAction *action, gpointer data)
{
    SpiceWindow *win = data;
    gboolean state = gtk_toggle_action_get_active(action);
    const char *name;
    gpointer object;

    name = gtk_action_get_name(GTK_ACTION(action));
    SPICE_DEBUG("%s: %s = %s", __FUNCTION__, name, state ? "yes" : "no");

    g_key_file_set_boolean(keyfile, "general", name, state);

    if (is_gtk_session_property(name)) {
        object = win->conn->gtk_session;
    } else {
        object = win->spice;
    }
    g_object_set(object, name, state, NULL);
}

static void menu_cb_conn_bool_prop_changed(GObject    *gobject,
                                           GParamSpec *pspec,
                                           gpointer    user_data)
{
    SpiceWindow *win = user_data;
    const gchar *property = g_param_spec_get_name(pspec);
    GtkAction *toggle;
    gboolean state;

    toggle = gtk_action_group_get_action(win->ag, property);
    g_object_get(win->conn->gtk_session, property, &state, NULL);
    gtk_toggle_action_set_active(GTK_TOGGLE_ACTION(toggle), state);
}

static void menu_cb_toolbar(GtkToggleAction *action, gpointer data)
{
    SpiceWindow *win = data;
    gboolean state = gtk_toggle_action_get_active(action);

    gtk_widget_set_visible(win->toolbar, state);
    g_key_file_set_boolean(keyfile, "ui", "toolbar", state);
}

static void menu_cb_statusbar(GtkToggleAction *action, gpointer data)
{
    SpiceWindow *win = data;
    gboolean state = gtk_toggle_action_get_active(action);

    gtk_widget_set_visible(win->statusbar, state);
    g_key_file_set_boolean(keyfile, "ui", "statusbar", state);
}

static void menu_cb_about(GtkAction *action, void *data)
{
    char *comments = "Based on spicy,\nSPICE remote desktop protocol";
    static const char *program_name = "flexVDI Client";
    static const char *copyright = "(c) 2010 Red Hat, (c) 2014-2016 flexVDI";
    static const char *website = "http://www.flexvdi.com";
    static const char *authors[] = { "Javier Celaya <javier.celaya@flexvdi.com>",
                                     "Sergio L. Pascual <sergiolpascual@flexvdi.com>",
                                     "Gerd Hoffmann <kraxel@redhat.com>",
                                     "Marc-André Lureau <marcandre.lureau@redhat.com>",
                                     NULL };
    SpiceWindow *win = data;

    gtk_show_about_dialog(GTK_WINDOW(win->toplevel),
                          "program-name",    program_name,
                          "authors",         authors,
                          "comments",        comments,
                          "copyright",       copyright,
                          "logo-icon-name",  "help-about",
                          "website",         website,
                          "website-label",   website,
                          "version",         PACKAGE_VERSION,
                          "license",         "LGPLv2.1",
                          NULL);
}

static void power_event_cb(GtkAction *action, void *data)
{
    SpiceWindow *win = data;
    GtkWidget *dialog = gtk_message_dialog_new(GTK_WINDOW(win->toplevel),
                                               GTK_DIALOG_DESTROY_WITH_PARENT | GTK_DIALOG_MODAL,
                                               GTK_MESSAGE_WARNING, GTK_BUTTONS_YES_NO,
                                               "WARNING: Are you sure you want to perform a %s action?",
                                               gtk_action_get_name(action));

    gtk_dialog_set_default_response(GTK_DIALOG(dialog), GTK_RESPONSE_YES);
    gint result = gtk_dialog_run(GTK_DIALOG(dialog));
    gtk_widget_destroy(dialog);
    if (result == GTK_RESPONSE_YES) {
        if (!strcmp(gtk_action_get_name(action), "Reset")) {
            spice_main_power_event_request(win->conn->main, SPICE_POWER_EVENT_RESET);
        } else if (!strcmp(gtk_action_get_name(action), "Powerdown")) {
            spice_main_power_event_request(win->conn->main, SPICE_POWER_EVENT_POWERDOWN);
        } else if (!strcmp(gtk_action_get_name(action), "Shutdown")) {
            spice_main_power_event_request(win->conn->main, SPICE_POWER_EVENT_SHUTDOWN);
        }
    }
}

static gboolean delete_cb(GtkWidget *widget, GdkEvent *event, gpointer data)
{
    SpiceWindow *win = data;

    if (win->monitor_id == 0)
        connection_disconnect(win->conn, DISCONNECT_NO_ERROR);
    else
        del_window(win->conn, win);

    return true;
}

static void switch_sub_menu(SpiceWindow *win, const char *src, const char *dst)
{
    GtkWidget *menu_item, *sub_menu;
    menu_item = gtk_ui_manager_get_widget(win->ui, src);
    sub_menu = gtk_menu_item_get_submenu(GTK_MENU_ITEM(menu_item));
    g_object_ref(sub_menu);
    gtk_menu_item_set_submenu(GTK_MENU_ITEM(menu_item), NULL);
    menu_item = gtk_ui_manager_get_widget(win->ui, dst);
    gtk_menu_item_set_submenu(GTK_MENU_ITEM(menu_item), sub_menu);
    g_object_unref(sub_menu);
}

static gboolean window_state_cb(GtkWidget *widget, GdkEventWindowState *event,
                                gpointer data)
{
    SpiceWindow *win = data;
    if (event->changed_mask & GDK_WINDOW_STATE_FULLSCREEN) {
        win->fullscreen = event->new_window_state & GDK_WINDOW_STATE_FULLSCREEN;
        if (win->fullscreen) {
            gtk_widget_hide(win->menubar);
            gtk_widget_hide(win->toolbar);
            gtk_widget_hide(win->statusbar);
            gtk_widget_grab_focus(win->spice);
            switch_sub_menu(win, "/MainMenu/InputMenu", "/FullscreenMenu/InputMenu");
            switch_sub_menu(win, "/MainMenu/OptionMenu", "/FullscreenMenu/OptionMenu");
#if defined(WITH_FLEXVDI) && defined(ENABLE_PRINTING)
            switch_sub_menu(win, "/MainMenu/SharePrinterMenu", "/FullscreenMenu/SharePrinterMenu");
#endif
        } else {
            gboolean state;
            GtkAction *toggle;

            gtk_widget_show(win->menubar);
            toggle = gtk_action_group_get_action(win->ag, "Toolbar");
            state = gtk_toggle_action_get_active(GTK_TOGGLE_ACTION(toggle));
            gtk_widget_set_visible(win->toolbar, state);
            toggle = gtk_action_group_get_action(win->ag, "Statusbar");
            state = gtk_toggle_action_get_active(GTK_TOGGLE_ACTION(toggle));
            gtk_widget_set_visible(win->statusbar, state);
            gtk_widget_hide(win->fullscreen_menubar);
            switch_sub_menu(win, "/FullscreenMenu/InputMenu", "/MainMenu/InputMenu");
            switch_sub_menu(win, "/FullscreenMenu/OptionMenu", "/MainMenu/OptionMenu");
#if defined(WITH_FLEXVDI) && defined(ENABLE_PRINTING)
            switch_sub_menu(win, "/FullscreenMenu/SharePrinterMenu", "/MainMenu/SharePrinterMenu");
#endif
        }
    }
    return TRUE;
}

static void grab_keys_pressed_cb(GtkWidget *widget, gpointer data)
{
    SpiceWindow *win = data;

    if (kiosk_mode) {
        connection_disconnect(win->conn, DISCONNECT_NO_ERROR);
    }
}

static void mouse_grab_cb(GtkWidget *widget, gint grabbed, gpointer data)
{
    SpiceWindow *win = data;

    win->mouse_grabbed = grabbed;
    update_status(win->conn);
}

static void keyboard_grab_cb(GtkWidget *widget, gint grabbed, gpointer data)
{
    SpiceWindow *win = data;
    GtkSettings *settings = gtk_widget_get_settings (widget);

    if (grabbed) {
        /* disable mnemonics & accels */
        g_object_get(settings,
                     "gtk-enable-accels", &win->enable_accels_save,
                     "gtk-enable-mnemonics", &win->enable_mnemonics_save,
                     NULL);
        g_object_set(settings,
                     "gtk-enable-accels", FALSE,
                     "gtk-enable-mnemonics", FALSE,
                     NULL);
    } else {
        g_object_set(settings,
                     "gtk-enable-accels", win->enable_accels_save,
                     "gtk-enable-mnemonics", win->enable_mnemonics_save,
                     NULL);
    }
}

static void menu_cb_resize_to(GtkAction *action G_GNUC_UNUSED,
                              gpointer data)
{
    SpiceWindow *win = data;
    GtkWidget *dialog;
    GtkWidget *spin_width, *spin_height, *spin_x, *spin_y;
    GtkGrid *grid;
    gint width, height;
    dialog = gtk_dialog_new_with_buttons("Resize guest to",
                                         GTK_WINDOW(win->toplevel),
                                         GTK_DIALOG_DESTROY_WITH_PARENT,
                                         "_Apply",
                                         GTK_RESPONSE_APPLY,
                                         "_Cancel",
                                         GTK_RESPONSE_CANCEL,
                                         NULL);

    spin_width = gtk_spin_button_new_with_range(0, G_MAXINT, 10);
    spin_height = gtk_spin_button_new_with_range(0, G_MAXINT, 10);
    spin_x = gtk_spin_button_new_with_range(0, G_MAXINT, 10);
    spin_y = gtk_spin_button_new_with_range(0, G_MAXINT, 10);

    gtk_widget_get_preferred_width(win->spice, NULL, &width);
    gtk_widget_get_preferred_height(win->spice, NULL, &height);

    gtk_spin_button_set_value(GTK_SPIN_BUTTON(spin_width), width);
    gtk_spin_button_set_value(GTK_SPIN_BUTTON(spin_height), height);

    grid = GTK_GRID(gtk_grid_new());
    gtk_container_add(GTK_CONTAINER(gtk_dialog_get_content_area(GTK_DIALOG(dialog))),
                      GTK_WIDGET(grid));
    gtk_grid_attach(grid, gtk_label_new("Resize the guest display:"), 0, 0, 2, 1);
    gtk_grid_attach(grid, gtk_label_new("width:"), 0, 2, 1, 1);
    gtk_grid_attach(grid, spin_width, 1, 2, 1, 1);
    gtk_grid_attach(grid, gtk_label_new("height:"), 0, 3, 1, 1);
    gtk_grid_attach(grid, spin_height, 1, 3, 1, 1);
    gtk_grid_attach(grid, gtk_label_new("x:"), 0, 4, 1, 1);
    gtk_grid_attach(grid, spin_x, 1, 4, 1, 1);
    gtk_grid_attach(grid, gtk_label_new("y:"), 0, 5, 1, 1);
    gtk_grid_attach(grid, spin_y, 1, 5, 1, 1);

    gtk_widget_show_all(dialog);
    if (gtk_dialog_run(GTK_DIALOG (dialog)) == GTK_RESPONSE_APPLY) {
        spice_main_channel_update_display_enabled(win->conn->main, win->id + win->monitor_id, TRUE,
                                                  FALSE);
        spice_main_channel_update_display(
            win->conn->main,
            win->id + win->monitor_id,
            gtk_spin_button_get_value_as_int(GTK_SPIN_BUTTON(spin_x)),
            gtk_spin_button_get_value_as_int(GTK_SPIN_BUTTON(spin_y)),
            gtk_spin_button_get_value_as_int(GTK_SPIN_BUTTON(spin_width)),
            gtk_spin_button_get_value_as_int(GTK_SPIN_BUTTON(spin_height)),
            TRUE);
        spice_main_channel_send_monitor_config(win->conn->main);
    }
    gtk_widget_destroy(dialog);
}

static void restore_configuration(SpiceWindow *win)
{
    gboolean state;
    gchar *str;
    gchar **keys = NULL;
    gsize nkeys, i;
    GError *error = NULL;
    gpointer object;

    keys = g_key_file_get_keys(keyfile, "general", &nkeys, &error);
    if (error != NULL) {
        if (error->code != G_KEY_FILE_ERROR_GROUP_NOT_FOUND)
            g_warning("Failed to read configuration file keys: %s", error->message);
        g_clear_error(&error);
        return;
    }

    if (nkeys > 0)
        g_return_if_fail(keys != NULL);

    for (i = 0; i < nkeys; ++i) {
        if (g_str_equal(keys[i], "grab-sequence"))
            continue;
        state = g_key_file_get_boolean(keyfile, "general", keys[i], &error);
        if (error != NULL) {
            g_clear_error(&error);
            continue;
        }

        if (is_gtk_session_property(keys[i])) {
            object = win->conn->gtk_session;
        } else {
            object = win->spice;
        }
        g_object_set(object, keys[i], state, NULL);
    }

    g_strfreev(keys);

    str = g_key_file_get_string(keyfile, "general", "grab-sequence", &error);
    if (error == NULL) {
        SpiceGrabSequence *seq = spice_grab_sequence_new_from_string(str);
        spice_display_set_grab_keys(SPICE_DISPLAY(win->spice), seq);
        spice_grab_sequence_free(seq);
        g_free(str);
    }
    g_clear_error(&error);


    state = g_key_file_get_boolean(keyfile, "ui", "toolbar", &error);
    if (error == NULL)
        gtk_widget_set_visible(win->toolbar, state);
    g_clear_error(&error);

    state = g_key_file_get_boolean(keyfile, "ui", "statusbar", &error);
    if (error == NULL)
        gtk_widget_set_visible(win->statusbar, state);
    g_clear_error(&error);
}

/* ------------------------------------------------------------------ */

static const GtkActionEntry entries[] = {
    {
        .name        = "FileMenu",
        .label       = "_File",
    },{
        .name        = "FileRecentMenu",
        .label       = "_Recent",
    },{
        .name        = "EditMenu",
        .label       = "_Edit",
    },{
        .name        = "ViewMenu",
        .label       = "_View",
    },{
        .name        = "InputMenu",
        .label       = "_Input",
    },{
        .name        = "SharePrinterMenu",
        .label       = "_Printers",
    },{
        .name        = "PowerMenu",
        .label       = "_Power",
    },{
        .name        = "OptionMenu",
        .label       = "_Options",
    },{
        .name        = "CompressionMenu",
        .label       = "_Preferred image compression",
    },{
        .name        = "VideoCodecTypeMenu",
        .label       = "_Preferred video codec type",
    },{
        .name        = "HelpMenu",
        .label       = "_Help",
    },{

        /* File menu */
        .name        = "Connect",
        .stock_id    = "_Connect",
        .label       = "_Connect ...",
        .callback    = G_CALLBACK(menu_cb_connect),
    },{
        .name        = "Close",
        .stock_id    = "window-close",
        .label       = "_Close",
        .callback    = G_CALLBACK(menu_cb_close),
        .accelerator = "", /* none (disable default "<control>W") */
        .tooltip     = "Exit the client",
    },{

        /* Edit menu */
        .name        = "CopyToGuest",
        .stock_id    = "edit-copy",
        .label       = "_Copy to guest",
        .callback    = G_CALLBACK(menu_cb_copy),
        .accelerator = "", /* none (disable default "<control>C") */
        .tooltip     = "Copy to guest",
    },{
        .name        = "PasteFromGuest",
        .stock_id    = "edit-paste",
        .label       = "_Paste from guest",
        .callback    = G_CALLBACK(menu_cb_paste),
        .accelerator = "", /* none (disable default "<control>V") */
        .tooltip     = "Paste from guest",
    },{

        /* View menu */
        .name        = "Fullscreen",
        .stock_id    = "view-fullscreen",
        .label       = "_Fullscreen",
        .callback    = G_CALLBACK(menu_cb_fullscreen),
        .accelerator = "<shift>F11",
        .tooltip     = "Go fullscreen",
    },{
        .name        = "Restore",
        .stock_id    = "view-restore",
        .label       = "_Restore",
        .callback    = G_CALLBACK(menu_cb_fullscreen),
        .accelerator = "<shift>F11",
        .tooltip     = "Leave fullscreen",
    },{
        .name        = "Minimize",
        .stock_id    = "go-bottom",
        .label       = "_Minimize",
        .callback    = G_CALLBACK(menu_cb_minimize),
        .tooltip     = "Minimize",
    },{
        .name        = "ResizeTo",
        .label       = "_Resize to",
        .callback    = G_CALLBACK(menu_cb_resize_to),
        .accelerator = "",
    },{
#ifdef USE_SMARTCARD
	.name        = "InsertSmartcard",
	.label       = "_Insert Smartcard",
	.callback    = G_CALLBACK(menu_cb_insert_smartcard),
        .accelerator = "<shift>F8",
    },{
	.name        = "RemoveSmartcard",
	.label       = "_Remove Smartcard",
	.callback    = G_CALLBACK(menu_cb_remove_smartcard),
        .accelerator = "<shift>F9",
    },{
#endif

#ifdef USE_USBREDIR
        .name        = "SelectUsbDevices",
        .label       = "_Select USB Devices for redirection",
        .callback    = G_CALLBACK(menu_cb_select_usb_devices),
        .accelerator = "<shift>F10",
    },{
#endif
        .name        = "CAD",
        .label       = "Ctrl+Alt+Supr",
        .callback    = G_CALLBACK(send_keystroke_cb),
    },{

#ifdef G_OS_WIN32
        .name        = "WCR",
        .label       = "Ctrl+Win+Right",
        .callback    = G_CALLBACK(send_keystroke_cb),
    },{
        .name        = "WCL",
        .label       = "Ctrl+Win+Left",
        .callback    = G_CALLBACK(send_keystroke_cb),
    },{
        .name        = "WL",
        .label       = "Win+L",
        .callback    = G_CALLBACK(send_keystroke_cb),
    },{
#else
        .name        = "CAF1",
        .label       = "Ctrl+Alt+F1",
        .callback    = G_CALLBACK(send_keystroke_cb),
    },{
        .name        = "CAF2",
        .label       = "Ctrl+Alt+F2",
        .callback    = G_CALLBACK(send_keystroke_cb),
    },{
        .name        = "CAF3",
        .label       = "Ctrl+Alt+F3",
        .callback    = G_CALLBACK(send_keystroke_cb),
    },{
        .name        = "CAF4",
        .label       = "Ctrl+Alt+F4",
        .callback    = G_CALLBACK(send_keystroke_cb),
    },{
        .name        = "CAF5",
        .label       = "Ctrl+Alt+F5",
        .callback    = G_CALLBACK(send_keystroke_cb),
    },{
        .name        = "CAF6",
        .label       = "Ctrl+Alt+F6",
        .callback    = G_CALLBACK(send_keystroke_cb),
    },{
        .name        = "CAF7",
        .label       = "Ctrl+Alt+F7",
        .callback    = G_CALLBACK(send_keystroke_cb),
    },{
        .name        = "CAF8",
        .label       = "Ctrl+Alt+F8",
        .callback    = G_CALLBACK(send_keystroke_cb),
    },{
        .name        = "CAF9",
        .label       = "Ctrl+Alt+F9",
        .callback    = G_CALLBACK(send_keystroke_cb),
    },{
        .name        = "CAF10",
        .label       = "Ctrl+Alt+F10",
        .callback    = G_CALLBACK(send_keystroke_cb),
    },{
        .name        = "CAF11",
        .label       = "Ctrl+Alt+F11",
        .callback    = G_CALLBACK(send_keystroke_cb),
    },{
        .name        = "CAF12",
        .label       = "Ctrl+Alt+F12",
        .callback    = G_CALLBACK(send_keystroke_cb),
    },{
#endif

        /* Power events */
        .name        = "Reset",
        .stock_id    = "system-reboot",
        .label       = "_Reset",
        .callback    = G_CALLBACK(power_event_cb),
        .tooltip     = "Reset immediately",
    },{
        .name        = "Powerdown",
        .stock_id    = "system-log-out",
        .label       = "_Powerdown cycle",
        .callback    = G_CALLBACK(power_event_cb),
        .tooltip     = "Powerdown cycle",
    },{
        .name        = "Shutdown",
        .stock_id    = "system-shutdown",
        .label       = "_Shutdown immediately",
        .callback    = G_CALLBACK(power_event_cb),
        .tooltip     = "Shutdown immediately",
    },{

        .name        = "MouseMode",
        .label       = "Toggle _mouse mode",
        .callback    = G_CALLBACK(menu_cb_mouse_mode),
        .accelerator = "<shift>F7",

    },{
        /* Help menu */
        .name        = "About",
        .stock_id    = "help-about",
        .label       = "_About ...",
        .callback    = G_CALLBACK(menu_cb_about),
    }
};

static const char *spice_display_properties[] = {
    "grab-keyboard",
    "grab-mouse",
    "resize-guest",
    "scaling",
    "disable-inputs",
};

static const char *spice_gtk_session_properties[] = {
    "auto-clipboard",
    "auto-usbredir",
    "sync-modifiers",
};

static const GtkToggleActionEntry tentries[] = {
    {
        .name        = "grab-keyboard",
        .label       = "Grab keyboard when active and focused",
        .callback    = G_CALLBACK(menu_cb_bool_prop),
    },{
        .name        = "grab-mouse",
        .label       = "Grab mouse in server mode (no tablet/vdagent)",
        .callback    = G_CALLBACK(menu_cb_bool_prop),
    },{
        .name        = "resize-guest",
        .label       = "Resize guest to match window size",
        .callback    = G_CALLBACK(menu_cb_bool_prop),
    },{
        .name        = "scaling",
        .label       = "Scale display",
        .callback    = G_CALLBACK(menu_cb_bool_prop),
    },{
        .name        = "disable-inputs",
        .label       = "Disable inputs",
        .callback    = G_CALLBACK(menu_cb_bool_prop),
    },{
        .name        = "sync-modifiers",
        .label       = "Sync modifiers",
        .callback    = G_CALLBACK(menu_cb_bool_prop),
    },{
        .name        = "auto-clipboard",
        .label       = "Automatic clipboard sharing between host and guest",
        .callback    = G_CALLBACK(menu_cb_bool_prop),
    },{
        .name        = "auto-usbredir",
        .label       = "Auto redirect newly plugged in USB devices",
        .callback    = G_CALLBACK(menu_cb_bool_prop),
    },{
        .name        = "Statusbar",
        .label       = "Statusbar",
        .callback    = G_CALLBACK(menu_cb_statusbar),
    },{
        .name        = "Toolbar",
        .label       = "Toolbar",
        .callback    = G_CALLBACK(menu_cb_toolbar),
    }
};

static const GtkRadioActionEntry compression_entries[] = {
    {
        .name  = "auto-glz",
        .label = "auto-glz",
        .value = SPICE_IMAGE_COMPRESSION_AUTO_GLZ,
    },{
        .name  = "auto-lz",
        .label = "auto-lz",
        .value = SPICE_IMAGE_COMPRESSION_AUTO_LZ,
    },{
        .name  = "quic",
        .label = "quic",
        .value = SPICE_IMAGE_COMPRESSION_QUIC,
    },{
        .name  = "glz",
        .label = "glz",
        .value = SPICE_IMAGE_COMPRESSION_GLZ,
    },{
        .name  = "lz",
        .label = "lz",
        .value = SPICE_IMAGE_COMPRESSION_LZ,
    },{
#ifdef USE_LZ4
        .name  = "lz4",
        .label = "lz4",
        .value = SPICE_IMAGE_COMPRESSION_LZ4,
    },{
#endif
        .name  = "off",
        .label = "off",
        .value = SPICE_IMAGE_COMPRESSION_OFF,
    }
};

static const GtkRadioActionEntry video_codec_type_entries[] = {
    {
        .name  = "mjpeg",
        .label = "mjpeg",
        .value = SPICE_VIDEO_CODEC_TYPE_MJPEG,
    },{
        .name  = "vp8",
        .label = "vp8",
        .value = SPICE_VIDEO_CODEC_TYPE_VP8,
    },{
        .name  = "vp9",
        .label = "vp9",
        .value = SPICE_VIDEO_CODEC_TYPE_VP9,
    },{
        .name  = "h264",
        .label = "h264",
        .value = SPICE_VIDEO_CODEC_TYPE_H264,
    }
};

static char ui_xml[] =
"<ui>\n"
"  <menubar action='MainMenu'>\n"
"    <menu action='FileMenu'>\n"
"      <menuitem action='Connect'/>\n"
"      <menu action='FileRecentMenu'/>\n"
"      <separator/>\n"
"      <menuitem action='Close'/>\n"
"    </menu>\n"
"    <menu action='EditMenu'>\n"
"      <menuitem action='CopyToGuest'/>\n"
"      <menuitem action='PasteFromGuest'/>\n"
"    </menu>\n"
"    <menu action='ViewMenu'>\n"
"      <menuitem action='Fullscreen'/>\n"
"      <menuitem action='Toolbar'/>\n"
"      <menuitem action='Statusbar'/>\n"
"    </menu>\n"
"    <menu action='InputMenu'>\n"
#ifdef USE_SMARTCARD
"      <menuitem action='InsertSmartcard'/>\n"
"      <menuitem action='RemoveSmartcard'/>\n"
#endif
#ifdef USE_USBREDIR
"      <menuitem action='SelectUsbDevices'/>\n"
#endif
"      <menuitem action='CAD'/>\n"
#ifdef G_OS_WIN32
"      <menuitem action='WCR'/>\n"
"      <menuitem action='WCL'/>\n"
"      <menuitem action='WL'/>\n"
#else
"      <menuitem action='CAF1'/>\n"
"      <menuitem action='CAF2'/>\n"
"      <menuitem action='CAF3'/>\n"
"      <menuitem action='CAF4'/>\n"
"      <menuitem action='CAF5'/>\n"
"      <menuitem action='CAF6'/>\n"
"      <menuitem action='CAF7'/>\n"
"      <menuitem action='CAF8'/>\n"
"      <menuitem action='CAF9'/>\n"
"      <menuitem action='CAF10'/>\n"
"      <menuitem action='CAF11'/>\n"
"      <menuitem action='CAF12'/>\n"
#endif
"    </menu>\n"
"    <menu action='PowerMenu'>\n"
"      <menuitem action='Reset'/>\n"
"      <menuitem action='Powerdown'/>\n"
"      <menuitem action='Shutdown'/>\n"
"    </menu>\n"
#if defined(WITH_FLEXVDI) && defined(ENABLE_PRINTING)
"    <menu action='SharePrinterMenu'/>\n"
#endif
"    <menu action='OptionMenu'>\n"
"      <menuitem action='grab-keyboard'/>\n"
"      <menuitem action='grab-mouse'/>\n"
"      <menuitem action='MouseMode'/>\n"
"      <menuitem action='resize-guest'/>\n"
"      <menuitem action='scaling'/>\n"
"      <menuitem action='disable-inputs'/>\n"
"      <menuitem action='sync-modifiers'/>\n"
"      <menuitem action='auto-clipboard'/>\n"
"      <menuitem action='auto-usbredir'/>\n"
"      <menu action='CompressionMenu'>\n"
"        <menuitem action='auto-glz'/>\n"
"        <menuitem action='auto-lz'/>\n"
"        <menuitem action='quic'/>\n"
"        <menuitem action='glz'/>\n"
"        <menuitem action='lz'/>\n"
#ifdef USE_LZ4
"        <menuitem action='lz4'/>\n"
#endif
"        <menuitem action='off'/>\n"
"      </menu>\n"
"      <menu action='VideoCodecTypeMenu'>\n"
"        <menuitem action='mjpeg'/>\n"
"        <menuitem action='vp8'/>\n"
"        <menuitem action='vp9'/>\n"
"        <menuitem action='h264'/>\n"
"      </menu>\n"
"    </menu>\n"
"    <menu action='HelpMenu'>\n"
"      <menuitem action='About'/>\n"
"    </menu>\n"
"  </menubar>\n"
"  <toolbar action='ToolBar'>\n"
"    <toolitem action='Close'/>\n"
"    <separator/>\n"
"    <toolitem action='CopyToGuest'/>\n"
"    <toolitem action='PasteFromGuest'/>\n"
"    <separator/>\n"
"    <toolitem action='Fullscreen'/>\n"
"    <separator/>\n"
"    <toolitem action='ResizeTo'/>\n"
"    <separator/>\n"
"    <toolitem action='Reset'/>\n"
"    <toolitem action='Powerdown'/>\n"
"    <toolitem action='Shutdown'/>\n"
"  </toolbar>\n"
"  <toolbar action='KioskBar'>\n"
"    <toolitem action='Close'/>\n"
"    <separator/>\n"
"    <toolitem action='CopyToGuest'/>\n"
"    <toolitem action='PasteFromGuest'/>\n"
"  </toolbar>\n"
"  <toolbar action='FullscreenBar'>\n"
"    <toolitem action='Close'/>\n"
"    <separator/>\n"
"    <toolitem action='CopyToGuest'/>\n"
"    <toolitem action='PasteFromGuest'/>\n"
"    <separator/>\n"
"    <toolitem action='Restore'/>\n"
"    <toolitem action='Minimize'/>\n"
"    <toolitem action='Reset'/>\n"
"    <toolitem action='Powerdown'/>\n"
"    <toolitem action='Shutdown'/>\n"
"  </toolbar>\n"
"  <menubar action='FullscreenMenu'>\n"
"    <menu action='InputMenu' />\n"
#if defined(WITH_FLEXVDI) && defined(ENABLE_PRINTING)
"    <menu action='SharePrinterMenu'/>\n"
#endif
"    <menu action='OptionMenu' />\n"
"  </menubar>\n"
"</ui>\n";

static gboolean is_gtk_session_property(const gchar *property)
{
    int i;

    for (i = 0; i < G_N_ELEMENTS(spice_gtk_session_properties); i++) {
        if (!strcmp(spice_gtk_session_properties[i], property)) {
            return TRUE;
        }
    }
    return FALSE;
}

static void recent_item_activated_cb(GtkRecentChooser *chooser, gpointer data)
{
    GtkRecentInfo *info;
    struct spice_connection *conn;
    const char *uri;

    info = gtk_recent_chooser_get_current_item(chooser);

    uri = gtk_recent_info_get_uri(info);
    g_return_if_fail(uri != NULL);

    conn = connection_new();
    g_object_set(conn->session, "uri", uri, NULL);
    gtk_recent_info_unref(info);
    connection_connect(conn);
}

static void compression_cb(GtkRadioAction *action G_GNUC_UNUSED,
                           GtkRadioAction *current,
                           gpointer user_data)
{
    spice_display_channel_change_preferred_compression(SPICE_CHANNEL(user_data),
                                                       gtk_radio_action_get_current_value(current));
}

static void video_codec_type_cb(GtkRadioAction *action G_GNUC_UNUSED,
                                GtkRadioAction *current,
                                gpointer user_data)
{
    spice_display_channel_change_preferred_video_codec_type(SPICE_CHANNEL(user_data),
                                                            gtk_radio_action_get_current_value(current));
}

#if GTK_CHECK_VERSION(3,10,0)
static gboolean hide_widget_cb(gpointer data) {
    GtkWidget *widget = data;
    if (!gtk_revealer_get_reveal_child(GTK_REVEALER(widget)))
        gtk_widget_hide(widget);
    return FALSE;
}

static gboolean motion_notify_event_cb(GtkWidget * widget, GdkEventMotion * event,
                                       gpointer data) {
    SpiceWindow *win = data;
    GtkRevealer *revealer = GTK_REVEALER(win->fullscreen_menubar);
    if (win->fullscreen) {
        if (event->y == 0.0) {
            gtk_widget_show(win->fullscreen_menubar);
            gtk_revealer_set_reveal_child(revealer, TRUE);
        } else if (gtk_revealer_get_reveal_child(revealer)) {
            gtk_revealer_set_reveal_child(revealer, FALSE);
            g_timeout_add(gtk_revealer_get_transition_duration(revealer),
                          hide_widget_cb, revealer);
        }
    }
    return FALSE;
}
#else
static gboolean motion_notify_event_cb(GtkWidget *widget, GdkEventMotion *event,
                                       gpointer data) {
    SpiceWindow *win = data;
    if (win->fullscreen) {
        if (event->y <= 0.0) {
            gtk_widget_show(win->fullscreen_menubar);
#if !GTK_CHECK_VERSION(3,2,0)
            GtkRequisition size;
            gint window_width;
            GtkWidget *fixed = gtk_widget_get_parent(win->fullscreen_menubar);
            gtk_window_get_size(GTK_WINDOW(win->toplevel), &window_width, NULL);
            gtk_widget_size_request(win->fullscreen_menubar, &size);
            int x = (window_width - size.width) / 2;
            gtk_fixed_move(GTK_FIXED(fixed), win->fullscreen_menubar, x, 0);
#endif
        } else {
            gtk_widget_hide(win->fullscreen_menubar);
        }
    }
    return FALSE;
}
#endif

static gboolean leave_window_cb(GtkWidget *widget, GdkEventCrossing *event,
                                gpointer data) {
    GdkEventMotion mevent = {
        .y = event->y
    };
    return motion_notify_event_cb(widget, &mevent, data);
}

static void
spice_window_class_init (SpiceWindowClass *klass)
{
}

static void
spice_window_init (SpiceWindow *self)
{
}

#if defined(WITH_FLEXVDI) && defined(ENABLE_PRINTING)
void printer_toggled(GtkWidget *widget, gpointer win)
{
    const char * printer = gtk_menu_item_get_label(GTK_MENU_ITEM(widget));
    gboolean active = gtk_check_menu_item_get_active(GTK_CHECK_MENU_ITEM(widget));
    g_key_file_set_boolean(keyfile, "printers", printer, active);
    if (active) {
        flexvdi_share_printer(printer);
    } else {
        flexvdi_unshare_printer(printer);
    }
}

static GtkWidget * get_printers_menu(SpiceWindow *win)
{
    GtkWidget * sharePrinterMenu = gtk_menu_new();
    GSList * printers, * printer;
    flexvdi_get_printer_list(&printers);
    for (printer = printers; printer != NULL; printer = g_slist_next(printer)) {
        const char * printerName = (const char *)printer->data;
        gboolean state = g_key_file_get_boolean(keyfile, "printers", printerName, NULL);
        GtkWidget * item = gtk_check_menu_item_new_with_label(printerName);
        gtk_check_menu_item_set_active(GTK_CHECK_MENU_ITEM(item), state);
        gtk_menu_shell_append(GTK_MENU_SHELL(sharePrinterMenu), item);
        gtk_widget_set_visible(item, TRUE);
        g_signal_connect(G_OBJECT(item), "activate",
                         G_CALLBACK(printer_toggled), win);
    }
    g_slist_free_full(printers, g_free);
    return sharePrinterMenu;
}

static void share_current_printers(gpointer data)
{
    SpiceWindow *win = data;
    GtkWidget *mainSPMenu = gtk_ui_manager_get_widget(win->ui, "/MainMenu/SharePrinterMenu");
    GtkWidget *fullSPMenu = gtk_ui_manager_get_widget(win->ui, "/FullscreenMenu/SharePrinterMenu");
    if (!flexvdi_agent_supports_capability(FLEXVDI_CAP_PRINTING)) {
        gtk_widget_hide(mainSPMenu);
        gtk_widget_hide(fullSPMenu);
    } else {
        gtk_widget_show(mainSPMenu);
        gtk_widget_show(fullSPMenu);
        GtkWidget *subMenu = win->fullscreen ?
            gtk_menu_item_get_submenu(GTK_MENU_ITEM(fullSPMenu)) :
            gtk_menu_item_get_submenu(GTK_MENU_ITEM(mainSPMenu));
        GList *children = gtk_container_get_children(GTK_CONTAINER(subMenu)), *child;
        for (child = children; child != NULL; child = g_list_next(child)) {
            if (gtk_check_menu_item_get_active(GTK_CHECK_MENU_ITEM(child->data))) {
                const char * printer = gtk_menu_item_get_label(GTK_MENU_ITEM(child->data));
                flexvdi_share_printer(printer);
            }
        }
    }
}

#endif

static void realize_window(GtkWidget * toplevel, gpointer data)
{
    if (fullscreen_on_all_monitors) {
        gdk_window_set_fullscreen_mode(gtk_widget_get_window(toplevel),
                                       GDK_FULLSCREEN_ON_ALL_MONITORS);
        fullscreen = TRUE;
    }
    if (fullscreen || kiosk_mode)
        gtk_window_fullscreen(GTK_WINDOW(toplevel));
}

static SpiceWindow *create_spice_window(spice_connection *conn, SpiceChannel *channel, int id, gint monitor_id)
{
    char title[32];
    SpiceWindow *win;
    GtkAction *toggle;
    gboolean state;
    GtkWidget *vbox, *hbox, *frame, *overlay, *fsBar, *fsMenu;
    GError *err = NULL;
    int i;
    SpiceGrabSequence *seq;

    win = g_object_new(SPICE_TYPE_WINDOW, NULL);
    win->id = id;
    win->monitor_id = monitor_id;
    win->conn = conn;
    win->display_channel = channel;

    /* toplevel */
    win->toplevel = gtk_window_new(GTK_WINDOW_TOPLEVEL);
    if (spicy_title == NULL) {
        snprintf(title, sizeof(title), "spice display %d:%d", id, monitor_id);
    } else {
        snprintf(title, sizeof(title), "%s", spicy_title);
    }

    gtk_window_set_title(GTK_WINDOW(win->toplevel), title);
    g_signal_connect(G_OBJECT(win->toplevel), "window-state-event",
                     G_CALLBACK(window_state_cb), win);
    g_signal_connect(G_OBJECT(win->toplevel), "delete-event",
                     G_CALLBACK(delete_cb), win);

#ifdef WITH_FLEXVDI
    gtk_window_set_icon(GTK_WINDOW(win->toplevel),
                        gdk_pixbuf_new_from_inline(-1, flexvdi_icon_data, FALSE, NULL));
#endif

    /* menu + toolbar */
    win->ui = gtk_ui_manager_new();
    win->ag = gtk_action_group_new("MenuActions");
    gtk_action_group_add_actions(win->ag, entries, G_N_ELEMENTS(entries), win);
    gtk_action_group_add_toggle_actions(win->ag, tentries,
                                        G_N_ELEMENTS(tentries), win);
    gtk_action_group_add_radio_actions(win->ag, compression_entries,
                                       G_N_ELEMENTS(compression_entries), -1,
                                       G_CALLBACK(compression_cb), win->display_channel);
    if (!spice_channel_test_capability(win->display_channel, SPICE_DISPLAY_CAP_PREF_COMPRESSION)) {
        GtkAction *compression_menu_action = gtk_action_group_get_action(win->ag, "CompressionMenu");
        gtk_action_set_sensitive(compression_menu_action, FALSE);
    }
    gtk_action_group_add_radio_actions(win->ag, video_codec_type_entries,
                                       G_N_ELEMENTS(video_codec_type_entries), -1,
                                       G_CALLBACK(video_codec_type_cb), win->display_channel);
    if (!spice_channel_test_capability(win->display_channel,
                                       SPICE_DISPLAY_CAP_PREF_VIDEO_CODEC_TYPE)) {
        GtkAction *video_codec_type_menu_action =
            gtk_action_group_get_action(win->ag, "VideoCodecTypeMenu");
        gtk_action_set_sensitive(video_codec_type_menu_action, FALSE);
    }

    gtk_ui_manager_insert_action_group(win->ui, win->ag, 0);
    gtk_window_add_accel_group(GTK_WINDOW(win->toplevel),
                               gtk_ui_manager_get_accel_group(win->ui));

    err = NULL;
    if (!gtk_ui_manager_add_ui_from_string(win->ui, ui_xml, -1, &err)) {
        g_warning("building menus failed: %s", err->message);
        g_error_free(err);
        exit(1);
    }
    win->menubar = gtk_ui_manager_get_widget(win->ui, "/MainMenu");
    win->toolbar = gtk_ui_manager_get_widget(win->ui, "/ToolBar");
#if GTK_CHECK_VERSION(3,10,0)
    win->fullscreen_menubar = gtk_revealer_new();
    gtk_revealer_set_transition_type(GTK_REVEALER(win->fullscreen_menubar),
                                     GTK_REVEALER_TRANSITION_TYPE_SLIDE_DOWN);
    hbox = gtk_box_new(GTK_ORIENTATION_HORIZONTAL, 1);
#else
    win->fullscreen_menubar = gtk_hbox_new(FALSE, 0);
    hbox = gtk_hbox_new(FALSE, 1);
#endif
    GtkWidget * event_box = gtk_event_box_new();
    gtk_container_add(GTK_CONTAINER(win->fullscreen_menubar), event_box);
    gtk_container_add(GTK_CONTAINER(event_box), hbox);
    GtkStyle *default_style = gtk_widget_get_default_style();
    gtk_widget_modify_bg(event_box, GTK_STATE_NORMAL, &default_style->bg[GTK_STATE_NORMAL]);
    gtk_container_set_border_width(GTK_CONTAINER(hbox), 0);
    gtk_box_set_spacing(GTK_BOX(hbox), 0);
    fsBar = kiosk_mode ?
                gtk_ui_manager_get_widget(win->ui, "/KioskBar") :
                gtk_ui_manager_get_widget(win->ui, "/FullscreenBar");
    g_object_set(fsBar, "show-arrow", FALSE, NULL);
    gtk_toolbar_insert(GTK_TOOLBAR(fsBar), gtk_separator_tool_item_new(), -1);
    fsMenu = gtk_ui_manager_get_widget(win->ui, "/FullscreenMenu");
    gtk_box_pack_start(GTK_BOX(hbox), fsBar, TRUE, TRUE, 0);
    gtk_box_pack_end(GTK_BOX(hbox), fsMenu, FALSE, FALSE, 0);

    /* recent menu */
    win->ritem  = gtk_ui_manager_get_widget
        (win->ui, "/MainMenu/FileMenu/FileRecentMenu");

    GtkRecentFilter  *rfilter;

    win->rmenu = gtk_recent_chooser_menu_new();
    gtk_recent_chooser_set_show_icons(GTK_RECENT_CHOOSER(win->rmenu), FALSE);
    rfilter = gtk_recent_filter_new();
    gtk_recent_filter_add_mime_type(rfilter, "application/x-spice");
    gtk_recent_chooser_add_filter(GTK_RECENT_CHOOSER(win->rmenu), rfilter);
    gtk_recent_chooser_set_local_only(GTK_RECENT_CHOOSER(win->rmenu), FALSE);
    gtk_menu_item_set_submenu(GTK_MENU_ITEM(win->ritem), win->rmenu);
    g_signal_connect(win->rmenu, "item-activated",
                     G_CALLBACK(recent_item_activated_cb), win);

    /* spice display */
    win->spice = GTK_WIDGET(spice_display_new_with_monitor(conn->session, id, monitor_id));
    seq = spice_grab_sequence_new_from_string("Shift_L+F12");
    spice_display_set_grab_keys(SPICE_DISPLAY(win->spice), seq);
    spice_grab_sequence_free(seq);

    g_signal_connect(G_OBJECT(win->spice), "mouse-grab",
                     G_CALLBACK(mouse_grab_cb), win);
    g_signal_connect(G_OBJECT(win->spice), "keyboard-grab",
                     G_CALLBACK(keyboard_grab_cb), win);
    g_signal_connect(G_OBJECT(win->spice), "grab-keys-pressed",
                     G_CALLBACK(grab_keys_pressed_cb), win);
    g_signal_connect(G_OBJECT(win->spice), "motion-notify-event",
                     G_CALLBACK(motion_notify_event_cb), win);
    g_signal_connect(G_OBJECT(win->spice), "leave-notify-event",
                     G_CALLBACK(leave_window_cb), win);

    /* status line */
    win->statusbar = gtk_box_new(GTK_ORIENTATION_HORIZONTAL, 1);

    win->status = gtk_label_new("status line");
    gtk_misc_set_alignment(GTK_MISC(win->status), 0, 0.5);
    gtk_misc_set_padding(GTK_MISC(win->status), 3, 1);
    update_status_window(win);

    frame = gtk_frame_new(NULL);
    gtk_box_pack_start(GTK_BOX(win->statusbar), frame, TRUE, TRUE, 0);
    gtk_container_add(GTK_CONTAINER(frame), win->status);

    for (i = 0; i < STATE_MAX; i++) {
        win->st[i] = gtk_label_new("?");
        gtk_label_set_width_chars(GTK_LABEL(win->st[i]), 5);
        frame = gtk_frame_new(NULL);
        gtk_box_pack_end(GTK_BOX(win->statusbar), frame, FALSE, FALSE, 0);
        gtk_container_add(GTK_CONTAINER(frame), win->st[i]);
    }

    /* Make a vbox and put stuff in */
    vbox = gtk_box_new(GTK_ORIENTATION_VERTICAL, 1);
    gtk_container_set_border_width(GTK_CONTAINER(vbox), 0);
    gtk_box_pack_start(GTK_BOX(vbox), win->menubar, FALSE, FALSE, 0);
    gtk_box_pack_start(GTK_BOX(vbox), win->toolbar, FALSE, FALSE, 0);
    gtk_box_pack_start(GTK_BOX(vbox), win->spice, TRUE, TRUE, 0);
    gtk_box_pack_end(GTK_BOX(vbox), win->statusbar, FALSE, TRUE, 0);

#if GTK_CHECK_VERSION(3,2,0)
    overlay = gtk_overlay_new();
    g_object_set(win->fullscreen_menubar, "valign", GTK_ALIGN_START, NULL);
    g_object_set(win->fullscreen_menubar, "halign", GTK_ALIGN_CENTER, NULL);
    gtk_overlay_add_overlay(GTK_OVERLAY(overlay), win->fullscreen_menubar);
    gtk_container_add(GTK_CONTAINER(overlay), vbox);
#else
    overlay = gtk_vbox_new(FALSE, 0);
    GtkWidget *fixed = gtk_fixed_new();
    gtk_box_pack_start(GTK_BOX(overlay), fixed, FALSE, FALSE, 0);
    gtk_fixed_put(GTK_FIXED(fixed), win->fullscreen_menubar, 0, 0);
    gtk_widget_set_size_request(fixed, -1, 0);
    gtk_box_pack_start(GTK_BOX(overlay), vbox, TRUE, TRUE, 0);
#endif
    gtk_container_add(GTK_CONTAINER(win->toplevel), overlay);

    /* show window */
    g_signal_connect(win->toplevel, "realize", (GCallback)realize_window, NULL);

    gtk_widget_show_all(overlay);
    gtk_widget_hide(win->fullscreen_menubar);
    restore_configuration(win);

    /* init toggle actions */
    for (i = 0; i < G_N_ELEMENTS(spice_display_properties); i++) {
        toggle = gtk_action_group_get_action(win->ag,
                                             spice_display_properties[i]);
        g_object_get(win->spice, spice_display_properties[i], &state, NULL);
        gtk_toggle_action_set_active(GTK_TOGGLE_ACTION(toggle), state);
    }

    for (i = 0; i < G_N_ELEMENTS(spice_gtk_session_properties); i++) {
        char notify[64];

        toggle = gtk_action_group_get_action(win->ag,
                                             spice_gtk_session_properties[i]);
        g_object_get(win->conn->gtk_session, spice_gtk_session_properties[i],
                     &state, NULL);
        gtk_toggle_action_set_active(GTK_TOGGLE_ACTION(toggle), state);

        snprintf(notify, sizeof(notify), "notify::%s",
                 spice_gtk_session_properties[i]);
        spice_g_signal_connect_object(win->conn->gtk_session, notify,
                                      G_CALLBACK(menu_cb_conn_bool_prop_changed),
                                      win, 0);
    }

    if (disable_power_events) {
        gtk_widget_hide(gtk_ui_manager_get_widget(win->ui, "/MainMenu/PowerMenu"));
        gtk_widget_hide(gtk_ui_manager_get_widget(win->ui, "/ToolBar/Reset"));
        gtk_widget_hide(gtk_ui_manager_get_widget(win->ui, "/FullscreenBar/Reset"));
        gtk_widget_hide(gtk_ui_manager_get_widget(win->ui, "/ToolBar/Powerdown"));
        gtk_widget_hide(gtk_ui_manager_get_widget(win->ui, "/FullscreenBar/Powerdown"));
        gtk_widget_hide(gtk_ui_manager_get_widget(win->ui, "/ToolBar/Shutdown"));
        gtk_widget_hide(gtk_ui_manager_get_widget(win->ui, "/FullscreenBar/Shutdown"));
    }

    update_edit_menu_window(win);

    toggle = gtk_action_group_get_action(win->ag, "Toolbar");
    state = gtk_widget_get_visible(win->toolbar);
    gtk_toggle_action_set_active(GTK_TOGGLE_ACTION(toggle), state);

    toggle = gtk_action_group_get_action(win->ag, "Statusbar");
    state = gtk_widget_get_visible(win->statusbar);
    gtk_toggle_action_set_active(GTK_TOGGLE_ACTION(toggle), state);

#ifdef USE_SMARTCARD
    gboolean smartcard;

    enable_smartcard_actions(win, NULL, FALSE, FALSE);
    g_object_get(G_OBJECT(conn->session),
                 "enable-smartcard", &smartcard,
                 NULL);
    if (smartcard) {
        g_signal_connect(G_OBJECT(spice_smartcard_manager_get()), "reader-added",
                         (GCallback)reader_added_cb, win);
        g_signal_connect(G_OBJECT(spice_smartcard_manager_get()), "reader-removed",
                         (GCallback)reader_removed_cb, win);
        g_signal_connect(G_OBJECT(spice_smartcard_manager_get()), "card-inserted",
                         (GCallback)card_inserted_cb, win);
        g_signal_connect(G_OBJECT(spice_smartcard_manager_get()), "card-removed",
                         (GCallback)card_removed_cb, win);
    }
#endif

#ifndef USE_USBREDIR
    GtkAction *usbredir = gtk_action_group_get_action(win->ag, "auto-usbredir");
    gtk_action_set_visible(usbredir, FALSE);
#endif

    gtk_widget_grab_focus(win->spice);

#if defined(WITH_FLEXVDI) && defined(ENABLE_PRINTING)
    // Printers menu
    GtkWidget * sPMenu = gtk_ui_manager_get_widget(win->ui, "/MainMenu/SharePrinterMenu");
    gtk_menu_item_set_submenu(GTK_MENU_ITEM(sPMenu), get_printers_menu(win));
    gtk_widget_hide(sPMenu);
    gtk_widget_hide(gtk_ui_manager_get_widget(win->ui, "/FullscreenMenu/SharePrinterMenu"));
    if (flexvdi_is_agent_connected())
        share_current_printers(win);
    else
        flexvdi_on_agent_connected(share_current_printers, win);
#endif

    return win;
}

static void destroy_spice_window(SpiceWindow *win)
{
    if (win == NULL)
        return;

    SPICE_DEBUG("destroy window (#%d:%d)", win->id, win->monitor_id);
    g_object_unref(win->ag);
    g_object_unref(win->ui);
    gtk_widget_destroy(win->toplevel);
    g_object_unref(win);
}

/* ------------------------------------------------------------------ */

static void recent_add(SpiceSession *session)
{
    GtkRecentManager *recent;
    GtkRecentData meta = {
        .mime_type    = (char*)"application/x-spice",
        .app_name     = (char*)"spicy",
        .app_exec     = (char*)"spicy --uri=%u",
    };
    char *uri;

    g_object_get(session, "uri", &uri, NULL);
    SPICE_DEBUG("%s: %s", __FUNCTION__, uri);

    recent = gtk_recent_manager_get_default();
    if (g_str_has_prefix(uri, "spice://"))
        meta.display_name = uri + 8;
    else if (g_str_has_prefix(uri, "spice+unix://"))
        meta.display_name = uri + 13;
    else
        g_return_if_reached();

    if (!gtk_recent_manager_add_full(recent, uri, &meta))
        g_warning("Recent item couldn't be added successfully");

    g_free(uri);
}

static void main_channel_event(SpiceChannel *channel, SpiceChannelEvent event,
                               gpointer data)
{
    const GError *error = NULL;
    spice_connection *conn = data;
    char password[64];
    int rc;

    switch (event) {
    case SPICE_CHANNEL_OPENED:
        g_message("main channel: opened");
        recent_add(conn->session);
        break;
    case SPICE_CHANNEL_SWITCHING:
        g_message("main channel: switching host");
        break;
    case SPICE_CHANNEL_CLOSED:
        /* this event is only sent if the channel was succesfully opened before */
        g_message("main channel: closed");
        connection_disconnect(conn, DISCONNECT_NO_ERROR);
        break;
    case SPICE_CHANNEL_ERROR_IO:
        connection_disconnect(conn, DISCONNECT_IO_ERROR);
        break;
    case SPICE_CHANNEL_ERROR_TLS:
    case SPICE_CHANNEL_ERROR_LINK:
    case SPICE_CHANNEL_ERROR_CONNECT:
        error = spice_channel_get_error(channel);
        g_message("main channel: failed to connect");
        if (error) {
            g_message("channel error: %s", error->message);
        }

        connection_disconnect(conn, DISCONNECT_CONN_ERROR);
        break;
    case SPICE_CHANNEL_ERROR_AUTH:
        g_warning("main channel: auth failure (wrong password?)");
        strcpy(password, "");
        /* FIXME i18 */
        rc = ask_user(NULL, "Authentication",
                      "Please enter the spice server password",
                      password, sizeof(password), true);
        if (rc == 0) {
            g_object_set(conn->session, "password", password, NULL);
            connection_connect(conn);
        } else {
            connection_disconnect(conn, DISCONNECT_AUTH_ERROR);
        }
        break;
    default:
        /* TODO: more sophisticated error handling */
        g_warning("unknown main channel event: %u", event);
        /* connection_disconnect(conn); */
        break;
    }
}

static void main_mouse_update(SpiceChannel *channel, gpointer data)
{
    spice_connection *conn = data;
    gint mode;

    g_object_get(channel, "mouse-mode", &mode, NULL);
    switch (mode) {
    case SPICE_MOUSE_MODE_SERVER:
        conn->mouse_state = "server";
        break;
    case SPICE_MOUSE_MODE_CLIENT:
        conn->mouse_state = "client";
        break;
    default:
        conn->mouse_state = "?";
        break;
    }
    update_status(conn);
}

static void main_agent_update(SpiceChannel *channel, gpointer data)
{
    spice_connection *conn = data;

    g_object_get(channel, "agent-connected", &conn->agent_connected, NULL);
    conn->agent_state = conn->agent_connected ? "yes" : "no";
    update_status(conn);
    update_edit_menu(conn);
}

static void inputs_modifiers(SpiceChannel *channel, gpointer data)
{
    spice_connection *conn = data;
    int m, i;

    g_object_get(channel, "key-modifiers", &m, NULL);
    for (i = 0; i < SPICE_N_ELEMENTS(conn->wins); i++) {
        if (conn->wins[i] == NULL)
            continue;

        gtk_label_set_text(GTK_LABEL(conn->wins[i]->st[STATE_SCROLL_LOCK]),
                           m & SPICE_KEYBOARD_MODIFIER_FLAGS_SCROLL_LOCK ? "SCROLL" : "");
        gtk_label_set_text(GTK_LABEL(conn->wins[i]->st[STATE_CAPS_LOCK]),
                           m & SPICE_KEYBOARD_MODIFIER_FLAGS_CAPS_LOCK ? "CAPS" : "");
        gtk_label_set_text(GTK_LABEL(conn->wins[i]->st[STATE_NUM_LOCK]),
                           m & SPICE_KEYBOARD_MODIFIER_FLAGS_NUM_LOCK ? "NUM" : "");
    }
}

static void display_mark(SpiceChannel *channel, gint mark, SpiceWindow *win)
{
    g_return_if_fail(win != NULL);
    g_return_if_fail(win->toplevel != NULL);

    if (mark == TRUE) {
        gtk_widget_show(win->toplevel);
    } else {
        gtk_widget_hide(win->toplevel);
    }
}

static void update_auto_usbredir_sensitive(spice_connection *conn)
{
#ifdef USE_USBREDIR
    int i;
    GtkAction *ac;
    gboolean sensitive;

    sensitive = spice_session_has_channel_type(conn->session,
                                               SPICE_CHANNEL_USBREDIR);
    for (i = 0; i < SPICE_N_ELEMENTS(conn->wins); i++) {
        if (conn->wins[i] == NULL)
            continue;
        ac = gtk_action_group_get_action(conn->wins[i]->ag, "auto-usbredir");
        gtk_action_set_sensitive(ac, sensitive);
    }
#endif
}

static SpiceWindow* get_window(spice_connection *conn, int channel_id, int monitor_id)
{
    g_return_val_if_fail(channel_id < CHANNELID_MAX, NULL);
    g_return_val_if_fail(monitor_id < MONITORID_MAX, NULL);

    return conn->wins[channel_id * CHANNELID_MAX + monitor_id];
}

static void add_window(spice_connection *conn, SpiceWindow *win)
{
    g_return_if_fail(win != NULL);
    g_return_if_fail(win->id < CHANNELID_MAX);
    g_return_if_fail(win->monitor_id < MONITORID_MAX);
    g_return_if_fail(conn->wins[win->id * CHANNELID_MAX + win->monitor_id] == NULL);

    SPICE_DEBUG("add display monitor %d:%d", win->id, win->monitor_id);
    conn->wins[win->id * CHANNELID_MAX + win->monitor_id] = win;
}

static void del_window(spice_connection *conn, SpiceWindow *win)
{
    if (win == NULL)
        return;

    g_return_if_fail(win->id < CHANNELID_MAX);
    g_return_if_fail(win->monitor_id < MONITORID_MAX);

    g_debug("del display monitor %d:%d", win->id, win->monitor_id);
    conn->wins[win->id * CHANNELID_MAX + win->monitor_id] = NULL;
    if (win->id > 0)
        spice_main_channel_update_display_enabled(conn->main, win->id, FALSE, TRUE);
    else
        spice_main_channel_update_display_enabled(conn->main, win->monitor_id, FALSE, TRUE);
    spice_main_channel_send_monitor_config(conn->main);

    destroy_spice_window(win);
}

static void display_monitors(SpiceChannel *display, GParamSpec *pspec,
                             spice_connection *conn)
{
    GArray *monitors = NULL;
    int id;
    guint i;

    g_object_get(display,
                 "channel-id", &id,
                 "monitors", &monitors,
                 NULL);
    g_return_if_fail(monitors != NULL);

    for (i = 0; i < monitors->len; i++) {
        SpiceWindow *w;

        if (!get_window(conn, id, i)) {
            w = create_spice_window(conn, display, id, i);
            add_window(conn, w);
            spice_g_signal_connect_object(display, "display-mark",
                                          G_CALLBACK(display_mark), w, 0);
            if (monitors->len == 1)
                gtk_window_set_position(GTK_WINDOW(w->toplevel), GTK_WIN_POS_CENTER_ALWAYS);
            gtk_widget_show(w->toplevel);
            update_auto_usbredir_sensitive(conn);
        }
    }

    for (; i < MONITORID_MAX; i++)
        del_window(conn, get_window(conn, id, i));

    g_clear_pointer(&monitors, g_array_unref);
}

#ifndef WITH_FLEXVDI
static void port_write_cb(GObject *source_object,
                          GAsyncResult *res,
                          gpointer user_data)
{
    SpicePortChannel *port = SPICE_PORT_CHANNEL(source_object);
    GError *error = NULL;

    spice_port_channel_write_finish(port, res, &error);
    if (error != NULL)
        g_warning("%s", error->message);
    g_clear_error(&error);
}

static void port_flushed_cb(GObject *source_object,
                            GAsyncResult *res,
                            gpointer user_data)
{
    SpiceChannel *channel = SPICE_CHANNEL(source_object);
    GError *error = NULL;

    spice_channel_flush_finish(channel, res, &error);
    if (error != NULL)
        g_warning("%s", error->message);
    g_clear_error(&error);

    spice_channel_disconnect(channel, SPICE_CHANNEL_CLOSED);
}

static gboolean input_cb(GIOChannel *gin, GIOCondition condition, gpointer data)
{
    char buf[4096];
    gsize bytes_read;
    GIOStatus status;

    if (!(condition & G_IO_IN))
        return FALSE;

    status = g_io_channel_read_chars(gin, buf, sizeof(buf), &bytes_read, NULL);
    if (status != G_IO_STATUS_NORMAL)
        return FALSE;

    if (stdin_port != NULL)
        spice_port_channel_write_async(stdin_port, buf, bytes_read, NULL, port_write_cb, NULL);

    return TRUE;
}
#endif

#ifndef WITH_FLEXVDI
static void watch_stdin(void);

static void port_opened(SpiceChannel *channel, GParamSpec *pspec,
                        spice_connection *conn)
{
    SpicePortChannel *port = SPICE_PORT_CHANNEL(channel);
    gchar *name = NULL;
    gboolean opened = FALSE;

    g_object_get(channel,
                 "port-name", &name,
                 "port-opened", &opened,
                 NULL);

    g_printerr("port %p %s: %s\n", channel, name, opened ? "opened" : "closed");

    if (opened) {
        /* only send a break event and disconnect */
        if (g_strcmp0(name, "org.spice.spicy.break") == 0) {
            spice_port_channel_event(port, SPICE_PORT_EVENT_BREAK);
            spice_channel_flush_async(channel, NULL, port_flushed_cb, conn);
        }

        /* handle the first spicy port and connect it to stdin/out */
        if (g_strcmp0(name, "org.spice.spicy") == 0 && stdin_port == NULL) {
            watch_stdin();
            stdin_port = port;
        }
    } else {
        if (port == stdin_port)
            stdin_port = NULL;
    }

    g_free(name);
}

static void port_data(SpicePortChannel *port,
                      gpointer data, int size, spice_connection *conn)
{
    int r;

    if (port != stdin_port)
        return;

    r = write(fileno(stdout), data, size);
    if (r != size) {
        g_warning("port write failed result %d/%d errno %d", r, size, errno);
    }
}
#endif

typedef struct {
    GtkWidget *vbox;
    GtkWidget *hbox;
    GtkWidget *progress;
    GtkWidget *label;
    GtkWidget *cancel;
} TransferTaskWidgets;

static void transfer_update_progress(GObject *object,
                                     GParamSpec *pspec,
                                     gpointer user_data)
{
    spice_connection *conn = user_data;
    TransferTaskWidgets *widgets = g_hash_table_lookup(conn->transfers, object);
    g_return_if_fail(widgets);
    gtk_progress_bar_set_fraction(GTK_PROGRESS_BAR(widgets->progress),
                                  spice_file_transfer_task_get_progress(SPICE_FILE_TRANSFER_TASK(object)));
}

static void transfer_task_finished(SpiceFileTransferTask *task, GError *error, spice_connection *conn)
{
    if (error)
        g_warning("%s", error->message);
    g_hash_table_remove(conn->transfers, task);
    if (!g_hash_table_size(conn->transfers))
        gtk_widget_hide(conn->transfer_dialog);
}

static gboolean dialog_delete_cb(GtkWidget *widget,
                                 GdkEvent *event G_GNUC_UNUSED,
                                 gpointer user_data G_GNUC_UNUSED)
{
    gtk_dialog_response(GTK_DIALOG(widget), GTK_RESPONSE_CANCEL);
    return TRUE;
}

static void dialog_response_cb(GtkDialog *dialog,
                               gint response_id,
                               gpointer user_data)
{
    spice_connection *conn = user_data;
    g_print("Reponse: %i\n", response_id);

    if (response_id == GTK_RESPONSE_CANCEL) {
        GHashTableIter iter;
        gpointer key, value;

        g_hash_table_iter_init(&iter, conn->transfers);
        while (g_hash_table_iter_next(&iter, &key, &value)) {
            SpiceFileTransferTask *task = key;
            spice_file_transfer_task_cancel(task);
        }
    }
}

static void
task_cancel_cb(GtkButton *button,
               gpointer user_data)
{
    SpiceFileTransferTask *task = SPICE_FILE_TRANSFER_TASK(user_data);
    spice_file_transfer_task_cancel(task);
}

static TransferTaskWidgets *
transfer_task_widgets_new(SpiceFileTransferTask *task)
{
    char *filename;
    TransferTaskWidgets *widgets = g_new0(TransferTaskWidgets, 1);

    widgets->vbox = gtk_box_new(GTK_ORIENTATION_VERTICAL, 0);
    widgets->hbox = gtk_box_new(GTK_ORIENTATION_HORIZONTAL, 6);
    widgets->cancel = gtk_button_new_with_label("Cancel");

    widgets->progress = gtk_progress_bar_new();
    filename = spice_file_transfer_task_get_filename(task);
    widgets->label = gtk_label_new(filename);
    g_free(filename);

    gtk_widget_set_halign(widgets->label, GTK_ALIGN_START);
    gtk_widget_set_valign(widgets->label, GTK_ALIGN_BASELINE);
    gtk_widget_set_valign(widgets->progress, GTK_ALIGN_CENTER);
    gtk_widget_set_hexpand(widgets->progress, TRUE);
    gtk_widget_set_valign(widgets->cancel, GTK_ALIGN_CENTER);
    gtk_widget_set_hexpand(widgets->progress, FALSE);

    gtk_box_pack_start(GTK_BOX(widgets->hbox), widgets->progress,
                       TRUE, TRUE, 0);
    gtk_box_pack_start(GTK_BOX(widgets->hbox), widgets->cancel,
                       FALSE, TRUE, 0);

    gtk_box_pack_start(GTK_BOX(widgets->vbox), widgets->label,
                       TRUE, TRUE, 0);
    gtk_box_pack_start(GTK_BOX(widgets->vbox), widgets->hbox,
                       TRUE, TRUE, 0);

    g_signal_connect(widgets->cancel, "clicked",
                     G_CALLBACK(task_cancel_cb), task);

    gtk_widget_show_all(widgets->vbox);

    return widgets;
}

static void
transfer_task_widgets_free(TransferTaskWidgets *widgets)
{
    /* child widgets will be destroyed automatically */
    gtk_widget_destroy(widgets->vbox);
    g_free(widgets);
}

static void spice_connection_add_task(spice_connection *conn, SpiceFileTransferTask *task)
{
    TransferTaskWidgets *widgets;
    GtkWidget *content = NULL;

    g_signal_connect(task, "notify::progress",
                     G_CALLBACK(transfer_update_progress), conn);
    g_signal_connect(task, "finished",
                     G_CALLBACK(transfer_task_finished), conn);
    if (!conn->transfer_dialog) {
        conn->transfer_dialog = gtk_dialog_new_with_buttons("File Transfers",
                                                            GTK_WINDOW(conn->wins[0]->toplevel), 0,
                                                            "Cancel", GTK_RESPONSE_CANCEL, NULL);
        gtk_dialog_set_default_response(GTK_DIALOG(conn->transfer_dialog),
                                        GTK_RESPONSE_CANCEL);
        gtk_window_set_resizable(GTK_WINDOW(conn->transfer_dialog), FALSE);
        g_signal_connect(conn->transfer_dialog, "response",
                         G_CALLBACK(dialog_response_cb), conn);
        g_signal_connect(conn->transfer_dialog, "delete-event",
                         G_CALLBACK(dialog_delete_cb), conn);
    }
    gtk_widget_show(conn->transfer_dialog);
    content = gtk_dialog_get_content_area(GTK_DIALOG(conn->transfer_dialog));
    gtk_container_set_border_width(GTK_CONTAINER(content), 12);

    widgets = transfer_task_widgets_new(task);
    g_hash_table_insert(conn->transfers, g_object_ref(task), widgets);
    gtk_box_pack_start(GTK_BOX(content),
                       widgets->vbox, TRUE, TRUE, 6);
}

static void new_file_transfer(SpiceMainChannel *main, SpiceFileTransferTask *task, gpointer user_data)
{
    spice_connection *conn = user_data;
    g_debug("new file transfer task");
    spice_connection_add_task(conn, task);
}

static void channel_new(SpiceSession *s, SpiceChannel *channel, gpointer data)
{
    spice_connection *conn = data;
    int id;

    g_object_get(channel, "channel-id", &id, NULL);
    conn->channels++;
    SPICE_DEBUG("new channel (#%d)", id);

    if (SPICE_IS_MAIN_CHANNEL(channel)) {
        SPICE_DEBUG("new main channel");
        conn->main = SPICE_MAIN_CHANNEL(channel);
        g_signal_connect(channel, "channel-event",
                         G_CALLBACK(main_channel_event), conn);
        g_signal_connect(channel, "main-mouse-update",
                         G_CALLBACK(main_mouse_update), conn);
        g_signal_connect(channel, "main-agent-update",
                         G_CALLBACK(main_agent_update), conn);
        g_signal_connect(channel, "new-file-transfer",
                         G_CALLBACK(new_file_transfer), conn);
        main_mouse_update(channel, conn);
        main_agent_update(channel, conn);
    }

    if (SPICE_IS_DISPLAY_CHANNEL(channel)) {
        if (id >= SPICE_N_ELEMENTS(conn->wins))
            return;
        if (conn->wins[id] != NULL)
            return;
        SPICE_DEBUG("new display channel (#%d)", id);
        g_signal_connect(channel, "notify::monitors",
                         G_CALLBACK(display_monitors), conn);
        spice_channel_connect(channel);
    }

    if (SPICE_IS_INPUTS_CHANNEL(channel)) {
        SPICE_DEBUG("new inputs channel");
        g_signal_connect(channel, "inputs-modifiers",
                         G_CALLBACK(inputs_modifiers), conn);
    }

    if (SPICE_IS_PLAYBACK_CHANNEL(channel)) {
        SPICE_DEBUG("new audio channel");
        conn->audio = spice_audio_get(s, NULL);
    }

    if (SPICE_IS_USBREDIR_CHANNEL(channel)) {
        update_auto_usbredir_sensitive(conn);
    }

    if (SPICE_IS_PORT_CHANNEL(channel)) {
#ifndef WITH_FLEXVDI
        g_signal_connect(channel, "notify::port-opened",
                         G_CALLBACK(port_opened), conn);
        g_signal_connect(channel, "port-data",
                         G_CALLBACK(port_data), conn);
#endif
        spice_channel_connect(channel);
    }
}

static void channel_destroy(SpiceSession *s, SpiceChannel *channel, gpointer data)
{
    spice_connection *conn = data;
    int id;

    g_object_get(channel, "channel-id", &id, NULL);
    if (SPICE_IS_MAIN_CHANNEL(channel)) {
        SPICE_DEBUG("zap main channel");
        conn->main = NULL;
    }

    if (SPICE_IS_DISPLAY_CHANNEL(channel)) {
        if (id >= SPICE_N_ELEMENTS(conn->wins))
            return;
        SPICE_DEBUG("zap display channel (#%d)", id);
        /* FIXME destroy widget only */
    }

    if (SPICE_IS_PLAYBACK_CHANNEL(channel)) {
        SPICE_DEBUG("zap audio channel");
    }

    if (SPICE_IS_USBREDIR_CHANNEL(channel)) {
        update_auto_usbredir_sensitive(conn);
    }

#ifndef WITH_FLEXVDI
    if (SPICE_IS_PORT_CHANNEL(channel)) {
        if (SPICE_PORT_CHANNEL(channel) == stdin_port)
            stdin_port = NULL;
    }
#endif

    conn->channels--;
    if (conn->channels > 0) {
        return;
    }

    connection_destroy(conn);
}

static void migration_state(GObject *session,
                            GParamSpec *pspec, gpointer data)
{
    SpiceSessionMigration mig;

    g_object_get(session, "migration-state", &mig, NULL);
    if (mig == SPICE_SESSION_MIGRATION_SWITCHING)
        g_message("migrating session");
}

static spice_connection *connection_new(void)
{
    spice_connection *conn;
    SpiceUsbDeviceManager *manager;

    conn = g_new0(spice_connection, 1);
    conn->session = spice_session_new();
    conn->gtk_session = spice_gtk_session_get(conn->session);
    g_object_set(conn->gtk_session,
                 "disable-copy-to-guest", disable_copy_to_guest,
                 "disable-paste-from-guest", disable_paste_from_guest,
                 NULL);
    g_signal_connect(conn->session, "channel-new",
                     G_CALLBACK(channel_new), conn);
    g_signal_connect(conn->session, "channel-destroy",
                     G_CALLBACK(channel_destroy), conn);
    g_signal_connect(conn->session, "notify::migration-state",
                     G_CALLBACK(migration_state), conn);

    manager = spice_usb_device_manager_get(conn->session, NULL);
    if (manager) {
        g_signal_connect(manager, "auto-connect-failed",
                         G_CALLBACK(usb_connect_failed), NULL);
        g_signal_connect(manager, "device-error",
                         G_CALLBACK(usb_connect_failed), NULL);
    }

    conn->transfers = g_hash_table_new_full(g_direct_hash, g_direct_equal,
                                            g_object_unref,
                                            (GDestroyNotify)transfer_task_widgets_free);
    connections++;
    SPICE_DEBUG("%s (%d)", __FUNCTION__, connections);
    return conn;
}

static void connection_connect(spice_connection *conn)
{
    conn->disconnecting = false;
    spice_session_connect(conn->session);
}

static void connection_disconnect(spice_connection *conn, int reason)
{
    if (conn->disconnecting)
        return;
    conn->disconnecting = true;
    disconnect_reason = reason;
    spice_session_disconnect(conn->session);
}

static void connection_destroy(spice_connection *conn)
{
    g_object_unref(conn->session);
    g_hash_table_unref(conn->transfers);
    g_free(conn);

    connections--;
    SPICE_DEBUG("%s (%d)", __FUNCTION__, connections);
    if (connections > 0) {
        return;
    }

    g_main_loop_quit(mainloop);
}

/* ------------------------------------------------------------------ */

static GOptionEntry cmd_entries[] = {
    {
        .long_name        = "full-screen",
        .short_name       = 'f',
        .arg              = G_OPTION_ARG_NONE,
        .arg_data         = &fullscreen,
        .description      = "Open in full screen mode",
    },{
        .long_name        = "full-screen-on-all-monitors",
        .short_name       = 'F',
        .arg              = G_OPTION_ARG_NONE,
        .arg_data         = &fullscreen_on_all_monitors,
        .description      = "Open in full screen mode on all monitors",
    },{
        .long_name        = "version",
        .arg              = G_OPTION_ARG_NONE,
        .arg_data         = &version,
        .description      = "Display version and quit",
    },{
        .long_name        = "title",
        .arg              = G_OPTION_ARG_STRING,
        .arg_data         = &spicy_title,
        .description      = "Set the window title",
        .arg_description  = "<title>",
    },{
        .long_name        = "kiosk-mode",
        .short_name       = 'k',
        .arg              = G_OPTION_ARG_NONE,
        .arg_data         = &kiosk_mode,
        .description      = "Use kiosk mode",
    },{
        .long_name        = "disable-power-events",
        .short_name       = '\0',
        .arg              = G_OPTION_ARG_NONE,
        .arg_data         = &disable_power_events,
        .description      = "Disable power events",
    },{
        .long_name        = "disable-copy-to-guest",
        .short_name       = '\0',
        .arg              = G_OPTION_ARG_NONE,
        .arg_data         = &disable_copy_to_guest,
        .description      = "Disable copy to guest",
    },{
        .long_name        = "disable-paste-from-guest",
        .short_name       = '\0',
        .arg              = G_OPTION_ARG_NONE,
        .arg_data         = &disable_paste_from_guest,
        .description      = "Disable paste from guest",
    },{
        /* end of list */
    }
};

static void usb_connect_failed(GObject               *object,
                               SpiceUsbDevice        *device,
                               GError                *error,
                               gpointer               data)
{
    GtkWidget *dialog;

    if (error->domain == G_IO_ERROR && error->code == G_IO_ERROR_CANCELLED)
        return;

    dialog = gtk_message_dialog_new(NULL, GTK_DIALOG_MODAL, GTK_MESSAGE_ERROR,
                                    GTK_BUTTONS_CLOSE,
                                    "USB redirection error");
    gtk_message_dialog_format_secondary_text(GTK_MESSAGE_DIALOG(dialog),
                                             "%s", error->message);
    gtk_dialog_run(GTK_DIALOG(dialog));
    gtk_widget_destroy(dialog);
}

#ifndef WITH_FLEXVDI
static void setup_terminal(gboolean reset)
{
    int stdinfd = fileno(stdin);

    if (!isatty(stdinfd))
        return;

#ifdef HAVE_TERMIOS_H
    struct termios tios;
    static struct termios saved_tios;
    static bool saved = false;

    if (reset) {
        if (!saved)
            return;
        tios = saved_tios;
    } else {
        tcgetattr(stdinfd, &tios);
        saved_tios = tios;
        saved = true;
        tios.c_lflag &= ~(ICANON | ECHO);
    }

    tcsetattr(stdinfd, TCSANOW, &tios);
#endif
}

static void watch_stdin(void)
{
    int stdinfd = fileno(stdin);
    GIOChannel *gin;

    setup_terminal(false);
    gin = g_io_channel_unix_new(stdinfd);
    g_io_channel_set_flags(gin, G_IO_FLAG_NONBLOCK, NULL);
    g_io_add_watch(gin, G_IO_IN|G_IO_ERR|G_IO_HUP|G_IO_NVAL, input_cb, NULL);
}
#endif

int main(int argc, char *argv[])
{
    GError *error = NULL;
    GOptionContext *context;
    spice_connection *conn;
    gchar *conf_file, *conf;
    char *host = NULL, *port = NULL, *tls_port = NULL, *ws_port = NULL, *unix_path = NULL;
    disconnect_reason = DISCONNECT_NO_ERROR;

    keyfile = g_key_file_new();

    int mode = S_IRWXU;
    conf_file = g_build_filename(g_get_user_config_dir(), "spicy", NULL);
    if (g_mkdir_with_parents(conf_file, mode) == -1)
        SPICE_DEBUG("failed to create config directory");
    g_free(conf_file);

    conf_file = g_build_filename(g_get_user_config_dir(), "spicy", "settings", NULL);
    if (!g_key_file_load_from_file(keyfile, conf_file,
                                   G_KEY_FILE_KEEP_COMMENTS|G_KEY_FILE_KEEP_TRANSLATIONS, &error)) {
        SPICE_DEBUG("Couldn't load configuration: %s", error->message);
        g_clear_error(&error);
    }

    /* parse opts */
    gtk_init(&argc, &argv);
#if HAVE_GSTAUDIO || HAVE_GSTVIDEO
    gst_init(&argc, &argv);
#endif
    context = g_option_context_new("- spice client test application");
    g_option_context_set_summary(context, "Gtk+ test client to connect to Spice servers.");
    g_option_context_set_description(context, "Report bugs to " PACKAGE_BUGREPORT ".");
    g_option_context_add_group(context, spice_get_option_group());
    g_option_context_set_main_group(context, spice_cmdline_get_option_group());
    g_option_context_add_main_entries(context, cmd_entries, NULL);
    g_option_context_add_group(context, gtk_get_option_group(TRUE));
#ifdef WITH_FLEXVDI
    g_option_context_add_group(context, flexvdi_get_option_group());
#endif
#if HAVE_GSTAUDIO || HAVE_GSTVIDEO
    g_option_context_add_group(context, gst_init_get_option_group());
#endif
    if (!g_option_context_parse (context, &argc, &argv, &error)) {
        g_print("option parsing failed: %s\n", error->message);
        exit(1);
    }
    g_option_context_free(context);

    if (version) {
        g_print("spicy " PACKAGE_VERSION "\n");
        exit(0);
    }

    mainloop = g_main_loop_new(NULL, false);

    conn = connection_new();
    spice_set_session_option(conn->session);
    spice_cmdline_session_setup(conn->session);
#ifdef WITH_FLEXVDI
    flexvdi_port_register_session(conn->session);
#endif
    g_object_set(gtk_settings_get_default(), "gtk-icon-theme-name", "flexvdi", NULL);

    g_object_get(conn->session,
                 "unix-path", &unix_path,
                 "host", &host,
                 "port", &port,
                 "tls-port", &tls_port,
                 "ws-port", &ws_port,
                 NULL);
    /* If user doesn't provide hostname and port, show the dialog window
       instead of connecting to server automatically */
    if ((host == NULL || (port == NULL && tls_port == NULL)) && unix_path == NULL) {
        if (!spicy_connect_dialog(conn->session)) {
            exit(0);
        }
    }
    g_free(host);
    g_free(port);
    g_free(tls_port);
    g_free(ws_port);
    g_free(unix_path);

    connection_connect(conn);
    if (connections > 0)
        g_main_loop_run(mainloop);
    g_main_loop_unref(mainloop);

#ifdef WITH_FLEXVDI
    flexvdi_cleanup();
#endif

    if ((conf = g_key_file_to_data(keyfile, NULL, &error)) == NULL ||
        !g_file_set_contents(conf_file, conf, -1, &error)) {
        SPICE_DEBUG("Couldn't save configuration: %s", error->message);
        g_error_free(error);
        error = NULL;
    }

    g_free(conf_file);
    g_free(conf);
    g_key_file_free(keyfile);

    g_free(spicy_title);

#ifndef WITH_FLEXVDI
    setup_terminal(true);
<<<<<<< HEAD
#endif
    return disconnect_reason;
=======
#if HAVE_GSTAUDIO || HAVE_GSTVIDEO
    gst_deinit();
#endif
    return 0;
>>>>>>> 5dd5d4c0
}<|MERGE_RESOLUTION|>--- conflicted
+++ resolved
@@ -2618,13 +2618,8 @@
 
 #ifndef WITH_FLEXVDI
     setup_terminal(true);
-<<<<<<< HEAD
-#endif
-    return disconnect_reason;
-=======
 #if HAVE_GSTAUDIO || HAVE_GSTVIDEO
     gst_deinit();
 #endif
-    return 0;
->>>>>>> 5dd5d4c0
+    return disconnect_reason;
 }