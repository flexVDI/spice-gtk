--- conflicted
+++ resolved
@@ -100,11 +100,8 @@
 	$(GUDEV_CFLAGS)						\
 	$(SOUP_CFLAGS)						\
 	$(PHODAV_CFLAGS)					\
-<<<<<<< HEAD
 	$(NOPOLL_CFLAGS)					\
-=======
 	$(LZ4_CFLAGS)					\
->>>>>>> 620faed8
 	$(NULL)
 
 AM_CPPFLAGS =					\
