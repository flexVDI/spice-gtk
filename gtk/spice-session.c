--- conflicted
+++ resolved
@@ -219,11 +219,8 @@
     g_free(s->host);
     g_free(s->port);
     g_free(s->tls_port);
-<<<<<<< HEAD
     g_free(s->ws_port);
-=======
     g_free(s->username);
->>>>>>> 787b6677
     g_free(s->password);
     g_free(s->ca_file);
     g_free(s->ciphers);
@@ -270,14 +267,9 @@
 
 static int spice_parse_uri(SpiceSession *session, const char *original_uri)
 {
-<<<<<<< HEAD
-    SpiceSessionPrivate *s = SPICE_SESSION_GET_PRIVATE(session);
+    SpiceSessionPrivate *s = session->priv;
     gchar *host = NULL, *port = NULL, *tls_port = NULL, *ws_port = NULL;
-    gchar *uri = NULL, *password = NULL;
-=======
-    SpiceSessionPrivate *s = session->priv;
-    gchar *host = NULL, *port = NULL, *tls_port = NULL, *uri = NULL, *username = NULL, *password = NULL;
->>>>>>> 787b6677
+    gchar *uri = NULL, *username = NULL, *password = NULL;
     gchar *path = NULL;
     gchar *unescaped_path = NULL;
     gchar *authority = NULL;
@@ -402,20 +394,14 @@
     g_free(s->host);
     g_free(s->port);
     g_free(s->tls_port);
-<<<<<<< HEAD
     g_free(s->ws_port);
-=======
     g_free(s->username);
->>>>>>> 787b6677
     g_free(s->password);
     s->host = host;
     s->port = port;
     s->tls_port = tls_port;
-<<<<<<< HEAD
     s->ws_port = ws_port;
-=======
     s->username = username;
->>>>>>> 787b6677
     s->password = password;
     return 0;
 
@@ -425,11 +411,8 @@
     g_free(host);
     g_free(port);
     g_free(tls_port);
-<<<<<<< HEAD
     g_free(ws_port);
-=======
     g_free(username);
->>>>>>> 787b6677
     g_free(password);
     return -1;
 }
@@ -454,13 +437,11 @@
     case PROP_TLS_PORT:
         g_value_set_string(value, s->tls_port);
 	break;
-<<<<<<< HEAD
     case PROP_WS_PORT:
         g_value_set_string(value, s->ws_port);
-=======
+	break;
     case PROP_USERNAME:
         g_value_set_string(value, s->username);
->>>>>>> 787b6677
 	break;
     case PROP_PASSWORD:
         g_value_set_string(value, s->password);
@@ -572,15 +553,13 @@
         g_free(s->tls_port);
         s->tls_port = g_value_dup_string(value);
         break;
-<<<<<<< HEAD
     case PROP_WS_PORT:
         g_free(s->ws_port);
         s->ws_port = g_value_dup_string(value);
-=======
+        break;
     case PROP_USERNAME:
         g_free(s->username);
         s->username = g_value_dup_string(value);
->>>>>>> 787b6677
         break;
     case PROP_PASSWORD:
         g_free(s->password);
@@ -748,10 +727,9 @@
                              G_PARAM_STATIC_STRINGS));
 
     /**
-<<<<<<< HEAD
-     * SpiceSession:tls-port:
-     *
-     * Port to connect to for TLS sessions
+     * SpiceSession:ws-port:
+     *
+     * Port to connect to for Websocket sessions
      *
      **/
     g_object_class_install_property
@@ -759,7 +737,11 @@
          g_param_spec_string("ws-port",
                              "Websocket port",
                              "Remote port (encrypted)",
-=======
+                             NULL,
+                             G_PARAM_READWRITE |
+                             G_PARAM_STATIC_STRINGS));
+
+    /**
      * SpiceSession:username:
      *
      * Username to use
@@ -770,7 +752,6 @@
          g_param_spec_string("username",
                              "Username",
                              "Username used for SASL connections",
->>>>>>> 787b6677
                              NULL,
                              G_PARAM_READWRITE |
                              G_PARAM_STATIC_STRINGS));
@@ -1302,11 +1283,8 @@
 
     g_warn_if_fail(c->host == NULL);
     g_warn_if_fail(c->tls_port == NULL);
-<<<<<<< HEAD
     g_warn_if_fail(c->ws_port == NULL);
-=======
     g_warn_if_fail(c->username == NULL);
->>>>>>> 787b6677
     g_warn_if_fail(c->password == NULL);
     g_warn_if_fail(c->ca_file == NULL);
     g_warn_if_fail(c->ciphers == NULL);
@@ -1318,11 +1296,8 @@
     g_object_get(session,
                  "host", &c->host,
                  "tls-port", &c->tls_port,
-<<<<<<< HEAD
                  "ws-port", &c->ws_port,
-=======
                  "username", &c->username,
->>>>>>> 787b6677
                  "password", &c->password,
                  "ca-file", &c->ca_file,
                  "ciphers", &c->ciphers,
