/* -*- Mode: C; c-basic-offset: 4; indent-tabs-mode: nil -*- */
/*
   Copyright (C) 2010 Red Hat, Inc.

   This library is free software; you can redistribute it and/or
   modify it under the terms of the GNU Lesser General Public
   License as published by the Free Software Foundation; either
   version 2.1 of the License, or (at your option) any later version.

   This library is distributed in the hope that it will be useful,
   but WITHOUT ANY WARRANTY; without even the implied warranty of
   MERCHANTABILITY or FITNESS FOR A PARTICULAR PURPOSE.  See the GNU
   Lesser General Public License for more details.

   You should have received a copy of the GNU Lesser General Public
   License along with this library; if not, see <http://www.gnu.org/licenses/>.
*/
#include "config.h"

#include <gio/gio.h>
#include <glib.h>
#ifdef G_OS_UNIX
#include <gio/gunixsocketaddress.h>
#endif
#include "common/ring.h"

#include "spice-client.h"
#include "spice-common.h"
#include "spice-channel-priv.h"
#include "spice-util-priv.h"
#include "spice-session-priv.h"
#include "gio-coroutine.h"
#include "glib-compat.h"
#include "wocky-http-proxy.h"
#include "spice-uri-priv.h"
#include "channel-playback-priv.h"
#include "spice-audio.h"

struct channel {
    SpiceChannel      *channel;
    RingItem          link;
};

#define IMAGES_CACHE_SIZE_DEFAULT (1024 * 1024 * 80)
#define MIN_GLZ_WINDOW_SIZE_DEFAULT (1024 * 1024 * 12)
#define MAX_GLZ_WINDOW_SIZE_DEFAULT MIN((LZ_MAX_WINDOW_SIZE * 4), 1024 * 1024 * 64)

struct _SpiceSessionPrivate {
    char              *host;
    char              *unix_path;
    char              *port;
    char              *tls_port;
    char              *ws_port;
    char              *username;
    char              *password;
    char              *ca_file;
    char              *ciphers;
    GByteArray        *pubkey;
    GByteArray        *ca;
    char              *cert_subject;
    guint             verify;
    gboolean          read_only;
    SpiceURI          *proxy;
    gchar             *shared_dir;
    gboolean          share_dir_ro;

    /* whether to enable audio */
    gboolean          audio;

    /* whether to enable smartcard event forwarding to the server */
    gboolean          smartcard;

    /* list of certificates to use for the software smartcard reader if
     * enabled. For now, it has to contain exactly 3 certificates for
     * the software reader to be functional
     */
    GStrv             smartcard_certificates;

    /* path to the local certificate database to use to lookup the
     * certificates stored in 'certificates'. If NULL, libcacard will
     * fallback to using a default database.
     */
    char *            smartcard_db;

    /* whether to enable USB redirection */
    gboolean          usbredir;

    /* Set when a usbredir channel has requested the keyboard grab to be
       temporarily released (because it is going to invoke policykit) */
    gboolean          inhibit_keyboard_grab;

    GStrv             disable_effects;
    GStrv             secure_channels;
    gint              color_depth;

    int               connection_id;
    int               protocol;
    SpiceChannel      *cmain; /* weak reference */
    Ring              channels;
    guint32           mm_time;
    gboolean          client_provided_sockets;
    guint64           mm_time_at_clock;
    SpiceSession      *migration;
    GList             *migration_left;
    SpiceSessionMigration migration_state;
    gboolean          full_migration; /* seamless migration indicator */
    guint             disconnecting;
    gboolean          migrate_wait_init;
    guint             after_main_init;
    gboolean          for_migration;

    display_cache     *images;
    display_cache     *palettes;
    SpiceGlzDecoderWindow *glz_window;
    int               images_cache_size;
    int               glz_window_size;
    uint32_t          pci_ram_size;
    uint32_t          n_display_channels;
    guint8            uuid[16];
    gchar             *name;

    /* associated objects */
    SpiceAudio        *audio_manager;
    SpiceUsbDeviceManager *usb_manager;
    SpicePlaybackChannel *playback_channel;
    PhodavServer      *webdav;
};


/**
 * SECTION:spice-session
 * @short_description: handles connection details, and active channels
 * @title: Spice Session
 * @section_id:
 * @see_also: #SpiceChannel, and the GTK widget #SpiceDisplay
 * @stability: Stable
 * @include: spice-session.h
 *
 * The #SpiceSession class handles all the #SpiceChannel connections.
 * It's also the class that contains connections informations, such as
 * #SpiceSession:host and #SpiceSession:port.
 *
 * You can simply set the property #SpiceSession:uri to something like
 * "spice://127.0.0.1?port=5930" to configure your connection details.
 *
 * You may want to connect to #SpiceSession::channel-new signal, to be
 * informed of the availability of channels and to interact with
 * them.
 *
 * For example, when the #SpiceInputsChannel is available and get the
 * event #SPICE_CHANNEL_OPENED, you can send key events with
 * spice_inputs_key_press(). When the #SpiceMainChannel is available,
 * you can start sharing the clipboard...  .
 *
 *
 * Once #SpiceSession properties set, you can call
 * spice_session_connect() to start connecting and communicating with
 * a Spice server.
 */

/* ------------------------------------------------------------------ */
/* gobject glue                                                       */

#define SPICE_SESSION_GET_PRIVATE(obj) \
    (G_TYPE_INSTANCE_GET_PRIVATE ((obj), SPICE_TYPE_SESSION, SpiceSessionPrivate))

G_DEFINE_TYPE (SpiceSession, spice_session, G_TYPE_OBJECT);

/* Properties */
enum {
    PROP_0,
    PROP_HOST,
    PROP_PORT,
    PROP_TLS_PORT,
    PROP_WS_PORT,
    PROP_PASSWORD,
    PROP_CA_FILE,
    PROP_CIPHERS,
    PROP_IPV4,
    PROP_IPV6,
    PROP_PROTOCOL,
    PROP_URI,
    PROP_CLIENT_SOCKETS,
    PROP_PUBKEY,
    PROP_CERT_SUBJECT,
    PROP_VERIFY,
    PROP_MIGRATION_STATE,
    PROP_AUDIO,
    PROP_SMARTCARD,
    PROP_SMARTCARD_CERTIFICATES,
    PROP_SMARTCARD_DB,
    PROP_USBREDIR,
    PROP_INHIBIT_KEYBOARD_GRAB,
    PROP_DISABLE_EFFECTS,
    PROP_COLOR_DEPTH,
    PROP_READ_ONLY,
    PROP_CACHE_SIZE,
    PROP_GLZ_WINDOW_SIZE,
    PROP_UUID,
    PROP_NAME,
    PROP_CA,
    PROP_PROXY,
    PROP_SECURE_CHANNELS,
    PROP_SHARED_DIR,
    PROP_SHARE_DIR_RO,
    PROP_USERNAME,
    PROP_UNIX_PATH,
};

/* signals */
enum {
    SPICE_SESSION_CHANNEL_NEW,
    SPICE_SESSION_CHANNEL_DESTROY,
    SPICE_SESSION_MM_TIME_RESET,
    SPICE_SESSION_LAST_SIGNAL,
};

static guint signals[SPICE_SESSION_LAST_SIGNAL];

static void spice_session_channel_destroy(SpiceSession *session, SpiceChannel *channel);

static void update_proxy(SpiceSession *self, const gchar *str)
{
    SpiceSessionPrivate *s = self->priv;
    SpiceURI *proxy = NULL;
    GError *error = NULL;

    if (str == NULL)
        str = g_getenv("SPICE_PROXY");
    if (str == NULL || *str == 0) {
        g_clear_object(&s->proxy);
        return;
    }

    proxy = spice_uri_new();
    if (!spice_uri_parse(proxy, str, &error))
        g_clear_object(&proxy);
    if (error) {
        g_warning("%s", error->message);
        g_clear_error(&error);
    }

    if (proxy != NULL) {
        g_clear_object(&s->proxy);
        s->proxy = proxy;
    }
}

static void spice_session_init(SpiceSession *session)
{
    SpiceSessionPrivate *s;
    gchar *channels;

    SPICE_DEBUG("New session (compiled from package " PACKAGE_STRING ")");
    s = session->priv = SPICE_SESSION_GET_PRIVATE(session);

    channels = spice_channel_supported_string();
    SPICE_DEBUG("Supported channels: %s", channels);
    g_free(channels);

    ring_init(&s->channels);
    s->images = cache_new((GDestroyNotify)pixman_image_unref);
    s->glz_window = glz_decoder_window_new();
    update_proxy(session, NULL);
}

static void
session_disconnect(SpiceSession *self, gboolean keep_main)
{
    SpiceSessionPrivate *s;
    struct channel *item;
    RingItem *ring, *next;

    s = self->priv;

    for (ring = ring_get_head(&s->channels); ring != NULL; ring = next) {
        next = ring_next(&s->channels, ring);
        item = SPICE_CONTAINEROF(ring, struct channel, link);

        if (keep_main && item->channel == s->cmain) {
            spice_channel_disconnect(item->channel, SPICE_CHANNEL_NONE);
        } else {
            spice_session_channel_destroy(self, item->channel);
        }
    }

    s->connection_id = 0;

    g_free(s->name);
    s->name = NULL;
    memset(s->uuid, 0, sizeof(s->uuid));

    spice_session_abort_migration(self);
}

static void
spice_session_dispose(GObject *gobject)
{
    SpiceSession *session = SPICE_SESSION(gobject);
    SpiceSessionPrivate *s = session->priv;

    SPICE_DEBUG("session dispose");

    session_disconnect(session, FALSE);

    g_warn_if_fail(s->migration == NULL);
    g_warn_if_fail(s->migration_left == NULL);
    g_warn_if_fail(s->after_main_init == 0);
    g_warn_if_fail(s->disconnecting == 0);

    g_clear_object(&s->audio_manager);
    g_clear_object(&s->usb_manager);
    g_clear_object(&s->proxy);
    g_clear_object(&s->webdav);

    /* Chain up to the parent class */
    if (G_OBJECT_CLASS(spice_session_parent_class)->dispose)
        G_OBJECT_CLASS(spice_session_parent_class)->dispose(gobject);
}

static void
spice_session_finalize(GObject *gobject)
{
    SpiceSession *session = SPICE_SESSION(gobject);
    SpiceSessionPrivate *s = session->priv;

    /* release stuff */
    g_free(s->unix_path);
    g_free(s->host);
    g_free(s->port);
    g_free(s->tls_port);
    g_free(s->ws_port);
    g_free(s->username);
    g_free(s->password);
    g_free(s->ca_file);
    g_free(s->ciphers);
    g_free(s->cert_subject);
    g_strfreev(s->smartcard_certificates);
    g_free(s->smartcard_db);
    g_strfreev(s->disable_effects);
    g_strfreev(s->secure_channels);
    g_free(s->shared_dir);

    g_clear_pointer(&s->images, cache_unref);
    glz_decoder_window_destroy(s->glz_window);

    g_clear_pointer(&s->pubkey, g_byte_array_unref);
    g_clear_pointer(&s->ca, g_byte_array_unref);

    /* Chain up to the parent class */
    if (G_OBJECT_CLASS(spice_session_parent_class)->finalize)
        G_OBJECT_CLASS(spice_session_parent_class)->finalize(gobject);
}

#define URI_SCHEME_SPICE "spice://"
#define URI_SCHEME_SPICE_UNIX "spice+unix://"
#define URI_QUERY_START ";?"
#define URI_QUERY_SEP   ";&"

static gchar* spice_uri_create(SpiceSession *session)
{
    SpiceSessionPrivate *s = session->priv;

    if (s->unix_path != NULL) {
        return g_strdup_printf(URI_SCHEME_SPICE_UNIX "%s", s->unix_path);
    } else if (s->host != NULL) {
        g_return_val_if_fail(s->port != NULL || s->tls_port != NULL, NULL);

        GString *str = g_string_new(URI_SCHEME_SPICE);

        g_string_append(str, s->host);
        g_string_append(str, "?");
        if (s->port != NULL) {
            g_string_append_printf(str, "port=%s&", s->port);
        }
        if (s->tls_port != NULL) {
            g_string_append_printf(str, "tls-port=%s", s->tls_port);
        }
        return g_string_free(str, FALSE);
    }

<<<<<<< HEAD
    pos += snprintf(dest + pos, len-pos, "spice://%s?", s->host);
    if (s->port && strlen(s->port))
        pos += snprintf(dest + pos, len - pos, "port=%s;", s->port);
    if (s->tls_port && strlen(s->tls_port))
        pos += snprintf(dest + pos, len - pos, "tls-port=%s;", s->tls_port);
    if (s->ws_port && strlen(s->ws_port))
        pos += snprintf(dest + pos, len - pos, "ws-port=%s;", s->ws_port);
    return pos;
=======
    g_return_val_if_reached(NULL);
>>>>>>> 62f40ab2
}

static int spice_parse_uri(SpiceSession *session, const char *original_uri)
{
    SpiceSessionPrivate *s = session->priv;
    gchar *host = NULL, *port = NULL, *tls_port = NULL, *ws_port = NULL;
    gchar *uri = NULL, *username = NULL, *password = NULL;
    gchar *path = NULL;
    gchar *unescaped_path = NULL;
    gchar *authority = NULL;
    gchar *query = NULL;
    gchar *tmp = NULL;

    g_return_val_if_fail(original_uri != NULL, -1);

    uri = g_strdup(original_uri);

    if (g_str_has_prefix(uri, URI_SCHEME_SPICE_UNIX)) {
        path = uri + strlen(URI_SCHEME_SPICE_UNIX);
        goto end;
    }

    /* Break up the URI into its various parts, scheme, authority,
     * path (ignored) and query
     */
    if (!g_str_has_prefix(uri, URI_SCHEME_SPICE)) {
        g_warning("Expected a URI scheme of '%s' in URI '%s'",
                  URI_SCHEME_SPICE, uri);
        goto fail;
    }
    authority = uri + strlen(URI_SCHEME_SPICE);

    tmp = strchr(authority, '@');
    if (tmp) {
        tmp[0] = '\0';
        username = g_uri_unescape_string(authority, NULL);
        authority = ++tmp;
        tmp = NULL;
    }

    path = strchr(authority, '/');
    if (path) {
        path[0] = '\0';
        path++;
    }

    if (path) {
        size_t prefix = strcspn(path, URI_QUERY_START);
        query = path + prefix;
    } else {
        size_t prefix = strcspn(authority, URI_QUERY_START);
        query = authority + prefix;
    }

    if (query && query[0]) {
        query[0] = '\0';
        query++;
    }

    /* Now process the individual parts */

    if (authority[0] == '[') {
        tmp = strchr(authority, ']');
        if (!tmp) {
            g_warning("Missing closing ']' in authority for URI '%s'", uri);
            goto fail;
        }
        tmp[0] = '\0';
        tmp++;
        host = g_strdup(authority + 1);
        if (tmp[0] == ':')
            port = g_strdup(tmp + 1);
    } else {
        tmp = strchr(authority, ':');
        if (tmp) {
            *tmp = '\0';
            tmp++;
            port = g_strdup(tmp);
        }
        host = g_uri_unescape_string(authority, NULL);
    }

    if (path && !(g_str_equal(path, "") ||
                  g_str_equal(path, "/"))) {
        g_warning("Unexpected path data '%s' for URI '%s'", path, uri);
        /* don't fail, just ignore */
    }
    unescaped_path = g_uri_unescape_string(path, NULL);
    path = NULL;

    while (query && query[0] != '\0') {
        gchar key[32], value[128];
        gchar **target_key;

        int len;
        if (sscanf(query, "%31[-a-zA-Z0-9]=%n", key, &len) != 1) {
            spice_warning("Failed to parse key in URI '%s'", query);
            goto fail;
        }

        query += len;
        if (*query == '\0') {
            spice_warning ("key '%s' without value", key);
            break;
        } else if (*query == ';' || *query == '&') {
            /* another argument */
            query++;
            continue;
        }

        if (sscanf(query, "%127[^;&]%n", value, &len) != 1) {
            spice_warning("Failed to parse value of key '%s' in URI '%s'", key, query);
            goto fail;
        }

        query += len;
        if (*query)
            query++;

        target_key = NULL;
        if (g_str_equal(key, "port")) {
            target_key = &port;
        } else if (g_str_equal(key, "tls-port")) {
            target_key = &tls_port;
        } else if (g_str_equal(key, "ws-port")) {
            target_key = &ws_port;
        } else if (g_str_equal(key, "password")) {
            target_key = &password;
            g_warning("password may be visible in process listings");
        } else {
            g_warning("unknown key in spice URI parsing: '%s'", key);
            goto fail;
        }
        if (target_key) {
            if (*target_key) {
                g_warning("Double set of '%s' in URI '%s'", key, uri);
                goto fail;
            }
            *target_key = g_uri_unescape_string(value, NULL);
        }
    }

    if (port == NULL && tls_port == NULL) {
        g_warning("Missing port or tls-port in spice URI '%s'", uri);
        goto fail;
    }

end:
    /* parsed ok -> apply */
    g_free(uri);
    g_free(unescaped_path);
    g_free(s->unix_path);
    g_free(s->host);
    g_free(s->port);
    g_free(s->tls_port);
    g_free(s->ws_port);
    g_free(s->username);
    g_free(s->password);
    s->unix_path = g_strdup(path);
    s->host = host;
    s->port = port;
    s->tls_port = tls_port;
    s->ws_port = ws_port;
    s->username = username;
    s->password = password;
    return 0;

fail:
    g_free(uri);
    g_free(unescaped_path);
    g_free(host);
    g_free(port);
    g_free(tls_port);
    g_free(ws_port);
    g_free(username);
    g_free(password);
    return -1;
}

static void spice_session_get_property(GObject    *gobject,
                                       guint       prop_id,
                                       GValue     *value,
                                       GParamSpec *pspec)
{
    SpiceSession *session = SPICE_SESSION(gobject);
    SpiceSessionPrivate *s = session->priv;

    switch (prop_id) {
    case PROP_HOST:
        g_value_set_string(value, s->host);
	break;
    case PROP_UNIX_PATH:
        g_value_set_string(value, s->unix_path);
        break;
    case PROP_PORT:
        g_value_set_string(value, s->port);
	break;
    case PROP_TLS_PORT:
        g_value_set_string(value, s->tls_port);
	break;
    case PROP_WS_PORT:
        g_value_set_string(value, s->ws_port);
	break;
    case PROP_USERNAME:
        g_value_set_string(value, s->username);
	break;
    case PROP_PASSWORD:
        g_value_set_string(value, s->password);
	break;
    case PROP_CA_FILE:
        g_value_set_string(value, s->ca_file);
	break;
    case PROP_CIPHERS:
        g_value_set_string(value, s->ciphers);
	break;
    case PROP_PROTOCOL:
        g_value_set_int(value, s->protocol);
	break;
    case PROP_URI:
        g_value_take_string(value, spice_uri_create(session));
        break;
    case PROP_CLIENT_SOCKETS:
        g_value_set_boolean(value, s->client_provided_sockets);
	break;
    case PROP_PUBKEY:
        g_value_set_boxed(value, s->pubkey);
	break;
    case PROP_CA:
        g_value_set_boxed(value, s->ca);
	break;
    case PROP_CERT_SUBJECT:
        g_value_set_string(value, s->cert_subject);
	break;
    case PROP_VERIFY:
        g_value_set_flags(value, s->verify);
        break;
    case PROP_MIGRATION_STATE:
        g_value_set_enum(value, s->migration_state);
        break;
    case PROP_SMARTCARD:
        g_value_set_boolean(value, s->smartcard);
        break;
    case PROP_SMARTCARD_CERTIFICATES:
        g_value_set_boxed(value, s->smartcard_certificates);
        break;
    case PROP_SMARTCARD_DB:
        g_value_set_string(value, s->smartcard_db);
        break;
    case PROP_USBREDIR:
        g_value_set_boolean(value, s->usbredir);
        break;
    case PROP_INHIBIT_KEYBOARD_GRAB:
        g_value_set_boolean(value, s->inhibit_keyboard_grab);
        break;
    case PROP_DISABLE_EFFECTS:
        g_value_set_boxed(value, s->disable_effects);
        break;
    case PROP_SECURE_CHANNELS:
        g_value_set_boxed(value, s->secure_channels);
        break;
    case PROP_COLOR_DEPTH:
        g_value_set_int(value, s->color_depth);
        break;
    case PROP_AUDIO:
        g_value_set_boolean(value, s->audio);
        break;
    case PROP_READ_ONLY:
        g_value_set_boolean(value, s->read_only);
        break;
    case PROP_CACHE_SIZE:
        g_value_set_int(value, s->images_cache_size);
        break;
    case PROP_GLZ_WINDOW_SIZE:
        g_value_set_int(value, s->glz_window_size);
        break;
    case PROP_NAME:
        g_value_set_string(value, s->name);
	break;
    case PROP_UUID:
        g_value_set_pointer(value, s->uuid);
	break;
    case PROP_PROXY:
        g_value_take_string(value, spice_uri_to_string(s->proxy));
	break;
    case PROP_SHARED_DIR:
        g_value_set_string(value, spice_session_get_shared_dir(session));
        break;
    case PROP_SHARE_DIR_RO:
        g_value_set_boolean(value, s->share_dir_ro);
        break;
    default:
	G_OBJECT_WARN_INVALID_PROPERTY_ID(gobject, prop_id, pspec);
	break;
    }
}

static void spice_session_set_property(GObject      *gobject,
                                       guint         prop_id,
                                       const GValue *value,
                                       GParamSpec   *pspec)
{
    SpiceSession *session = SPICE_SESSION(gobject);
    SpiceSessionPrivate *s = session->priv;
    const char *str;

    switch (prop_id) {
    case PROP_HOST:
        g_free(s->host);
        s->host = g_value_dup_string(value);
        break;
    case PROP_UNIX_PATH:
        g_free(s->unix_path);
        s->unix_path = g_value_dup_string(value);
        break;
    case PROP_PORT:
        g_free(s->port);
        s->port = g_value_dup_string(value);
        break;
    case PROP_TLS_PORT:
        g_free(s->tls_port);
        s->tls_port = g_value_dup_string(value);
        break;
    case PROP_WS_PORT:
        g_free(s->ws_port);
        s->ws_port = g_value_dup_string(value);
        break;
    case PROP_USERNAME:
        g_free(s->username);
        s->username = g_value_dup_string(value);
        break;
    case PROP_PASSWORD:
        g_free(s->password);
        s->password = g_value_dup_string(value);
        break;
    case PROP_CA_FILE:
        g_free(s->ca_file);
        s->ca_file = g_value_dup_string(value);
        break;
    case PROP_CIPHERS:
        g_free(s->ciphers);
        s->ciphers = g_value_dup_string(value);
        break;
    case PROP_PROTOCOL:
        s->protocol = g_value_get_int(value);
        break;
    case PROP_URI:
        str = g_value_get_string(value);
        if (str != NULL)
            spice_parse_uri(session, str);
        break;
    case PROP_CLIENT_SOCKETS:
        s->client_provided_sockets = g_value_get_boolean(value);
        break;
    case PROP_PUBKEY:
        if (s->pubkey)
            g_byte_array_unref(s->pubkey);
        s->pubkey = g_value_dup_boxed(value);
        if (s->pubkey)
            s->verify |= SPICE_SESSION_VERIFY_PUBKEY;
        else
            s->verify &= ~SPICE_SESSION_VERIFY_PUBKEY;
	break;
    case PROP_CERT_SUBJECT:
        g_free(s->cert_subject);
        s->cert_subject = g_value_dup_string(value);
        if (s->cert_subject)
            s->verify |= SPICE_SESSION_VERIFY_SUBJECT;
        else
            s->verify &= ~SPICE_SESSION_VERIFY_SUBJECT;
        break;
    case PROP_VERIFY:
        s->verify = g_value_get_flags(value);
        break;
    case PROP_MIGRATION_STATE:
        s->migration_state = g_value_get_enum(value);
        break;
    case PROP_SMARTCARD:
        s->smartcard = g_value_get_boolean(value);
        break;
    case PROP_SMARTCARD_CERTIFICATES:
        g_strfreev(s->smartcard_certificates);
        s->smartcard_certificates = g_value_dup_boxed(value);
        break;
    case PROP_SMARTCARD_DB:
        g_free(s->smartcard_db);
        s->smartcard_db = g_value_dup_string(value);
        break;
    case PROP_USBREDIR:
        s->usbredir = g_value_get_boolean(value);
        break;
    case PROP_INHIBIT_KEYBOARD_GRAB:
        s->inhibit_keyboard_grab = g_value_get_boolean(value);
        break;
    case PROP_DISABLE_EFFECTS:
        g_strfreev(s->disable_effects);
        s->disable_effects = g_value_dup_boxed(value);
        break;
    case PROP_SECURE_CHANNELS:
        g_strfreev(s->secure_channels);
        s->secure_channels = g_value_dup_boxed(value);
        break;
    case PROP_COLOR_DEPTH:
        s->color_depth = g_value_get_int(value);
        break;
    case PROP_AUDIO:
        s->audio = g_value_get_boolean(value);
        break;
    case PROP_READ_ONLY:
        s->read_only = g_value_get_boolean(value);
        g_coroutine_object_notify(gobject, "read-only");
        break;
    case PROP_CACHE_SIZE:
        s->images_cache_size = g_value_get_int(value);
        break;
    case PROP_GLZ_WINDOW_SIZE:
        s->glz_window_size = g_value_get_int(value);
        break;
    case PROP_CA:
        g_clear_pointer(&s->ca, g_byte_array_unref);
        s->ca = g_value_dup_boxed(value);
        break;
    case PROP_PROXY:
        update_proxy(session, g_value_get_string(value));
        break;
    case PROP_SHARED_DIR:
        spice_session_set_shared_dir(session, g_value_get_string(value));
        break;
    case PROP_SHARE_DIR_RO:
        s->share_dir_ro = g_value_get_boolean(value);
        break;
    default:
        G_OBJECT_WARN_INVALID_PROPERTY_ID(gobject, prop_id, pspec);
        break;
    }
}

static void spice_session_class_init(SpiceSessionClass *klass)
{
    GObjectClass *gobject_class = G_OBJECT_CLASS(klass);

    _wocky_http_proxy_get_type();
    _wocky_https_proxy_get_type();

    gobject_class->dispose      = spice_session_dispose;
    gobject_class->finalize     = spice_session_finalize;
    gobject_class->get_property = spice_session_get_property;
    gobject_class->set_property = spice_session_set_property;

    /**
     * SpiceSession:host:
     *
     * URL of the SPICE host to connect to
     *
     **/
    g_object_class_install_property
        (gobject_class, PROP_HOST,
         g_param_spec_string("host",
                             "Host",
                             "Remote host",
                             "localhost",
                             G_PARAM_READWRITE |
                             G_PARAM_CONSTRUCT |
                             G_PARAM_STATIC_STRINGS));

    /**
     * SpiceSession:unix-path:
     *
     * Path of the Unix socket to connect to
     *
     * Since: 0.28
     **/
    g_object_class_install_property
        (gobject_class, PROP_UNIX_PATH,
         g_param_spec_string("unix-path",
                             "Unix path",
                             "Unix path",
                             NULL,
                             G_PARAM_READWRITE |
                             G_PARAM_CONSTRUCT |
                             G_PARAM_STATIC_STRINGS));

    /**
     * SpiceSession:port:
     *
     * Port to connect to for unencrypted sessions
     *
     **/
    g_object_class_install_property
        (gobject_class, PROP_PORT,
         g_param_spec_string("port",
                             "Port",
                             "Remote port (plaintext)",
                             NULL,
                             G_PARAM_READWRITE |
                             G_PARAM_STATIC_STRINGS));

    /**
     * SpiceSession:tls-port:
     *
     * Port to connect to for TLS sessions
     *
     **/
    g_object_class_install_property
        (gobject_class, PROP_TLS_PORT,
         g_param_spec_string("tls-port",
                             "TLS port",
                             "Remote port (encrypted)",
                             NULL,
                             G_PARAM_READWRITE |
                             G_PARAM_STATIC_STRINGS));

    /**
     * SpiceSession:ws-port:
     *
     * Port to connect to for Websocket sessions
     *
     **/
    g_object_class_install_property
        (gobject_class, PROP_WS_PORT,
         g_param_spec_string("ws-port",
                             "Websocket port",
                             "Remote port (encrypted)",
                             NULL,
                             G_PARAM_READWRITE |
                             G_PARAM_STATIC_STRINGS));

    /**
     * SpiceSession:username:
     *
     * Username to use
     *
     **/
    g_object_class_install_property
        (gobject_class, PROP_USERNAME,
         g_param_spec_string("username",
                             "Username",
                             "Username used for SASL connections",
                             NULL,
                             G_PARAM_READWRITE |
                             G_PARAM_STATIC_STRINGS));

    /**
     * SpiceSession:password:
     *
     * TLS password to use
     *
     **/
    g_object_class_install_property
        (gobject_class, PROP_PASSWORD,
         g_param_spec_string("password",
                             "Password",
                             "",
                             NULL,
                             G_PARAM_READWRITE |
                             G_PARAM_STATIC_STRINGS));

    /**
     * SpiceSession:ca-file:
     *
     * File holding the CA certificates for the host the client is
     * connecting to
     *
     **/
    g_object_class_install_property
        (gobject_class, PROP_CA_FILE,
         g_param_spec_string("ca-file",
                             "CA file",
                             "File holding the CA certificates",
                             NULL,
                             G_PARAM_READWRITE |
                             G_PARAM_STATIC_STRINGS));

    /**
     * SpiceSession:ciphers:
     *
     **/
    g_object_class_install_property
        (gobject_class, PROP_CIPHERS,
         g_param_spec_string("ciphers",
                             "Ciphers",
                             "SSL cipher list",
                             NULL,
                             G_PARAM_READWRITE |
                             G_PARAM_STATIC_STRINGS));

    /**
     * SpiceSession:protocol:
     *
     * Version of the SPICE protocol to use
     *
     **/
    g_object_class_install_property
        (gobject_class, PROP_PROTOCOL,
         g_param_spec_int("protocol",
                          "Protocol",
                          "Spice protocol major version",
                          1, 2, 2,
                          G_PARAM_READWRITE |
                          G_PARAM_CONSTRUCT |
                          G_PARAM_STATIC_STRINGS));

    /**
     * SpiceSession:uri:
     *
     * URI of the SPICE host to connect to. The URI is of the form
     * spice://hostname?port=XXX or spice://hostname?tls_port=XXX
     *
     **/
    g_object_class_install_property
        (gobject_class, PROP_URI,
         g_param_spec_string("uri",
                             "URI",
                             "Spice connection URI",
                             NULL,
                             G_PARAM_READWRITE |
                             G_PARAM_STATIC_STRINGS));

    /**
     * SpiceSession:client-sockets:
     *
     **/
    g_object_class_install_property
        (gobject_class, PROP_CLIENT_SOCKETS,
         g_param_spec_boolean("client-sockets",
                          "Client sockets",
                          "Sockets are provided by the client",
                          FALSE,
                          G_PARAM_READWRITE |
                          G_PARAM_STATIC_STRINGS));

    /**
     * SpiceSession:pubkey:
     *
     **/
    g_object_class_install_property
        (gobject_class, PROP_PUBKEY,
         g_param_spec_boxed("pubkey",
                            "Pub Key",
                            "Public key to check",
                            G_TYPE_BYTE_ARRAY,
                            G_PARAM_READWRITE |
                            G_PARAM_STATIC_STRINGS));

    /**
     * SpiceSession:cert-subject:
     *
     **/
    g_object_class_install_property
        (gobject_class, PROP_CERT_SUBJECT,
         g_param_spec_string("cert-subject",
                             "Cert Subject",
                             "Certificate subject to check",
                             NULL,
                             G_PARAM_READWRITE |
                             G_PARAM_STATIC_STRINGS));

    /**
     * SpiceSession:verify:
     *
     * #SpiceSessionVerify bit field indicating which parts of the peer
     * certificate should be checked
     **/
    g_object_class_install_property
        (gobject_class, PROP_VERIFY,
         g_param_spec_flags("verify",
                            "Verify",
                            "Certificate verification parameters",
                            SPICE_TYPE_SESSION_VERIFY,
                            SPICE_SESSION_VERIFY_HOSTNAME,
                            G_PARAM_READWRITE |
                            G_PARAM_CONSTRUCT |
                            G_PARAM_STATIC_STRINGS));

    /**
     * SpiceSession:migration-state:
     *
     * #SpiceSessionMigration bit field indicating if a migration is in
     * progress
     *
     **/
    g_object_class_install_property
        (gobject_class, PROP_MIGRATION_STATE,
         g_param_spec_enum("migration-state",
                           "Migration state",
                           "Migration state",
                           SPICE_TYPE_SESSION_MIGRATION,
                           SPICE_SESSION_MIGRATION_NONE,
                           G_PARAM_READABLE |
                           G_PARAM_STATIC_STRINGS));

    /**
     * SpiceSession:disable-effects:
     *
     * A string array of effects to disable. The settings will
     * be applied on new display channels. The following effets can be
     * disabled "wallpaper", "font-smooth", "animation", and "all",
     * which will disable all the effects. If NULL, don't apply changes.
     *
     * Since: 0.7
     **/
    g_object_class_install_property
        (gobject_class, PROP_DISABLE_EFFECTS,
         g_param_spec_boxed ("disable-effects",
                             "Disable effects",
                             "Comma-separated effects to disable",
                             G_TYPE_STRV,
                             G_PARAM_READWRITE |
                             G_PARAM_STATIC_STRINGS));

    /**
     * SpiceSession:color-depth:
     *
     * Display color depth to set on new display channels. If 0, don't set.
     *
     * Since: 0.7
     **/
    g_object_class_install_property
        (gobject_class, PROP_COLOR_DEPTH,
         g_param_spec_int("color-depth",
                          "Color depth",
                          "Display channel color depth",
                          0, 32, 0,
                          G_PARAM_READWRITE |
                          G_PARAM_STATIC_STRINGS));

    /**
     * SpiceSession:enable-smartcard:
     *
     * If set to TRUE, the smartcard channel will be enabled and smartcard
     * events will be forwarded to the guest
     *
     * Since: 0.7
     **/
    g_object_class_install_property
        (gobject_class, PROP_SMARTCARD,
         g_param_spec_boolean("enable-smartcard",
                          "Enable smartcard event forwarding",
                          "Forward smartcard events to the SPICE server",
                          FALSE,
                          G_PARAM_READWRITE |
                          G_PARAM_STATIC_STRINGS));

    /**
     * SpiceSession:enable-audio:
     *
     * If set to TRUE, the audio channels will be enabled for
     * playback and recording.
     *
     * Since: 0.8
     **/
    g_object_class_install_property
        (gobject_class, PROP_AUDIO,
         g_param_spec_boolean("enable-audio",
                          "Enable audio channels",
                          "Enable audio channels",
                          TRUE,
                          G_PARAM_READWRITE | G_PARAM_CONSTRUCT |
                          G_PARAM_STATIC_STRINGS));

    /**
     * SpiceSession:smartcard-certificates:
     *
     * This property is used when one wants to simulate a smartcard with no
     * hardware smartcard reader. If it's set to a NULL-terminated string
     * array containing the names of 3 valid certificates, these will be
     * used to simulate a smartcard in the guest
     * See also spice_smartcard_manager_insert_card()
     *
     * Since: 0.7
     **/
    g_object_class_install_property
        (gobject_class, PROP_SMARTCARD_CERTIFICATES,
         g_param_spec_boxed("smartcard-certificates",
                            "Smartcard certificates",
                            "Smartcard certificates for software-based smartcards",
                            G_TYPE_STRV,
                            G_PARAM_READABLE |
                            G_PARAM_WRITABLE |
                            G_PARAM_STATIC_STRINGS));

    /**
     * SpiceSession:smartcard-db:
     *
     * Path to the NSS certificate database containing the certificates to
     * use to simulate a software smartcard
     *
     * Since: 0.7
     **/
    g_object_class_install_property
        (gobject_class, PROP_SMARTCARD_DB,
         g_param_spec_string("smartcard-db",
                              "Smartcard certificate database",
                              "Path to the database for smartcard certificates",
                              NULL,
                              G_PARAM_READABLE |
                              G_PARAM_WRITABLE |
                              G_PARAM_STATIC_STRINGS));

    /**
     * SpiceSession:enable-usbredir:
     *
     * If set to TRUE, the usbredir channel will be enabled and USB devices
     * can be redirected to the guest
     *
     * Since: 0.8
     **/
    g_object_class_install_property
        (gobject_class, PROP_USBREDIR,
         g_param_spec_boolean("enable-usbredir",
                          "Enable USB device redirection",
                          "Forward USB devices to the SPICE server",
                          TRUE,
                          G_PARAM_READWRITE | G_PARAM_CONSTRUCT |
                          G_PARAM_STATIC_STRINGS));

    /**
     * SpiceSession::inhibit-keyboard-grab:
     *
     * This boolean is set by the usbredir channel to indicate to #SpiceDisplay
     * that the keyboard grab should be temporarily released, because it is
     * going to invoke policykit. It will get reset when the usbredir channel
     * is done with polickit.
     *
     * Since: 0.8
     **/
    g_object_class_install_property
        (gobject_class, PROP_INHIBIT_KEYBOARD_GRAB,
         g_param_spec_boolean("inhibit-keyboard-grab",
                        "Inhibit Keyboard Grab",
                        "Request that SpiceDisplays don't grab the keyboard",
                        FALSE,
                        G_PARAM_READWRITE | G_PARAM_STATIC_STRINGS));

    /**
     * SpiceSession:ca:
     *
     * CA certificates in PEM format. The text data can contain
     * several CA certificates identified by:
     *
     *  -----BEGIN CERTIFICATE-----
     *  ... (CA certificate in base64 encoding) ...
     *  -----END CERTIFICATE-----
     *
     * Since: 0.15
     **/
    g_object_class_install_property
        (gobject_class, PROP_CA,
         g_param_spec_boxed("ca",
                            "CA",
                            "The CA certificates data",
                            G_TYPE_BYTE_ARRAY,
                            G_PARAM_READWRITE |
                            G_PARAM_STATIC_STRINGS));

    /**
     * SpiceSession:secure-channels:
     *
     * A string array of channel types to be secured.
     *
     * Since: 0.20
     **/
    g_object_class_install_property
        (gobject_class, PROP_SECURE_CHANNELS,
         g_param_spec_boxed ("secure-channels",
                             "Secure channels",
                             "Array of channel type to secure",
                             G_TYPE_STRV,
                             G_PARAM_READWRITE |
                             G_PARAM_STATIC_STRINGS));


    /**
     * SpiceSession::channel-new:
     * @session: the session that emitted the signal
     * @channel: the new #SpiceChannel
     *
     * The #SpiceSession::channel-new signal is emitted each time a #SpiceChannel is created.
     **/
    signals[SPICE_SESSION_CHANNEL_NEW] =
        g_signal_new("channel-new",
                     G_OBJECT_CLASS_TYPE(gobject_class),
                     G_SIGNAL_RUN_FIRST,
                     G_STRUCT_OFFSET(SpiceSessionClass, channel_new),
                     NULL, NULL,
                     g_cclosure_marshal_VOID__OBJECT,
                     G_TYPE_NONE,
                     1,
                     SPICE_TYPE_CHANNEL);

    /**
     * SpiceSession::channel-destroy:
     * @session: the session that emitted the signal
     * @channel: the destroyed #SpiceChannel
     *
     * The #SpiceSession::channel-destroy signal is emitted each time a #SpiceChannel is destroyed.
     **/
    signals[SPICE_SESSION_CHANNEL_DESTROY] =
        g_signal_new("channel-destroy",
                     G_OBJECT_CLASS_TYPE(gobject_class),
                     G_SIGNAL_RUN_FIRST,
                     G_STRUCT_OFFSET(SpiceSessionClass, channel_destroy),
                     NULL, NULL,
                     g_cclosure_marshal_VOID__OBJECT,
                     G_TYPE_NONE,
                     1,
                     SPICE_TYPE_CHANNEL);

    /**
     * SpiceSession::mm-time-reset:
     * @session: the session that emitted the signal
     *
     * The #SpiceSession::mm-time-reset is emitted when we identify discontinuity in mm-time
     *
     * Since 0.20
     **/
    signals[SPICE_SESSION_MM_TIME_RESET] =
        g_signal_new("mm-time-reset",
                     G_OBJECT_CLASS_TYPE(gobject_class),
                     G_SIGNAL_RUN_FIRST,
                     0, NULL, NULL,
                     g_cclosure_marshal_VOID__VOID,
                     G_TYPE_NONE,
                     0);

    /**
     * SpiceSession:read-only:
     *
     * Whether this connection is read-only mode.
     *
     * Since: 0.8
     **/
    g_object_class_install_property
        (gobject_class, PROP_READ_ONLY,
         g_param_spec_boolean("read-only", "Read-only",
                              "Whether this connection is read-only mode",
                              FALSE,
                              G_PARAM_READWRITE |
                              G_PARAM_CONSTRUCT |
                              G_PARAM_STATIC_STRINGS));

    /**
     * SpiceSession:cache-size:
     *
     * Images cache size. If 0, don't set.
     *
     * Since: 0.9
     **/
    g_object_class_install_property
        (gobject_class, PROP_CACHE_SIZE,
         g_param_spec_int("cache-size",
                          "Cache size",
                          "Images cache size (bytes)",
                          0, G_MAXINT, 0,
                          G_PARAM_READWRITE |
                          G_PARAM_STATIC_STRINGS));

    /**
     * SpiceSession:glz-window-size:
     *
     * Glz window size. If 0, don't set.
     *
     * Since: 0.9
     **/
    g_object_class_install_property
        (gobject_class, PROP_GLZ_WINDOW_SIZE,
         g_param_spec_int("glz-window-size",
                          "Glz window size",
                          "Glz window size (bytes)",
                          0, LZ_MAX_WINDOW_SIZE * 4, 0,
                          G_PARAM_READWRITE |
                          G_PARAM_STATIC_STRINGS));

    /**
     * SpiceSession:name:
     *
     * Spice server name.
     *
     * Since: 0.11
     **/
    g_object_class_install_property
        (gobject_class, PROP_NAME,
         g_param_spec_string("name",
                             "Name",
                             "Spice server name",
                             NULL,
                             G_PARAM_READABLE |
                             G_PARAM_STATIC_STRINGS));

    /**
     * SpiceSession:uuid:
     *
     * Spice server uuid.
     *
     * Since: 0.11
     **/
    g_object_class_install_property
        (gobject_class, PROP_UUID,
         g_param_spec_pointer("uuid",
                              "UUID",
                              "Spice server uuid",
                              G_PARAM_READABLE |
                              G_PARAM_STATIC_STRINGS));

    /**
     * SpiceSession:proxy:
     *
     * URI to the proxy server to use when doing network connection.
     * of the form <![CDATA[ [protocol://]<host>[:port] ]]>
     *
     * Since: 0.17
     **/
    g_object_class_install_property
        (gobject_class, PROP_PROXY,
         g_param_spec_string("proxy",
                             "Proxy",
                             "The proxy server",
                             NULL,
                             G_PARAM_READWRITE |
                             G_PARAM_STATIC_STRINGS));

    /**
     * SpiceSession:shared-dir:
     *
     * Location of the shared directory
     *
     * Since: 0.24
     **/
    g_object_class_install_property
        (gobject_class, PROP_SHARED_DIR,
         g_param_spec_string("shared-dir",
                             "Shared directory",
                             "Shared directory",
                             g_get_user_special_dir(G_USER_DIRECTORY_PUBLIC_SHARE),
                             G_PARAM_READWRITE |
                             G_PARAM_CONSTRUCT |
                             G_PARAM_STATIC_STRINGS));

    /**
     * SpiceSession:share-dir-ro:
     *
     * Whether to share the directory read-only.
     *
     * Since: 0.28
     **/
    g_object_class_install_property
        (gobject_class, PROP_SHARE_DIR_RO,
         g_param_spec_boolean("share-dir-ro",
                              "Share directory read-only",
                              "Share directory read-only",
                              FALSE,
                              G_PARAM_READWRITE |
                              G_PARAM_CONSTRUCT |
                              G_PARAM_STATIC_STRINGS));

    g_type_class_add_private(klass, sizeof(SpiceSessionPrivate));
}

/* ------------------------------------------------------------------ */
/* public functions                                                   */

/**
 * spice_session_new:
 *
 * Creates a new Spice session.
 *
 * Returns: a new #SpiceSession
 **/
SpiceSession *spice_session_new(void)
{
    return SPICE_SESSION(g_object_new(SPICE_TYPE_SESSION, NULL));
}

G_GNUC_INTERNAL
SpiceSession *spice_session_new_from_session(SpiceSession *session)
{
    g_return_val_if_fail(SPICE_IS_SESSION(session), NULL);

    SpiceSessionPrivate *s = session->priv;
    SpiceSession *copy;
    SpiceSessionPrivate *c;

    if (s->client_provided_sockets) {
        g_warning("migration with client provided fd is not supported yet");
        return NULL;
    }

    copy = SPICE_SESSION(g_object_new(SPICE_TYPE_SESSION,
                                      "host", NULL,
                                      "ca-file", NULL,
                                      NULL));
    c = copy->priv;
    g_clear_object(&c->proxy);

    g_warn_if_fail(c->host == NULL);
    g_warn_if_fail(c->unix_path == NULL);
    g_warn_if_fail(c->tls_port == NULL);
    g_warn_if_fail(c->ws_port == NULL);
    g_warn_if_fail(c->username == NULL);
    g_warn_if_fail(c->password == NULL);
    g_warn_if_fail(c->ca_file == NULL);
    g_warn_if_fail(c->ciphers == NULL);
    g_warn_if_fail(c->cert_subject == NULL);
    g_warn_if_fail(c->pubkey == NULL);
    g_warn_if_fail(c->pubkey == NULL);
    g_warn_if_fail(c->proxy == NULL);

    g_object_get(session,
                 "host", &c->host,
                 "unix-path", &c->unix_path,
                 "tls-port", &c->tls_port,
                 "ws-port", &c->ws_port,
                 "username", &c->username,
                 "password", &c->password,
                 "ca-file", &c->ca_file,
                 "ciphers", &c->ciphers,
                 "cert-subject", &c->cert_subject,
                 "pubkey", &c->pubkey,
                 "verify", &c->verify,
                 "smartcard-certificates", &c->smartcard_certificates,
                 "smartcard-db", &c->smartcard_db,
                 "enable-smartcard", &c->smartcard,
                 "enable-audio", &c->audio,
                 "enable-usbredir", &c->usbredir,
                 "ca", &c->ca,
                 NULL);

    c->client_provided_sockets = s->client_provided_sockets;
    c->protocol = s->protocol;
    c->connection_id = s->connection_id;
    if (s->proxy)
        c->proxy = g_object_ref(s->proxy);

    return copy;
}

/**
 * spice_session_connect:
 * @session:
 *
 * Open the session using the #SpiceSession:host and
 * #SpiceSession:port.
 *
 * Returns: %FALSE if the connection failed.
 **/
gboolean spice_session_connect(SpiceSession *session)
{
    SpiceSessionPrivate *s;

    g_return_val_if_fail(SPICE_IS_SESSION(session), FALSE);

    s = session->priv;
    g_return_val_if_fail(!s->disconnecting, FALSE);

    session_disconnect(session, TRUE);

    s->client_provided_sockets = FALSE;

    if (s->cmain == NULL)
        s->cmain = spice_channel_new(session, SPICE_CHANNEL_MAIN, 0);

    glz_decoder_window_clear(s->glz_window);
    return spice_channel_connect(s->cmain);
}

/**
 * spice_session_open_fd:
 * @session:
 * @fd: a file descriptor (socket) or -1
 *
 * Open the session using the provided @fd socket file
 * descriptor. This is useful if you create the fd yourself, for
 * example to setup a SSH tunnel.
 *
 * Note however that additional sockets will be needed by all the channels
 * created for @session so users of this API should hook into
 * SpiceChannel::open-fd signal for each channel they are interested in, and
 * create and pass a new socket to the channel using #spice_channel_open_fd, in
 * the signal callback.
 *
 * If @fd is -1, a valid fd will be requested later via the
 * SpiceChannel::open-fd signal. Typically, you would want to just pass -1 as
 * @fd this call since you will have to hook to SpiceChannel::open-fd signal
 * anyway.
 *
 * Returns:
 **/
gboolean spice_session_open_fd(SpiceSession *session, int fd)
{
    SpiceSessionPrivate *s;

    g_return_val_if_fail(SPICE_IS_SESSION(session), FALSE);
    g_return_val_if_fail(fd >= -1, FALSE);

    s = session->priv;
    g_return_val_if_fail(!s->disconnecting, FALSE);

    session_disconnect(session, TRUE);

    s->client_provided_sockets = TRUE;

    if (s->cmain == NULL)
        s->cmain = spice_channel_new(session, SPICE_CHANNEL_MAIN, 0);

    glz_decoder_window_clear(s->glz_window);
    return spice_channel_open_fd(s->cmain, fd);
}

G_GNUC_INTERNAL
gboolean spice_session_get_client_provided_socket(SpiceSession *session)
{
    g_return_val_if_fail(SPICE_IS_SESSION(session), FALSE);

    SpiceSessionPrivate *s = session->priv;

    return s->client_provided_sockets;
}

static void cache_clear_all(SpiceSession *self)
{
    SpiceSessionPrivate *s = self->priv;

    cache_clear(s->images);
    glz_decoder_window_clear(s->glz_window);
}

G_GNUC_INTERNAL
void spice_session_switching_disconnect(SpiceSession *self)
{
    g_return_if_fail(SPICE_IS_SESSION(self));

    SpiceSessionPrivate *s = self->priv;
    struct channel *item;
    RingItem *ring, *next;

    g_return_if_fail(s->cmain != NULL);

    /* disconnect/destroy all but main channel */

    for (ring = ring_get_head(&s->channels); ring != NULL; ring = next) {
        next = ring_next(&s->channels, ring);
        item = SPICE_CONTAINEROF(ring, struct channel, link);

        if (item->channel == s->cmain)
            continue;
        spice_session_channel_destroy(self, item->channel);
    }

    g_warn_if_fail(!ring_is_empty(&s->channels)); /* ring_get_length() == 1 */

    cache_clear_all(self);
    s->connection_id = 0;
}

#define SWAP_STR(x, y) G_STMT_START { \
    const gchar *tmp;                 \
    const gchar *a = x;               \
    const gchar *b = y;               \
    tmp = a;                          \
    a = b;                            \
    b = tmp;                          \
} G_STMT_END

G_GNUC_INTERNAL
void spice_session_start_migrating(SpiceSession *session,
                                   gboolean full_migration)
{
    g_return_if_fail(SPICE_IS_SESSION(session));

    SpiceSessionPrivate *s = session->priv;
    SpiceSessionPrivate *m;

    g_return_if_fail(s->migration != NULL);
    m = s->migration->priv;
    g_return_if_fail(m->migration_state == SPICE_SESSION_MIGRATION_CONNECTING);


    s->full_migration = full_migration;
    spice_session_set_migration_state(session, SPICE_SESSION_MIGRATION_MIGRATING);

    /* swapping connection details happens after MIGRATION_CONNECTING state */
    SWAP_STR(s->host, m->host);
    SWAP_STR(s->port, m->port);
    SWAP_STR(s->tls_port, m->tls_port);
    SWAP_STR(s->unix_path, m->unix_path);

    g_warn_if_fail(ring_get_length(&s->channels) == ring_get_length(&m->channels));

    SPICE_DEBUG("migration channels left:%d (in migration:%d)",
                ring_get_length(&s->channels), ring_get_length(&m->channels));
    s->migration_left = spice_session_get_channels(session);
}
#undef SWAP_STR

G_GNUC_INTERNAL
SpiceChannel* spice_session_lookup_channel(SpiceSession *session, gint id, gint type)
{
    g_return_val_if_fail(SPICE_IS_SESSION(session), NULL);

    RingItem *ring, *next;
    SpiceSessionPrivate *s = session->priv;
    struct channel *c;

    for (ring = ring_get_head(&s->channels);
         ring != NULL; ring = next) {
        next = ring_next(&s->channels, ring);
        c = SPICE_CONTAINEROF(ring, struct channel, link);
        if (c == NULL || c->channel == NULL) {
            g_warn_if_reached();
            continue;
        }

        if (id == spice_channel_get_channel_id(c->channel) &&
            type == spice_channel_get_channel_type(c->channel))
            break;
    }
    g_return_val_if_fail(ring != NULL, NULL);

    return c->channel;
}

G_GNUC_INTERNAL
void spice_session_abort_migration(SpiceSession *session)
{
    g_return_if_fail(SPICE_IS_SESSION(session));

    SpiceSessionPrivate *s = session->priv;
    RingItem *ring, *next;
    struct channel *c;

    if (s->migration == NULL) {
        SPICE_DEBUG("no migration in progress");
        return;
    }

    SPICE_DEBUG("migration: abort");
    if (s->migration_state != SPICE_SESSION_MIGRATION_MIGRATING)
        goto end;

    for (ring = ring_get_head(&s->channels);
         ring != NULL; ring = next) {
        next = ring_next(&s->channels, ring);
        c = SPICE_CONTAINEROF(ring, struct channel, link);

        if (g_list_find(s->migration_left, c->channel))
            continue;

        spice_channel_swap(c->channel,
            spice_session_lookup_channel(s->migration,
                                         spice_channel_get_channel_id(c->channel),
                                         spice_channel_get_channel_type(c->channel)),
                                         !s->full_migration);
    }

end:
    g_list_free(s->migration_left);
    s->migration_left = NULL;
    session_disconnect(s->migration, FALSE);
    g_object_unref(s->migration);
    s->migration = NULL;

    s->migrate_wait_init = FALSE;
    if (s->after_main_init) {
        g_source_remove(s->after_main_init);
        s->after_main_init = 0;
    }

    spice_session_set_migration_state(session, SPICE_SESSION_MIGRATION_NONE);
}

G_GNUC_INTERNAL
void spice_session_channel_migrate(SpiceSession *session, SpiceChannel *channel)
{
    g_return_if_fail(SPICE_IS_SESSION(session));

    SpiceSessionPrivate *s = session->priv;
    SpiceChannel *c;
    gint id, type;

    g_return_if_fail(s->migration != NULL);
    g_return_if_fail(SPICE_IS_CHANNEL(channel));

    id = spice_channel_get_channel_id(channel);
    type = spice_channel_get_channel_type(channel);
    CHANNEL_DEBUG(channel, "migrating channel id:%d type:%d", id, type);

    c = spice_session_lookup_channel(s->migration, id, type);
    g_return_if_fail(c != NULL);

    if (!g_queue_is_empty(&c->priv->xmit_queue) && s->full_migration) {
        CHANNEL_DEBUG(channel, "mig channel xmit queue is not empty. type %s", c->priv->name);
    }
    spice_channel_swap(channel, c, !s->full_migration);
    s->migration_left = g_list_remove(s->migration_left, channel);

    if (g_list_length(s->migration_left) == 0) {
        CHANNEL_DEBUG(channel, "migration: all channel migrated, success");
        session_disconnect(s->migration, FALSE);
        g_object_unref(s->migration);
        s->migration = NULL;
        spice_session_set_migration_state(session, SPICE_SESSION_MIGRATION_NONE);
    }
}

/* main context */
static gboolean after_main_init(gpointer data)
{
    SpiceSession *self = data;
    SpiceSessionPrivate *s = self->priv;
    GList *l;

    for (l = s->migration_left; l != NULL; ) {
        SpiceChannel *channel = l->data;
        l = l->next;

        spice_session_channel_migrate(self, channel);
        channel->priv->state = SPICE_CHANNEL_STATE_READY;
        spice_channel_up(channel);
    }

    s->after_main_init = 0;
    return FALSE;
}

/* coroutine context */
G_GNUC_INTERNAL
gboolean spice_session_migrate_after_main_init(SpiceSession *self)
{
    g_return_val_if_fail(SPICE_IS_SESSION(self), FALSE);

    SpiceSessionPrivate *s = self->priv;

    if (!s->migrate_wait_init)
        return FALSE;

    g_return_val_if_fail(g_list_length(s->migration_left) != 0, FALSE);
    g_return_val_if_fail(s->after_main_init == 0, FALSE);

    s->migrate_wait_init = FALSE;
    s->after_main_init = g_idle_add(after_main_init, self);

    return TRUE;
}

/* main context */
G_GNUC_INTERNAL
void spice_session_migrate_end(SpiceSession *self)
{
    g_return_if_fail(SPICE_IS_SESSION(self));

    SpiceSessionPrivate *s = self->priv;
    SpiceMsgOut *out;
    GList *l;

    g_return_if_fail(s->migration);
    g_return_if_fail(s->migration->priv->cmain);
    g_return_if_fail(g_list_length(s->migration_left) != 0);

    /* disconnect and reset all channels */
    for (l = s->migration_left; l != NULL; ) {
        SpiceChannel *channel = l->data;
        l = l->next;

        if (!SPICE_IS_MAIN_CHANNEL(channel)) {
            /* freeze other channels */
            channel->priv->state = SPICE_CHANNEL_STATE_MIGRATING;
        }

        /* reset for migration, disconnect */
        spice_channel_reset(channel, TRUE);

        if (SPICE_IS_MAIN_CHANNEL(channel)) {
            /* migrate main to target, so we can start talking */
            spice_session_channel_migrate(self, channel);
        }
    }

    cache_clear_all(self);

    /* send MIGRATE_END to target */
    out = spice_msg_out_new(s->cmain, SPICE_MSGC_MAIN_MIGRATE_END);
    spice_msg_out_send(out);

    /* now wait after main init for the rest of channels migration */
    s->migrate_wait_init = TRUE;
}

/**
 * spice_session_get_read_only:
 * @session: a #SpiceSession
 *
 * Returns: wether the @session is in read-only mode.
 **/
gboolean spice_session_get_read_only(SpiceSession *self)
{
    g_return_val_if_fail(SPICE_IS_SESSION(self), FALSE);

    return self->priv->read_only;
}

static gboolean session_disconnect_idle(SpiceSession *self)
{
    SpiceSessionPrivate *s = self->priv;

    session_disconnect(self, FALSE);
    s->disconnecting = 0;

    g_object_unref(self);

    return FALSE;
}

/**
 * spice_session_disconnect:
 * @session:
 *
 * Disconnect the @session, and destroy all channels.
 **/
void spice_session_disconnect(SpiceSession *session)
{
    SpiceSessionPrivate *s;

    g_return_if_fail(SPICE_IS_SESSION(session));

    s = session->priv;

    SPICE_DEBUG("session: disconnecting %d", s->disconnecting);
    if (s->disconnecting != 0)
        return;

    g_object_ref(session);
    s->disconnecting = g_idle_add((GSourceFunc)session_disconnect_idle, session);
}

/**
 * spice_session_get_channels:
 * @session: a #SpiceSession
 *
 * Get the list of current channels associated with this @session.
 *
 * Returns: (element-type SpiceChannel) (transfer container): a #GList
 *          of unowned #SpiceChannel channels.
 **/
GList *spice_session_get_channels(SpiceSession *session)
{
    SpiceSessionPrivate *s;
    struct channel *item;
    GList *list = NULL;
    RingItem *ring;

    g_return_val_if_fail(SPICE_IS_SESSION(session), NULL);
    g_return_val_if_fail(session->priv != NULL, NULL);

    s = session->priv;

    for (ring = ring_get_head(&s->channels);
         ring != NULL;
         ring = ring_next(&s->channels, ring)) {
        item = SPICE_CONTAINEROF(ring, struct channel, link);
        list = g_list_append(list, item->channel);
    }
    return list;
}

/**
 * spice_session_has_channel_type:
 * @session: a #SpiceSession
 *
 * See if there is a @type channel in the channels associated with this
 * @session.
 *
 * Returns: TRUE if a @type channel is available otherwise FALSE.
 **/
gboolean spice_session_has_channel_type(SpiceSession *session, gint type)
{
    SpiceSessionPrivate *s;
    struct channel *item;
    RingItem *ring;

    g_return_val_if_fail(SPICE_IS_SESSION(session), FALSE);
    g_return_val_if_fail(session->priv != NULL, FALSE);

    s = session->priv;

    for (ring = ring_get_head(&s->channels);
         ring != NULL;
         ring = ring_next(&s->channels, ring)) {
        item = SPICE_CONTAINEROF(ring, struct channel, link);
        if (spice_channel_get_channel_type(item->channel) == type) {
            return TRUE;
        }
    }
    return FALSE;
}

/* ------------------------------------------------------------------ */
/* private functions                                                  */

typedef struct spice_open_host spice_open_host;

struct spice_open_host {
    struct coroutine *from;
    SpiceSession *session;
    SpiceChannel *channel;
    SpiceURI *proxy;
    int port;
    GCancellable *cancellable;
    GError *error;
    GSocketConnection *connection;
    GSocketClient *client;
};

static void socket_client_connect_ready(GObject *source_object, GAsyncResult *result,
                                        gpointer data)
{
    GSocketClient *client = G_SOCKET_CLIENT(source_object);
    spice_open_host *open_host = data;
    GSocketConnection *connection = NULL;

    CHANNEL_DEBUG(open_host->channel, "connect ready");
    connection = g_socket_client_connect_finish(client, result, &open_host->error);
    if (connection == NULL) {
        g_warn_if_fail(open_host->error != NULL);
        goto end;
    }

    open_host->connection = connection;

end:
    coroutine_yieldto(open_host->from, NULL);
}

/* main context */
static void open_host_connectable_connect(spice_open_host *open_host, GSocketConnectable *connectable)
{
    CHANNEL_DEBUG(open_host->channel, "connecting %p...", open_host);

    g_socket_client_connect_async(open_host->client, connectable,
                                  open_host->cancellable,
                                  socket_client_connect_ready, open_host);
}

/* main context */
static void proxy_lookup_ready(GObject *source_object, GAsyncResult *result,
                               gpointer data)
{
    spice_open_host *open_host = data;
    SpiceSession *session = open_host->session;
    SpiceSessionPrivate *s = session->priv;
    GList *addresses = NULL, *it;
    GSocketAddress *address;

    SPICE_DEBUG("proxy lookup ready");
    addresses = g_resolver_lookup_by_name_finish(G_RESOLVER(source_object),
                                                 result, &open_host->error);
    if (addresses == NULL || open_host->error) {
        g_prefix_error(&open_host->error, "SPICE proxy: ");
        coroutine_yieldto(open_host->from, NULL);
        return;
    }

    for (it = addresses; it != NULL; it = it->next) {
        address = g_proxy_address_new(G_INET_ADDRESS(it->data),
                                      spice_uri_get_port(open_host->proxy),
                                      spice_uri_get_scheme(open_host->proxy),
                                      s->host, open_host->port,
                                      spice_uri_get_user(open_host->proxy),
                                      spice_uri_get_password(open_host->proxy));
        if (address != NULL)
            break;
    }

    open_host_connectable_connect(open_host, G_SOCKET_CONNECTABLE(address));
    g_resolver_free_addresses(addresses);
}

/* main context */
static gboolean open_host_idle_cb(gpointer data)
{
    spice_open_host *open_host = data;
    SpiceSession *session = open_host->session;
    SpiceSessionPrivate *s = session->priv;

    g_return_val_if_fail(open_host != NULL, FALSE);
    g_return_val_if_fail(open_host->connection == NULL, FALSE);

    open_host->proxy = s->proxy;
    if (open_host->error != NULL) {
        coroutine_yieldto(open_host->from, NULL);
        return FALSE;
    }

    if (open_host->proxy) {
        g_resolver_lookup_by_name_async(g_resolver_get_default(),
                                        spice_uri_get_hostname(open_host->proxy),
                                        open_host->cancellable,
                                        proxy_lookup_ready, open_host);
    } else {
        GSocketConnectable *address = NULL;

        if (s->unix_path) {
            SPICE_DEBUG("open unix path %s", s->unix_path);
#ifdef G_OS_UNIX
            address = G_SOCKET_CONNECTABLE(g_unix_socket_address_new(s->unix_path));
#else
            g_set_error_literal(&open_host->error, SPICE_CLIENT_ERROR, SPICE_CLIENT_ERROR_FAILED,
                                "Unix path unsupported on this platform");
#endif
        } else {
            SPICE_DEBUG("open host %s:%d", s->host, open_host->port);
            address = g_network_address_new(s->host, open_host->port);
        }

        if (address == NULL || open_host->error != NULL) {
            coroutine_yieldto(open_host->from, NULL);
            return FALSE;
        }

        open_host_connectable_connect(open_host, address);
        g_object_unref(address);
    }

    if (open_host->proxy != NULL) {
        gchar *str = spice_uri_to_string(open_host->proxy);
        SPICE_DEBUG("(with proxy %s)", str);
        g_free(str);
    }

    return FALSE;
}

#define SOCKET_TIMEOUT 10

/* coroutine context */
G_GNUC_INTERNAL
GSocketConnection* spice_session_channel_open_host(SpiceSession *session, SpiceChannel *channel,
                                                   gboolean *use_tls, char **ws_token, GError **error)
{
    g_return_val_if_fail(SPICE_IS_SESSION(session), NULL);

    SpiceSessionPrivate *s = session->priv;
    SpiceChannelPrivate *c = channel->priv;
    spice_open_host open_host = { 0, };
    gchar *port, *endptr;

    // FIXME: make open_host() cancellable
    open_host.from = coroutine_self();
    open_host.session = session;
    open_host.channel = channel;

<<<<<<< HEAD
    if (s->ws_port != NULL) {
        port = s->ws_port;
        *ws_token = s->port;
    } else {
        const char *name = spice_channel_type_to_string(c->channel_type);
        if (spice_strv_contains(s->secure_channels, "all") ||
            spice_strv_contains(s->secure_channels, name))
            *use_tls = TRUE;

        port = *use_tls ? s->tls_port : s->port;
        if (port == NULL)
            return NULL;
    }
=======
    const char *name = spice_channel_type_to_string(c->channel_type);
    if (spice_strv_contains(s->secure_channels, "all") ||
        spice_strv_contains(s->secure_channels, name))
        *use_tls = TRUE;

    if (s->unix_path) {
        if (*use_tls) {
            CHANNEL_DEBUG(channel, "No TLS for Unix sockets");
            return NULL;
        }
    } else {
        port = *use_tls ? s->tls_port : s->port;
        if (port == NULL) {
            g_warning("Missing port value (use_tls: %d)", *use_tls);
            return NULL;
        }
>>>>>>> 62f40ab2

        open_host.port = strtol(port, &endptr, 10);
        if (*port == '\0' || *endptr != '\0' ||
            open_host.port <= 0 || open_host.port > G_MAXUINT16) {
            g_warning("Invalid port value %s", port);
            return NULL;
        }
    }
    if (*use_tls) {
        CHANNEL_DEBUG(channel, "Using TLS, port %d", open_host.port);
    } else {
        CHANNEL_DEBUG(channel, "Using plain text, port %d", open_host.port);
    }

    open_host.client = g_socket_client_new();
    g_socket_client_set_timeout(open_host.client, SOCKET_TIMEOUT);

    g_idle_add(open_host_idle_cb, &open_host);
    /* switch to main loop and wait for connection */
    coroutine_yield(NULL);

    if (open_host.error != NULL) {
        CHANNEL_DEBUG(channel, "open host: %s", open_host.error->message);
        g_propagate_error(error, open_host.error);
    } else if (open_host.connection != NULL) {
        GSocket *socket;
        socket = g_socket_connection_get_socket(open_host.connection);
        g_socket_set_timeout(socket, 0);
        g_socket_set_blocking(socket, FALSE);
        g_socket_set_keepalive(socket, TRUE);
    }

    g_clear_object(&open_host.client);
    return open_host.connection;
}


G_GNUC_INTERNAL
void spice_session_channel_new(SpiceSession *session, SpiceChannel *channel)
{
    g_return_if_fail(SPICE_IS_SESSION(session));
    g_return_if_fail(SPICE_IS_CHANNEL(channel));

    SpiceSessionPrivate *s = session->priv;
    struct channel *item;


    item = g_new0(struct channel, 1);
    item->channel = channel;
    ring_add(&s->channels, &item->link);

    if (SPICE_IS_MAIN_CHANNEL(channel)) {
        gboolean all = spice_strv_contains(s->disable_effects, "all");

        g_object_set(channel,
                     "disable-wallpaper", all || spice_strv_contains(s->disable_effects, "wallpaper"),
                     "disable-font-smooth", all || spice_strv_contains(s->disable_effects, "font-smooth"),
                     "disable-animation", all || spice_strv_contains(s->disable_effects, "animation"),
                     NULL);
        if (s->color_depth != 0)
            g_object_set(channel, "color-depth", s->color_depth, NULL);

        CHANNEL_DEBUG(channel, "new main channel, switching");
        s->cmain = channel;
    } else if (SPICE_IS_PLAYBACK_CHANNEL(channel)) {
        g_warn_if_fail(s->playback_channel == NULL);
        s->playback_channel = SPICE_PLAYBACK_CHANNEL(channel);
    }

    g_signal_emit(session, signals[SPICE_SESSION_CHANNEL_NEW], 0, channel);
}

static void spice_session_channel_destroy(SpiceSession *session, SpiceChannel *channel)
{
    g_return_if_fail(SPICE_IS_SESSION(session));
    g_return_if_fail(SPICE_IS_CHANNEL(channel));

    SpiceSessionPrivate *s = session->priv;
    struct channel *item = NULL;
    RingItem *ring;

    if (s->migration_left)
        s->migration_left = g_list_remove(s->migration_left, channel);

    for (ring = ring_get_head(&s->channels); ring != NULL;
         ring = ring_next(&s->channels, ring)) {
        item = SPICE_CONTAINEROF(ring, struct channel, link);
        if (item->channel == channel)
            break;
    }

    g_return_if_fail(ring != NULL);

    if (channel == s->cmain) {
        CHANNEL_DEBUG(channel, "the session lost the main channel");
        s->cmain = NULL;
    }

    ring_remove(&item->link);
    free(item);

    g_signal_emit(session, signals[SPICE_SESSION_CHANNEL_DESTROY], 0, channel);

    g_clear_object(&channel->priv->session);
    spice_channel_disconnect(channel, SPICE_CHANNEL_NONE);
    g_object_unref(channel);
}

G_GNUC_INTERNAL
void spice_session_set_connection_id(SpiceSession *session, int id)
{
    g_return_if_fail(SPICE_IS_SESSION(session));

    SpiceSessionPrivate *s = session->priv;

    s->connection_id = id;
}

G_GNUC_INTERNAL
int spice_session_get_connection_id(SpiceSession *session)
{
    g_return_val_if_fail(SPICE_IS_SESSION(session), -1);

    SpiceSessionPrivate *s = session->priv;

    return s->connection_id;
}

G_GNUC_INTERNAL
guint32 spice_session_get_mm_time(SpiceSession *session)
{
    g_return_val_if_fail(SPICE_IS_SESSION(session), 0);

    SpiceSessionPrivate *s = session->priv;

    /* FIXME: we may want to estimate the drift of clocks, and well,
       do something better than this trivial approach */
    return s->mm_time + (g_get_monotonic_time() - s->mm_time_at_clock) / 1000;
}

#define MM_TIME_DIFF_RESET_THRESH 500 // 0.5 sec

G_GNUC_INTERNAL
void spice_session_set_mm_time(SpiceSession *session, guint32 time)
{
    g_return_if_fail(SPICE_IS_SESSION(session));

    SpiceSessionPrivate *s = session->priv;
    guint32 old_time;

    old_time = spice_session_get_mm_time(session);

    s->mm_time = time;
    s->mm_time_at_clock = g_get_monotonic_time();
    SPICE_DEBUG("set mm time: %u", spice_session_get_mm_time(session));
    if (time > old_time + MM_TIME_DIFF_RESET_THRESH ||
        time < old_time) {
        SPICE_DEBUG("%s: mm-time-reset, old %u, new %u", __FUNCTION__, old_time, s->mm_time);
        g_coroutine_signal_emit(session, signals[SPICE_SESSION_MM_TIME_RESET], 0);
    }
}

G_GNUC_INTERNAL
void spice_session_set_port(SpiceSession *session, int port, gboolean tls)
{
    const char *prop = tls ? "tls-port" : "port";
    char *tmp;

    g_return_if_fail(SPICE_IS_SESSION(session));

    /* old spicec client doesn't accept port == 0, see Migrate::start */
    tmp = port > 0 ? g_strdup_printf("%d", port) : NULL;
    g_object_set(session, prop, tmp, NULL);
    g_free(tmp);
}

G_GNUC_INTERNAL
void spice_session_get_pubkey(SpiceSession *session, guint8 **pubkey, guint *size)
{
    g_return_if_fail(SPICE_IS_SESSION(session));
    g_return_if_fail(pubkey != NULL);
    g_return_if_fail(size != NULL);

    SpiceSessionPrivate *s = session->priv;

    *pubkey = s->pubkey ? s->pubkey->data : NULL;
    *size = s->pubkey ? s->pubkey->len : 0;
}

G_GNUC_INTERNAL
void spice_session_get_ca(SpiceSession *session, guint8 **ca, guint *size)
{
    g_return_if_fail(SPICE_IS_SESSION(session));
    g_return_if_fail(ca != NULL);
    g_return_if_fail(size != NULL);

    SpiceSessionPrivate *s = session->priv;

    *ca = s->ca ? s->ca->data : NULL;
    *size = s->ca ? s->ca->len : 0;
}

G_GNUC_INTERNAL
guint spice_session_get_verify(SpiceSession *session)
{
    g_return_val_if_fail(SPICE_IS_SESSION(session), 0);

    SpiceSessionPrivate *s = session->priv;

    return s->verify;
}

G_GNUC_INTERNAL
void spice_session_set_migration_state(SpiceSession *session, SpiceSessionMigration state)
{
    g_return_if_fail(SPICE_IS_SESSION(session));

    SpiceSessionPrivate *s = session->priv;

    if (state == SPICE_SESSION_MIGRATION_CONNECTING)
        s->for_migration = true;

    s->migration_state = state;
    g_coroutine_object_notify(G_OBJECT(session), "migration-state");
}

G_GNUC_INTERNAL
const gchar* spice_session_get_username(SpiceSession *session)
{
    g_return_val_if_fail(SPICE_IS_SESSION(session), NULL);

    SpiceSessionPrivate *s = session->priv;

    return s->username;
}

G_GNUC_INTERNAL
const gchar* spice_session_get_password(SpiceSession *session)
{
    g_return_val_if_fail(SPICE_IS_SESSION(session), NULL);

    SpiceSessionPrivate *s = session->priv;

    return s->password;
}

G_GNUC_INTERNAL
const gchar* spice_session_get_host(SpiceSession *session)
{
    g_return_val_if_fail(SPICE_IS_SESSION(session), NULL);

    SpiceSessionPrivate *s = session->priv;

    return s->host;
}

G_GNUC_INTERNAL
const gchar* spice_session_get_cert_subject(SpiceSession *session)
{
    g_return_val_if_fail(SPICE_IS_SESSION(session), NULL);

    SpiceSessionPrivate *s = session->priv;

    return s->cert_subject;
}

G_GNUC_INTERNAL
const gchar* spice_session_get_ciphers(SpiceSession *session)
{
    g_return_val_if_fail(SPICE_IS_SESSION(session), NULL);

    SpiceSessionPrivate *s = session->priv;

    return s->ciphers;
}

G_GNUC_INTERNAL
const gchar* spice_session_get_ca_file(SpiceSession *session)
{
    g_return_val_if_fail(SPICE_IS_SESSION(session), NULL);

    SpiceSessionPrivate *s = session->priv;

    return s->ca_file;
}

G_GNUC_INTERNAL
void spice_session_get_caches(SpiceSession *session,
                              display_cache **images,
                              SpiceGlzDecoderWindow **glz_window)
{
    g_return_if_fail(SPICE_IS_SESSION(session));

    SpiceSessionPrivate *s = session->priv;

    if (images)
        *images = s->images;
    if (glz_window)
        *glz_window = s->glz_window;
}

G_GNUC_INTERNAL
void spice_session_set_caches_hints(SpiceSession *session,
                                    uint32_t pci_ram_size,
                                    uint32_t n_display_channels)
{
    g_return_if_fail(SPICE_IS_SESSION(session));

    SpiceSessionPrivate *s = session->priv;

    s->pci_ram_size = pci_ram_size;
    s->n_display_channels = n_display_channels;

    /* TODO: when setting cache and window size, we should consider the client's
     *       available memory and the number of display channels */
    if (s->images_cache_size == 0) {
        s->images_cache_size = IMAGES_CACHE_SIZE_DEFAULT;
    }

    if (s->glz_window_size == 0) {
        s->glz_window_size = MIN(MAX_GLZ_WINDOW_SIZE_DEFAULT, pci_ram_size / 2);
        s->glz_window_size = MAX(MIN_GLZ_WINDOW_SIZE_DEFAULT, s->glz_window_size);
    }
}

G_GNUC_INTERNAL
guint spice_session_get_n_display_channels(SpiceSession *session)
{
    g_return_val_if_fail(session != NULL, 0);

    return session->priv->n_display_channels;
}

G_GNUC_INTERNAL
void spice_session_set_uuid(SpiceSession *session, guint8 uuid[16])
{
    g_return_if_fail(SPICE_IS_SESSION(session));

    SpiceSessionPrivate *s = session->priv;

    memcpy(s->uuid, uuid, sizeof(s->uuid));

    g_coroutine_object_notify(G_OBJECT(session), "uuid");
}

G_GNUC_INTERNAL
void spice_session_set_name(SpiceSession *session, const gchar *name)
{
    g_return_if_fail(SPICE_IS_SESSION(session));

    SpiceSessionPrivate *s = session->priv;

    g_free(s->name);
    s->name = g_strdup(name);

    g_coroutine_object_notify(G_OBJECT(session), "name");
}

G_GNUC_INTERNAL
void spice_session_sync_playback_latency(SpiceSession *session)
{
    g_return_if_fail(SPICE_IS_SESSION(session));

    SpiceSessionPrivate *s = session->priv;

    if (s->playback_channel &&
        spice_playback_channel_is_active(s->playback_channel)) {
        spice_playback_channel_sync_latency(s->playback_channel);
    } else {
        SPICE_DEBUG("%s: not implemented when there isn't audio playback", __FUNCTION__);
    }
}

G_GNUC_INTERNAL
gboolean spice_session_is_playback_active(SpiceSession *session)
{
    g_return_val_if_fail(SPICE_IS_SESSION(session), FALSE);

    SpiceSessionPrivate *s = session->priv;

    return (s->playback_channel &&
        spice_playback_channel_is_active(s->playback_channel));
}

G_GNUC_INTERNAL
guint32 spice_session_get_playback_latency(SpiceSession *session)
{
    g_return_val_if_fail(SPICE_IS_SESSION(session), 0);

    SpiceSessionPrivate *s = session->priv;

    if (s->playback_channel &&
        spice_playback_channel_is_active(s->playback_channel)) {
        return spice_playback_channel_get_latency(s->playback_channel);
    } else {
        SPICE_DEBUG("%s: not implemented when there isn't audio playback", __FUNCTION__);
        return 0;
    }
}

G_GNUC_INTERNAL
const gchar* spice_session_get_shared_dir(SpiceSession *session)
{
    g_return_val_if_fail(SPICE_IS_SESSION(session), NULL);

    SpiceSessionPrivate *s = session->priv;

    return s->shared_dir;
}

G_GNUC_INTERNAL
void spice_session_set_shared_dir(SpiceSession *session, const gchar *dir)
{
    g_return_if_fail(SPICE_IS_SESSION(session));

    SpiceSessionPrivate *s = session->priv;

    g_free(s->shared_dir);
    s->shared_dir = g_strdup(dir);
}

/**
 * spice_session_get_proxy_uri:
 * @session: a #SpiceSession
 *
 * Returns: (transfer none): the session proxy #SpiceURI or %NULL.
 * Since: 0.24
 **/
SpiceURI *spice_session_get_proxy_uri(SpiceSession *session)
{
    SpiceSessionPrivate *s;

    g_return_val_if_fail(SPICE_IS_SESSION(session), NULL);
    g_return_val_if_fail(session->priv != NULL, NULL);

    s = session->priv;

    return s->proxy;
}

/**
 * spice_audio_get:
 * @session: the #SpiceSession to connect to
 * @context: (allow-none): a #GMainContext to attach to (or %NULL for default).
 *
 * Gets the #SpiceAudio associated with the passed in #SpiceSession.
 * A new #SpiceAudio instance will be created the first time this
 * function is called for a certain #SpiceSession.
 *
 * Note that this function returns a weak reference, which should not be used
 * after the #SpiceSession itself has been unref-ed by the caller.
 *
 * Returns: (transfer none): a weak reference to a #SpiceAudio
 * instance or %NULL if failed.
 **/
SpiceAudio *spice_audio_get(SpiceSession *session, GMainContext *context)
{
    static GStaticMutex mutex = G_STATIC_MUTEX_INIT;
    SpiceAudio *self;

    g_return_val_if_fail(SPICE_IS_SESSION(session), NULL);

    g_static_mutex_lock(&mutex);
    self = session->priv->audio_manager;
    if (self == NULL) {
        self = spice_audio_new(session, context, NULL);
        session->priv->audio_manager = self;
    }
    g_static_mutex_unlock(&mutex);

    return self;
}

/**
 * spice_usb_device_manager_get:
 * @session: #SpiceSession for which to get the #SpiceUsbDeviceManager
 *
 * Gets the #SpiceUsbDeviceManager associated with the passed in #SpiceSession.
 * A new #SpiceUsbDeviceManager instance will be created the first time this
 * function is called for a certain #SpiceSession.
 *
 * Note that this function returns a weak reference, which should not be used
 * after the #SpiceSession itself has been unref-ed by the caller.
 *
 * Returns: (transfer none): a weak reference to the #SpiceUsbDeviceManager associated with the passed in #SpiceSession
 */
SpiceUsbDeviceManager *spice_usb_device_manager_get(SpiceSession *session,
                                                    GError **err)
{
    SpiceUsbDeviceManager *self;
    static GStaticMutex mutex = G_STATIC_MUTEX_INIT;

    g_return_val_if_fail(SPICE_IS_SESSION(session), NULL);
    g_return_val_if_fail(err == NULL || *err == NULL, NULL);

    g_static_mutex_lock(&mutex);
    self = session->priv->usb_manager;
    if (self == NULL) {
        self = g_initable_new(SPICE_TYPE_USB_DEVICE_MANAGER, NULL, err,
                              "session", session, NULL);
        session->priv->usb_manager = self;
    }
    g_static_mutex_unlock(&mutex);

    return self;
}

G_GNUC_INTERNAL
gboolean spice_session_get_audio_enabled(SpiceSession *session)
{
    g_return_val_if_fail(SPICE_IS_SESSION(session), FALSE);

    return session->priv->audio;
}

G_GNUC_INTERNAL
gboolean spice_session_get_usbredir_enabled(SpiceSession *session)
{
    g_return_val_if_fail(SPICE_IS_SESSION(session), FALSE);

    return session->priv->usbredir;
}

G_GNUC_INTERNAL
gboolean spice_session_get_smartcard_enabled(SpiceSession *session)
{
    g_return_val_if_fail(SPICE_IS_SESSION(session), FALSE);

    return session->priv->smartcard;
}

G_GNUC_INTERNAL
PhodavServer* spice_session_get_webdav_server(SpiceSession *session)
{
    SpiceSessionPrivate *priv;

    g_return_val_if_fail(SPICE_IS_SESSION(session), NULL);
    priv = session->priv;

#ifdef USE_PHODAV
    static GMutex mutex;

    const gchar *shared_dir = spice_session_get_shared_dir(session);
    if (shared_dir == NULL) {
        g_debug("No shared dir set, not creating webdav server");
        return NULL;
    }

    g_mutex_lock(&mutex);

    if (priv->webdav)
        goto end;

    priv->webdav = phodav_server_new(shared_dir);
    g_object_bind_property(session,  "share-dir-ro",
                           priv->webdav, "read-only",
                           G_BINDING_SYNC_CREATE|G_BINDING_BIDIRECTIONAL);
    g_object_bind_property(session,  "shared-dir",
                           priv->webdav, "root",
                           G_BINDING_SYNC_CREATE|G_BINDING_BIDIRECTIONAL);

end:
    g_mutex_unlock(&mutex);
#endif

    return priv->webdav;
}

/**
 * spice_session_is_for_migration:
 * @session: a Spice session
 *
 * During seamless migration, channels may be created to establish a
 * connection with the target, but they are temporary and should only
 * handle migration steps. In order to avoid other interactions with
 * the client, channels should check this value.
 *
 * Returns: %TRUE if the session is a copy created during migration
 * Since: 0.27
 **/
gboolean spice_session_is_for_migration(SpiceSession *session)
{
    g_return_val_if_fail(SPICE_IS_SESSION(session), FALSE);

    return session->priv->for_migration;
}

G_GNUC_INTERNAL
void spice_session_set_main_channel(SpiceSession *session, SpiceChannel *channel)
{
    g_return_if_fail(SPICE_IS_SESSION(session));
    g_return_if_fail(SPICE_IS_CHANNEL(channel));
    g_return_if_fail(session->priv->cmain == NULL);

    session->priv->cmain = channel;
}

G_GNUC_INTERNAL
gboolean spice_session_set_migration_session(SpiceSession *session, SpiceSession *mig_session)
{
    g_return_val_if_fail(SPICE_IS_SESSION(session), FALSE);
    g_return_val_if_fail(SPICE_IS_SESSION(mig_session), FALSE);
    g_return_val_if_fail(session->priv->migration == NULL, FALSE);

    session->priv->migration = mig_session;

    return TRUE;
}<|MERGE_RESOLUTION|>--- conflicted
+++ resolved
@@ -373,24 +373,16 @@
         if (s->port != NULL) {
             g_string_append_printf(str, "port=%s&", s->port);
         }
+        if (s->ws_port != NULL) {
+            g_string_append_printf(str, "ws-port=%s&", s->ws_port);
+        }
         if (s->tls_port != NULL) {
             g_string_append_printf(str, "tls-port=%s", s->tls_port);
         }
         return g_string_free(str, FALSE);
     }
 
-<<<<<<< HEAD
-    pos += snprintf(dest + pos, len-pos, "spice://%s?", s->host);
-    if (s->port && strlen(s->port))
-        pos += snprintf(dest + pos, len - pos, "port=%s;", s->port);
-    if (s->tls_port && strlen(s->tls_port))
-        pos += snprintf(dest + pos, len - pos, "tls-port=%s;", s->tls_port);
-    if (s->ws_port && strlen(s->ws_port))
-        pos += snprintf(dest + pos, len - pos, "ws-port=%s;", s->ws_port);
-    return pos;
-=======
     g_return_val_if_reached(NULL);
->>>>>>> 62f40ab2
 }
 
 static int spice_parse_uri(SpiceSession *session, const char *original_uri)
@@ -2140,21 +2132,6 @@
     open_host.session = session;
     open_host.channel = channel;
 
-<<<<<<< HEAD
-    if (s->ws_port != NULL) {
-        port = s->ws_port;
-        *ws_token = s->port;
-    } else {
-        const char *name = spice_channel_type_to_string(c->channel_type);
-        if (spice_strv_contains(s->secure_channels, "all") ||
-            spice_strv_contains(s->secure_channels, name))
-            *use_tls = TRUE;
-
-        port = *use_tls ? s->tls_port : s->port;
-        if (port == NULL)
-            return NULL;
-    }
-=======
     const char *name = spice_channel_type_to_string(c->channel_type);
     if (spice_strv_contains(s->secure_channels, "all") ||
         spice_strv_contains(s->secure_channels, name))
@@ -2166,12 +2143,16 @@
             return NULL;
         }
     } else {
-        port = *use_tls ? s->tls_port : s->port;
-        if (port == NULL) {
-            g_warning("Missing port value (use_tls: %d)", *use_tls);
-            return NULL;
+        if (s->ws_port != NULL) {
+            port = s->ws_port;
+            *ws_token = s->port;
+        } else {
+            port = *use_tls ? s->tls_port : s->port;
+            if (port == NULL) {
+                g_warning("Missing port value (use_tls: %d)", *use_tls);
+                return NULL;
+            }
         }
->>>>>>> 62f40ab2
 
         open_host.port = strtol(port, &endptr, 10);
         if (*port == '\0' || *endptr != '\0' ||
