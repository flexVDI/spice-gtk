/* -*- Mode: C; c-basic-offset: 4; indent-tabs-mode: nil -*- */
/*
   Copyright (C) 2010 Red Hat, Inc.

   This library is free software; you can redistribute it and/or
   modify it under the terms of the GNU Lesser General Public
   License as published by the Free Software Foundation; either
   version 2.1 of the License, or (at your option) any later version.

   This library is distributed in the hope that it will be useful,
   but WITHOUT ANY WARRANTY; without even the implied warranty of
   MERCHANTABILITY or FITNESS FOR A PARTICULAR PURPOSE.  See the GNU
   Lesser General Public License for more details.

   You should have received a copy of the GNU Lesser General Public
   License along with this library; if not, see <http://www.gnu.org/licenses/>.
*/
#include "config.h"

#include "spice-client.h"
#include "spice-common.h"
#include "glib-compat.h"

#include "spice-channel-priv.h"
#include "spice-session-priv.h"
#include "spice-marshal.h"
#include "bio-gio.h"

#include <glib/gi18n.h>

#include <nopoll.h>
#include <openssl/rsa.h>
#include <openssl/evp.h>
#include <openssl/x509.h>
#include <openssl/ssl.h>
#include <openssl/err.h>
#include <openssl/x509v3.h>
#ifdef HAVE_SYS_SOCKET_H
#include <sys/socket.h>
#endif
#ifdef HAVE_NETINET_IN_H
#include <netinet/in.h>
#include <netinet/tcp.h> // TCP_NODELAY
#endif
#ifdef HAVE_ARPA_INET_H
#include <arpa/inet.h>
#endif
#include <ctype.h>

#include "gio-coroutine.h"

static void spice_channel_handle_msg(SpiceChannel *channel, SpiceMsgIn *msg);
static void spice_channel_write_msg(SpiceChannel *channel, SpiceMsgOut *out);
static void spice_channel_send_link(SpiceChannel *channel);
static void channel_disconnect(SpiceChannel *channel);
static void channel_reset(SpiceChannel *channel, gboolean migrating);
static void spice_channel_reset_capabilities(SpiceChannel *channel);
static void spice_channel_send_migration_handshake(SpiceChannel *channel);

/**
 * SECTION:spice-channel
 * @short_description: the base channel class
 * @title: Spice Channel
 * @section_id:
 * @see_also: #SpiceSession, #SpiceMainChannel and other channels
 * @stability: Stable
 * @include: spice-channel.h
 *
 * #SpiceChannel is the base class for the different kind of Spice
 * channel connections, such as #SpiceMainChannel, or
 * #SpiceInputsChannel.
 */

/* ------------------------------------------------------------------ */
/* gobject glue                                                       */

#define SPICE_CHANNEL_GET_PRIVATE(obj)                                  \
    (G_TYPE_INSTANCE_GET_PRIVATE ((obj), SPICE_TYPE_CHANNEL, SpiceChannelPrivate))

G_DEFINE_TYPE(SpiceChannel, spice_channel, G_TYPE_OBJECT);

/* Properties */
enum {
    PROP_0,
    PROP_SESSION,
    PROP_CHANNEL_TYPE,
    PROP_CHANNEL_ID,
    PROP_TOTAL_READ_BYTES,
};

/* Signals */
enum {
    SPICE_CHANNEL_EVENT,
    SPICE_CHANNEL_OPEN_FD,

    SPICE_CHANNEL_LAST_SIGNAL,
};

static guint signals[SPICE_CHANNEL_LAST_SIGNAL];

static void spice_channel_iterate_write(SpiceChannel *channel);
static void spice_channel_iterate_read(SpiceChannel *channel);

static void spice_channel_init(SpiceChannel *channel)
{
    SpiceChannelPrivate *c;

    c = channel->priv = SPICE_CHANNEL_GET_PRIVATE(channel);

    c->out_serial = 1;
    c->in_serial = 1;
    c->fd = -1;
    c->auth_needs_username_and_password = FALSE;
    strcpy(c->name, "?");
    c->caps = g_array_new(FALSE, TRUE, sizeof(guint32));
    c->common_caps = g_array_new(FALSE, TRUE, sizeof(guint32));
    c->remote_caps = g_array_new(FALSE, TRUE, sizeof(guint32));
    c->remote_common_caps = g_array_new(FALSE, TRUE, sizeof(guint32));
    spice_channel_set_common_capability(channel, SPICE_COMMON_CAP_PROTOCOL_AUTH_SELECTION);
    spice_channel_set_common_capability(channel, SPICE_COMMON_CAP_MINI_HEADER);
#if HAVE_SASL
    spice_channel_set_common_capability(channel, SPICE_COMMON_CAP_AUTH_SASL);
#endif
    g_queue_init(&c->xmit_queue);
    STATIC_MUTEX_INIT(c->xmit_queue_lock);
}

static void spice_channel_constructed(GObject *gobject)
{
    SpiceChannel *channel = SPICE_CHANNEL(gobject);
    SpiceChannelPrivate *c = channel->priv;
    const char *desc = spice_channel_type_to_string(c->channel_type);

    snprintf(c->name, sizeof(c->name), "%s-%d:%d",
             desc, c->channel_type, c->channel_id);
    CHANNEL_DEBUG(channel, "%s", __FUNCTION__);

    const char *disabled  = g_getenv("SPICE_DISABLE_CHANNELS");
    if (disabled && strstr(disabled, desc))
        c->disable_channel_msg = TRUE;

    spice_session_channel_new(c->session, channel);

    /* Chain up to the parent class */
    if (G_OBJECT_CLASS(spice_channel_parent_class)->constructed)
        G_OBJECT_CLASS(spice_channel_parent_class)->constructed(gobject);
}

static void spice_channel_dispose(GObject *gobject)
{
    SpiceChannel *channel = SPICE_CHANNEL(gobject);
    SpiceChannelPrivate *c = channel->priv;

    CHANNEL_DEBUG(channel, "%s %p", __FUNCTION__, gobject);

    if (c->session)
        spice_session_channel_destroy(c->session, channel);

    spice_channel_disconnect(channel, SPICE_CHANNEL_CLOSED);

    if (c->session) {
         g_object_unref(c->session);
         c->session = NULL;
    }

    g_clear_error(&c->error);

    /* Chain up to the parent class */
    if (G_OBJECT_CLASS(spice_channel_parent_class)->dispose)
        G_OBJECT_CLASS(spice_channel_parent_class)->dispose(gobject);
}

static void spice_channel_finalize(GObject *gobject)
{
    SpiceChannel *channel = SPICE_CHANNEL(gobject);
    SpiceChannelPrivate *c = channel->priv;

    CHANNEL_DEBUG(channel, "%s %p", __FUNCTION__, gobject);

    g_idle_remove_by_data(gobject);

    STATIC_MUTEX_CLEAR(c->xmit_queue_lock);

    if (c->caps)
        g_array_free(c->caps, TRUE);

    if (c->common_caps)
        g_array_free(c->common_caps, TRUE);

    if (c->remote_caps)
        g_array_free(c->remote_caps, TRUE);

    if (c->remote_common_caps)
        g_array_free(c->remote_common_caps, TRUE);

    /* Chain up to the parent class */
    if (G_OBJECT_CLASS(spice_channel_parent_class)->finalize)
        G_OBJECT_CLASS(spice_channel_parent_class)->finalize(gobject);
}

static void spice_channel_get_property(GObject    *gobject,
                                       guint       prop_id,
                                       GValue     *value,
                                       GParamSpec *pspec)
{
    SpiceChannel *channel = SPICE_CHANNEL(gobject);
    SpiceChannelPrivate *c = channel->priv;

    switch (prop_id) {
    case PROP_SESSION:
        g_value_set_object(value, c->session);
        break;
    case PROP_CHANNEL_TYPE:
        g_value_set_int(value, c->channel_type);
        break;
    case PROP_CHANNEL_ID:
        g_value_set_int(value, c->channel_id);
        break;
    case PROP_TOTAL_READ_BYTES:
        g_value_set_ulong(value, c->total_read_bytes);
        break;
    default:
        G_OBJECT_WARN_INVALID_PROPERTY_ID(gobject, prop_id, pspec);
        break;
    }
}

G_GNUC_INTERNAL
gint spice_channel_get_channel_id(SpiceChannel *channel)
{
    SpiceChannelPrivate *c = channel->priv;

    g_return_val_if_fail(c != NULL, 0);
    return c->channel_id;
}

G_GNUC_INTERNAL
gint spice_channel_get_channel_type(SpiceChannel *channel)
{
    SpiceChannelPrivate *c = channel->priv;

    g_return_val_if_fail(c != NULL, 0);
    return c->channel_type;
}

static void spice_channel_set_property(GObject      *gobject,
                                       guint         prop_id,
                                       const GValue *value,
                                       GParamSpec   *pspec)
{
    SpiceChannel *channel = SPICE_CHANNEL(gobject);
    SpiceChannelPrivate *c = channel->priv;

    switch (prop_id) {
    case PROP_SESSION:
        c->session = g_value_dup_object(value);
        break;
    case PROP_CHANNEL_TYPE:
        c->channel_type = g_value_get_int(value);
        break;
    case PROP_CHANNEL_ID:
        c->channel_id = g_value_get_int(value);
        break;
    default:
        G_OBJECT_WARN_INVALID_PROPERTY_ID(gobject, prop_id, pspec);
        break;
    }
}

static void spice_channel_class_init(SpiceChannelClass *klass)
{
    GObjectClass *gobject_class = G_OBJECT_CLASS (klass);

    klass->iterate_write = spice_channel_iterate_write;
    klass->iterate_read  = spice_channel_iterate_read;
    klass->channel_disconnect = channel_disconnect;
    klass->channel_reset = channel_reset;

    gobject_class->constructed  = spice_channel_constructed;
    gobject_class->dispose      = spice_channel_dispose;
    gobject_class->finalize     = spice_channel_finalize;
    gobject_class->get_property = spice_channel_get_property;
    gobject_class->set_property = spice_channel_set_property;
    klass->handle_msg           = spice_channel_handle_msg;

    g_object_class_install_property
        (gobject_class, PROP_SESSION,
         g_param_spec_object("spice-session",
                             "Spice session",
                             "",
                             SPICE_TYPE_SESSION,
                             G_PARAM_READWRITE |
                             G_PARAM_CONSTRUCT_ONLY |
                             G_PARAM_STATIC_STRINGS));

    g_object_class_install_property
        (gobject_class, PROP_CHANNEL_TYPE,
         g_param_spec_int("channel-type",
                          "Channel type",
                          "",
                          -1, INT_MAX, -1,
                          G_PARAM_READWRITE |
                          G_PARAM_CONSTRUCT_ONLY |
                          G_PARAM_STATIC_STRINGS));

    g_object_class_install_property
        (gobject_class, PROP_CHANNEL_ID,
         g_param_spec_int("channel-id",
                          "Channel ID",
                          "",
                          -1, INT_MAX, -1,
                          G_PARAM_READWRITE |
                          G_PARAM_CONSTRUCT_ONLY |
                          G_PARAM_STATIC_STRINGS));

    g_object_class_install_property
        (gobject_class, PROP_TOTAL_READ_BYTES,
         g_param_spec_ulong("total-read-bytes",
                            "Total read bytes",
                            "",
                            0, G_MAXULONG, 0,
                            G_PARAM_READABLE |
                            G_PARAM_STATIC_STRINGS));

    /**
     * SpiceChannel::channel-event:
     * @channel: the channel that emitted the signal
     * @event: a #SpiceChannelEvent
     *
     * The #SpiceChannel::channel-event signal is emitted when the
     * state of the connection is changed. In case of errors,
     * spice_channel_get_error() may provide additional informations
     * on the source of the error.
     **/
    signals[SPICE_CHANNEL_EVENT] =
        g_signal_new("channel-event",
                     G_OBJECT_CLASS_TYPE(gobject_class),
                     G_SIGNAL_RUN_FIRST,
                     G_STRUCT_OFFSET(SpiceChannelClass, channel_event),
                     NULL, NULL,
                     g_cclosure_marshal_VOID__ENUM,
                     G_TYPE_NONE,
                     1,
                     SPICE_TYPE_CHANNEL_EVENT);

    /**
     * SpiceChannel::open-fd:
     * @channel: the channel that emitted the signal
     * @with_tls: wether TLS connection is requested
     *
     * The #SpiceChannel::open-fd signal is emitted when a new
     * connection is requested. This signal is emitted when the
     * connection is made with spice_session_open_fd().
     **/
    signals[SPICE_CHANNEL_OPEN_FD] =
        g_signal_new("open-fd",
                     G_OBJECT_CLASS_TYPE(gobject_class),
                     G_SIGNAL_RUN_FIRST,
                     G_STRUCT_OFFSET(SpiceChannelClass, open_fd),
                     NULL, NULL,
                     g_cclosure_marshal_VOID__INT,
                     G_TYPE_NONE,
                     1,
                     G_TYPE_INT);

    g_type_class_add_private(klass, sizeof(SpiceChannelPrivate));

    SSL_library_init();
    SSL_load_error_strings();
}

/* ---------------------------------------------------------------- */
/* private header api                                               */

static inline void spice_header_set_msg_type(uint8_t *header, gboolean is_mini_header,
                                             uint16_t type)
{
    if (is_mini_header) {
        ((SpiceMiniDataHeader *)header)->type = type;
    } else {
        ((SpiceDataHeader *)header)->type = type;
    }
}

static inline void spice_header_set_msg_size(uint8_t *header, gboolean is_mini_header,
                                             uint32_t size)
{
    if (is_mini_header) {
        ((SpiceMiniDataHeader *)header)->size = size;
    } else {
        ((SpiceDataHeader *)header)->size = size;
    }
}

G_GNUC_INTERNAL
uint16_t spice_header_get_msg_type(uint8_t *header, gboolean is_mini_header)
{
    if (is_mini_header) {
        return ((SpiceMiniDataHeader *)header)->type;
    } else {
        return ((SpiceDataHeader *)header)->type;
    }
}

G_GNUC_INTERNAL
uint32_t spice_header_get_msg_size(uint8_t *header, gboolean is_mini_header)
{
    if (is_mini_header) {
        return ((SpiceMiniDataHeader *)header)->size;
    } else {
        return ((SpiceDataHeader *)header)->size;
    }
}

static inline int spice_header_get_header_size(gboolean is_mini_header)
{
    return is_mini_header ? sizeof(SpiceMiniDataHeader) : sizeof(SpiceDataHeader);
}

static inline void spice_header_set_msg_serial(uint8_t *header, gboolean is_mini_header,
                                               uint64_t serial)
{
    if (!is_mini_header) {
        ((SpiceDataHeader *)header)->serial = serial;
    }
}

static inline void spice_header_reset_msg_sub_list(uint8_t *header, gboolean is_mini_header)
{
    if (!is_mini_header) {
        ((SpiceDataHeader *)header)->sub_list = 0;
    }
}

static inline uint64_t spice_header_get_in_msg_serial(SpiceMsgIn *in)
{
    SpiceChannelPrivate *c = in->channel->priv;
    uint8_t *header = in->header;

    if (c->use_mini_header) {
        return c->in_serial;
    } else {
        return ((SpiceDataHeader *)header)->serial;
    }
}

static inline uint64_t spice_header_get_out_msg_serial(SpiceMsgOut *out)
{
    SpiceChannelPrivate *c = out->channel->priv;

    if (c->use_mini_header) {
        return c->out_serial;
    } else {
        return ((SpiceDataHeader *)out->header)->serial;
    }
}

static inline uint32_t spice_header_get_msg_sub_list(uint8_t *header, gboolean is_mini_header)
{
    if (is_mini_header) {
        return 0;
    } else {
        return ((SpiceDataHeader *)header)->sub_list;
    }
}

/* ---------------------------------------------------------------- */
/* private msg api                                                  */

G_GNUC_INTERNAL
SpiceMsgIn *spice_msg_in_new(SpiceChannel *channel)
{
    SpiceMsgIn *in;

    g_return_val_if_fail(channel != NULL, NULL);

    in = g_slice_new0(SpiceMsgIn);
    in->refcount = 1;
    in->channel  = channel;

    return in;
}

G_GNUC_INTERNAL
SpiceMsgIn *spice_msg_in_sub_new(SpiceChannel *channel, SpiceMsgIn *parent,
                                   SpiceSubMessage *sub)
{
    SpiceMsgIn *in;

    g_return_val_if_fail(channel != NULL, NULL);

    in = spice_msg_in_new(channel);
    spice_header_set_msg_type(in->header, channel->priv->use_mini_header, sub->type);
    spice_header_set_msg_size(in->header, channel->priv->use_mini_header, sub->size);
    in->data = (uint8_t*)(sub+1);
    in->dpos = sub->size;
    in->parent = parent;
    spice_msg_in_ref(parent);
    return in;
}

G_GNUC_INTERNAL
void spice_msg_in_ref(SpiceMsgIn *in)
{
    g_return_if_fail(in != NULL);

    in->refcount++;
}

G_GNUC_INTERNAL
void spice_msg_in_unref(SpiceMsgIn *in)
{
    g_return_if_fail(in != NULL);

    in->refcount--;
    if (in->refcount > 0)
        return;
    if (in->parsed)
        in->pfree(in->parsed);
    if (in->parent) {
        spice_msg_in_unref(in->parent);
    } else {
        g_free(in->data);
    }
    g_slice_free(SpiceMsgIn, in);
}

G_GNUC_INTERNAL
int spice_msg_in_type(SpiceMsgIn *in)
{
    g_return_val_if_fail(in != NULL, -1);

    return spice_header_get_msg_type(in->header, in->channel->priv->use_mini_header);
}

G_GNUC_INTERNAL
void *spice_msg_in_parsed(SpiceMsgIn *in)
{
    g_return_val_if_fail(in != NULL, NULL);

    return in->parsed;
}

G_GNUC_INTERNAL
void *spice_msg_in_raw(SpiceMsgIn *in, int *len)
{
    g_return_val_if_fail(in != NULL, NULL);
    g_return_val_if_fail(len != NULL, NULL);

    *len = in->dpos;
    return in->data;
}

static void hexdump(const char *prefix, unsigned char *data, int len)
{
    int i;

    for (i = 0; i < len; i++) {
        if (i % 16 == 0)
            fprintf(stderr, "%s:", prefix);
        if (i % 4 == 0)
            fprintf(stderr, " ");
        fprintf(stderr, " %02x", data[i]);
        if (i % 16 == 15)
            fprintf(stderr, "\n");
    }
    if (i % 16 != 0)
        fprintf(stderr, "\n");
}

G_GNUC_INTERNAL
void spice_msg_in_hexdump(SpiceMsgIn *in)
{
    SpiceChannelPrivate *c = in->channel->priv;

    fprintf(stderr, "--\n<< hdr: %s serial %" PRIu64 " type %d size %d sub-list %d\n",
            c->name, spice_header_get_in_msg_serial(in),
            spice_header_get_msg_type(in->header, c->use_mini_header),
            spice_header_get_msg_size(in->header, c->use_mini_header),
            spice_header_get_msg_sub_list(in->header, c->use_mini_header));
    hexdump("<< msg", in->data, in->dpos);
}

G_GNUC_INTERNAL
void spice_msg_out_hexdump(SpiceMsgOut *out, unsigned char *data, int len)
{
    SpiceChannelPrivate *c = out->channel->priv;

    fprintf(stderr, "--\n>> hdr: %s serial %" PRIu64 " type %d size %d sub-list %d\n",
            c->name,
            spice_header_get_out_msg_serial(out),
            spice_header_get_msg_type(out->header, c->use_mini_header),
            spice_header_get_msg_size(out->header, c->use_mini_header),
            spice_header_get_msg_sub_list(out->header, c->use_mini_header));
    hexdump(">> msg", data, len);
}

static gboolean msg_check_read_only (int channel_type, int msg_type)
{
    if (msg_type < 100) // those are the common messages
        return FALSE;

    switch (channel_type) {
    /* messages allowed to be sent in read-only mode */
    case SPICE_CHANNEL_MAIN:
        switch (msg_type) {
        case SPICE_MSGC_MAIN_CLIENT_INFO:
        case SPICE_MSGC_MAIN_MIGRATE_CONNECTED:
        case SPICE_MSGC_MAIN_MIGRATE_CONNECT_ERROR:
        case SPICE_MSGC_MAIN_ATTACH_CHANNELS:
        case SPICE_MSGC_MAIN_MIGRATE_END:
            return FALSE;
        }
        break;
    case SPICE_CHANNEL_DISPLAY:
        return FALSE;
    }

    return TRUE;
}

G_GNUC_INTERNAL
SpiceMsgOut *spice_msg_out_new(SpiceChannel *channel, int type)
{
    SpiceChannelPrivate *c = channel->priv;
    SpiceMsgOut *out;

    g_return_val_if_fail(c != NULL, NULL);

    out = g_slice_new0(SpiceMsgOut);
    out->refcount = 1;
    out->channel  = channel;
    out->ro_check = msg_check_read_only(c->channel_type, type);

    out->marshallers = c->marshallers;
    out->marshaller = spice_marshaller_new();

    out->header = spice_marshaller_reserve_space(out->marshaller,
                                                 spice_header_get_header_size(c->use_mini_header));
    spice_marshaller_set_base(out->marshaller, spice_header_get_header_size(c->use_mini_header));
    spice_header_set_msg_type(out->header, c->use_mini_header, type);
    spice_header_set_msg_serial(out->header, c->use_mini_header, c->out_serial);
    spice_header_reset_msg_sub_list(out->header, c->use_mini_header);

    c->out_serial++;
    return out;
}

G_GNUC_INTERNAL
void spice_msg_out_ref(SpiceMsgOut *out)
{
    g_return_if_fail(out != NULL);

    out->refcount++;
}

G_GNUC_INTERNAL
void spice_msg_out_unref(SpiceMsgOut *out)
{
    g_return_if_fail(out != NULL);

    out->refcount--;
    if (out->refcount > 0)
        return;
    spice_marshaller_destroy(out->marshaller);
    g_slice_free(SpiceMsgOut, out);
}

/* system context */
static gboolean spice_channel_idle_wakeup(gpointer user_data)
{
    SpiceChannel *channel = SPICE_CHANNEL(user_data);
    SpiceChannelPrivate *c = channel->priv;

    /*
     * Note:
     *
     * - This must be done before the wakeup as that may eventually
     *   call channel_reset() which checks this.
     * - The lock calls are really necessary, this fixes the following race:
     *   1) usb-event-thread calls spice_msg_out_send()
     *   2) spice_msg_out_send calls g_timeout_add_full(...)
     *   3) we run, set xmit_queue_wakeup_id to 0
     *   4) spice_msg_out_send stores the result of g_timeout_add_full() in
     *      xmit_queue_wakeup_id, overwriting the 0 we just stored
     *   5) xmit_queue_wakeup_id now says there is a wakeup pending which is
     *      false
     */
    STATIC_MUTEX_LOCK(c->xmit_queue_lock);
    c->xmit_queue_wakeup_id = 0;
    STATIC_MUTEX_UNLOCK(c->xmit_queue_lock);

    spice_channel_wakeup(channel, FALSE);

    return FALSE;
}

/* any context (system/co-routine/usb-event-thread) */
G_GNUC_INTERNAL
void spice_msg_out_send(SpiceMsgOut *out)
{
    SpiceChannelPrivate *c;
    gboolean was_empty;

    g_return_if_fail(out != NULL);
    g_return_if_fail(out->channel != NULL);
    c = out->channel->priv;

    STATIC_MUTEX_LOCK(c->xmit_queue_lock);
    if (c->xmit_queue_blocked) {
        g_warning("message queue is blocked, dropping message");
        goto end;
    }

    was_empty = g_queue_is_empty(&c->xmit_queue);
    g_queue_push_tail(&c->xmit_queue, out);

    /* One wakeup is enough to empty the entire queue -> only do a wakeup
       if the queue was empty, and there isn't one pending already. */
    if (was_empty && !c->xmit_queue_wakeup_id) {
        c->xmit_queue_wakeup_id =
            /* Use g_timeout_add_full so that can specify the priority */
            g_timeout_add_full(G_PRIORITY_HIGH, 0,
                               spice_channel_idle_wakeup,
                               out->channel, NULL);
    }

end:
    STATIC_MUTEX_UNLOCK(c->xmit_queue_lock);
}

/* coroutine context */
G_GNUC_INTERNAL
void spice_msg_out_send_internal(SpiceMsgOut *out)
{
    g_return_if_fail(out != NULL);

    spice_channel_write_msg(out->channel, out);
}

/*
 * Write all 'data' of length 'datalen' bytes out to
 * the wire
 */
/* coroutine context */
static void spice_channel_flush_wire(SpiceChannel *channel,
                                     const void *data,
                                     size_t datalen)
{
    SpiceChannelPrivate *c = channel->priv;
    const char *ptr = data;
    size_t offset = 0;
    GIOCondition cond;

    while (offset < datalen) {
        gssize ret;
        GError *error = NULL;

        if (c->has_error) return;

        cond = 0;
        if (c->ws) {
            ret = nopoll_conn_send_binary(c->np_conn, ptr+offset, datalen-offset);
            if (ret < 0) {
                g_warning("Error writting to websocket: %s", strerror(errno));
                ret = -1;
            }
        } else if (c->tls) {
            ret = SSL_write(c->ssl, ptr+offset, datalen-offset);
            if (ret < 0) {
                ret = SSL_get_error(c->ssl, ret);
                if (ret == SSL_ERROR_WANT_READ)
                    cond |= G_IO_IN;
                if (ret == SSL_ERROR_WANT_WRITE)
                    cond |= G_IO_OUT;
                ret = -1;
            }
        } else {
            ret = g_pollable_output_stream_write_nonblocking(G_POLLABLE_OUTPUT_STREAM(c->out),
                                                             ptr+offset, datalen-offset, NULL, &error);
            if (ret < 0) {
                if (g_error_matches(error, G_IO_ERROR, G_IO_ERROR_WOULD_BLOCK)) {
                    cond = G_IO_OUT;
                } else {
                    CHANNEL_DEBUG(channel, "Send error %s", error->message);
                }
                g_clear_error(&error);
                ret = -1;
            }
        }
        if (ret == -1) {
            if (cond != 0) {
                // TODO: should use g_pollable_input/output_stream_create_source() in 2.28 ?
                g_coroutine_socket_wait(&c->coroutine, c->sock, cond);
                continue;
            } else {
                CHANNEL_DEBUG(channel, "Closing the channel: spice_channel_flush %d", errno);
                c->has_error = TRUE;
                return;
            }
        }
        if (ret == 0) {
            CHANNEL_DEBUG(channel, "Closing the connection: spice_channel_flush");
            c->has_error = TRUE;
            return;
        }
        offset += ret;
    }
}

#if HAVE_SASL
/*
 * Encode all buffered data, write all encrypted data out
 * to the wire
 */
static void spice_channel_flush_sasl(SpiceChannel *channel, const void *data, size_t len)
{
    SpiceChannelPrivate *c = channel->priv;
    const char *output;
    unsigned int outputlen;
    int err;

    err = sasl_encode(c->sasl_conn, data, len, &output, &outputlen);
    if (err != SASL_OK) {
        g_warning ("Failed to encode SASL data %s",
                   sasl_errstring(err, NULL, NULL));
        c->has_error = TRUE;
        return;
    }

    //CHANNEL_DEBUG(channel, "Flush SASL %d: %p %d", len, output, outputlen);
    spice_channel_flush_wire(channel, output, outputlen);
}
#endif

/* coroutine context */
static void spice_channel_write(SpiceChannel *channel, const void *data, size_t len)
{
#if HAVE_SASL
    SpiceChannelPrivate *c = channel->priv;

    if (c->sasl_conn)
        spice_channel_flush_sasl(channel, data, len);
    else
#endif
        spice_channel_flush_wire(channel, data, len);
}

/* coroutine context */
static void spice_channel_write_msg(SpiceChannel *channel, SpiceMsgOut *out)
{
    uint8_t *data;
    int free_data;
    size_t len;
    uint32_t msg_size;

    g_return_if_fail(channel != NULL);
    g_return_if_fail(out != NULL);
    g_return_if_fail(channel == out->channel);

    if (out->ro_check &&
        spice_channel_get_read_only(channel)) {
        g_warning("Try to send message while read-only. Please report a bug.");
        return;
    }

    msg_size = spice_marshaller_get_total_size(out->marshaller) -
               spice_header_get_header_size(channel->priv->use_mini_header);
    spice_header_set_msg_size(out->header, channel->priv->use_mini_header, msg_size);
    data = spice_marshaller_linearize(out->marshaller, 0, &len, &free_data);
    /* spice_msg_out_hexdump(out, data, len); */
    spice_channel_write(channel, data, len);

    if (free_data)
        g_free(data);

    spice_msg_out_unref(out);
}

/*
 * Read at least 1 more byte of data straight off the wire
 * into the requested buffer.
 */
/* coroutine context */
static int spice_channel_read_wire(SpiceChannel *channel, void *data, size_t len)
{
    SpiceChannelPrivate *c = channel->priv;
    gssize ret;
    GIOCondition cond;

reread:

    if (c->has_error) return 0; /* has_error is set by disconnect(), return no error */

    cond = 0;
    if (c->ws) {
        ret = nopoll_conn_read(c->np_conn, data, len, nopoll_false, 0);
        if (ret < 0) {
            if (errno == 11) {
                cond = G_IO_IN;
            }
            ret = -1;
        }
    } else if (c->tls) {
        ret = SSL_read(c->ssl, data, len);
        if (ret < 0) {
            ret = SSL_get_error(c->ssl, ret);
            if (ret == SSL_ERROR_WANT_READ)
                cond |= G_IO_IN;
            if (ret == SSL_ERROR_WANT_WRITE)
                cond |= G_IO_OUT;
            ret = -1;
        }
    } else {
        GError *error = NULL;
        ret = g_pollable_input_stream_read_nonblocking(G_POLLABLE_INPUT_STREAM(c->in),
                                                       data, len, NULL, &error);
        if (ret < 0) {
            if (g_error_matches(error, G_IO_ERROR, G_IO_ERROR_WOULD_BLOCK)) {
                cond = G_IO_IN;
            } else {
                CHANNEL_DEBUG(channel, "Read error %s", error->message);
            }
            g_clear_error(&error);
            ret = -1;
        }
    }

    if (ret == -1) {
        if (cond != 0) {
            // TODO: should use g_pollable_input/output_stream_create_source() ?
            g_coroutine_socket_wait(&c->coroutine, c->sock, cond);
            goto reread;
        } else {
            c->has_error = TRUE;
            return -errno;
        }
    }
    if (ret == 0) {
        CHANNEL_DEBUG(channel, "Closing the connection: spice_channel_read() - ret=0");
        c->has_error = TRUE;
        return 0;
    }

    return ret;
}

#if HAVE_SASL
/*
 * Read at least 1 more byte of data out of the SASL decrypted
 * data buffer, into the internal read buffer
 */
static int spice_channel_read_sasl(SpiceChannel *channel, void *data, size_t len)
{
    SpiceChannelPrivate *c = channel->priv;

    /* CHANNEL_DEBUG(channel, "Read %lu SASL %p size %d offset %d", len, c->sasl_decoded, */
    /*             c->sasl_decoded_length, c->sasl_decoded_offset); */

    if (c->sasl_decoded == NULL || c->sasl_decoded_length == 0) {
        char encoded[8192]; /* should stay lower than maxbufsize */
        int err, ret;

        g_warn_if_fail(c->sasl_decoded_offset == 0);

        ret = spice_channel_read_wire(channel, encoded, sizeof(encoded));
        if (ret < 0)
            return ret;

        err = sasl_decode(c->sasl_conn, encoded, ret,
                          &c->sasl_decoded, &c->sasl_decoded_length);
        if (err != SASL_OK) {
            g_warning("Failed to decode SASL data %s",
                      sasl_errstring(err, NULL, NULL));
            c->has_error = TRUE;
            return -EINVAL;
        }
        c->sasl_decoded_offset = 0;
    }

    if (c->sasl_decoded_length == 0)
        return 0;

    len = MIN(c->sasl_decoded_length - c->sasl_decoded_offset, len);
    memcpy(data, c->sasl_decoded + c->sasl_decoded_offset, len);
    c->sasl_decoded_offset += len;

    if (c->sasl_decoded_offset == c->sasl_decoded_length) {
        c->sasl_decoded_length = c->sasl_decoded_offset = 0;
        c->sasl_decoded = NULL;
    }

    return len;
}
#endif

/*
 * Fill the 'data' buffer up with exactly 'len' bytes worth of data
 */
/* coroutine context */
static int spice_channel_read(SpiceChannel *channel, void *data, size_t length)
{
    SpiceChannelPrivate *c = channel->priv;
    gsize len = length;
    int ret;

    while (len > 0) {
        if (c->has_error) return 0; /* has_error is set by disconnect(), return no error */

#if HAVE_SASL
        if (c->sasl_conn)
            ret = spice_channel_read_sasl(channel, data, len);
        else
#endif
            ret = spice_channel_read_wire(channel, data, len);
        if (ret < 0)
            return ret;
        g_assert(ret <= len);
        len -= ret;
        data = ((char*)data) + ret;
#if DEBUG
        if (len > 0)
            CHANNEL_DEBUG(channel, "still needs %" G_GSIZE_FORMAT, len);
#endif
    }
    c->total_read_bytes += length;

    return length;
}

/* coroutine context */
static void spice_channel_send_spice_ticket(SpiceChannel *channel)
{
    SpiceChannelPrivate *c = channel->priv;
    EVP_PKEY *pubkey;
    int nRSASize;
    BIO *bioKey;
    RSA *rsa;
    char *password;
    uint8_t *encrypted;
    int rc;

    bioKey = BIO_new(BIO_s_mem());
    g_return_if_fail(bioKey != NULL);

    BIO_write(bioKey, c->peer_msg->pub_key, SPICE_TICKET_PUBKEY_BYTES);
    pubkey = d2i_PUBKEY_bio(bioKey, NULL);
    g_return_if_fail(pubkey != NULL);

    rsa = pubkey->pkey.rsa;
    nRSASize = RSA_size(rsa);

    encrypted = g_alloca(nRSASize);
    /*
      The use of RSA encryption limit the potential maximum password length.
      for RSA_PKCS1_OAEP_PADDING it is RSA_size(rsa) - 41.
    */
    g_object_get(c->session, "password", &password, NULL);
    if (password == NULL)
        password = g_strdup("");
    rc = RSA_public_encrypt(strlen(password) + 1, (uint8_t*)password,
                            encrypted, rsa, RSA_PKCS1_OAEP_PADDING);
    g_warn_if_fail(rc > 0);

    spice_channel_write(channel, encrypted, nRSASize);
    memset(encrypted, 0, nRSASize);
    EVP_PKEY_free(pubkey);
    BIO_free(bioKey);
    g_free(password);
}

/* coroutine context */
static void spice_channel_recv_auth(SpiceChannel *channel)
{
    SpiceChannelPrivate *c = channel->priv;
    uint32_t link_res;
    int rc;

    rc = spice_channel_read(channel, &link_res, sizeof(link_res));
    if (rc != sizeof(link_res)) {
        CHANNEL_DEBUG(channel, "incomplete auth reply (%d/%" G_GSIZE_FORMAT ")",
                    rc, sizeof(link_res));
        g_coroutine_signal_emit(channel, signals[SPICE_CHANNEL_EVENT], 0, SPICE_CHANNEL_ERROR_LINK);
        return;
    }

    if (link_res != SPICE_LINK_ERR_OK) {
        CHANNEL_DEBUG(channel, "link result: reply %d", link_res);
        g_coroutine_signal_emit(channel, signals[SPICE_CHANNEL_EVENT], 0, SPICE_CHANNEL_ERROR_AUTH);
        return;
    }

    c->state = SPICE_CHANNEL_STATE_READY;

    g_coroutine_signal_emit(channel, signals[SPICE_CHANNEL_EVENT], 0, SPICE_CHANNEL_OPENED);

    if (c->state == SPICE_CHANNEL_STATE_MIGRATION_HANDSHAKE) {
        spice_channel_send_migration_handshake(channel);
    }

    if (c->state != SPICE_CHANNEL_STATE_MIGRATING)
        spice_channel_up(channel);
}

G_GNUC_INTERNAL
void spice_channel_up(SpiceChannel *channel)
{
    SpiceChannelPrivate *c = channel->priv;

    CHANNEL_DEBUG(channel, "channel up, state %d", c->state);

    if (SPICE_CHANNEL_GET_CLASS(channel)->channel_up)
        SPICE_CHANNEL_GET_CLASS(channel)->channel_up(channel);
}

/* coroutine context */
static void spice_channel_send_link(SpiceChannel *channel)
{
    SpiceChannelPrivate *c = channel->priv;
    uint8_t *buffer, *p;
    int protocol, i;

    c->link_hdr.magic = SPICE_MAGIC;
    c->link_hdr.size = sizeof(c->link_msg);

    g_object_get(c->session, "protocol", &protocol, NULL);
    switch (protocol) {
    case 1: /* protocol 1 == major 1, old 0.4 protocol, last active minor */
        c->link_hdr.major_version = 1;
        c->link_hdr.minor_version = 3;
        c->parser = spice_get_server_channel_parser1(c->channel_type, NULL);
        c->marshallers = spice_message_marshallers_get1();
        break;
    case SPICE_VERSION_MAJOR: /* protocol 2 == current */
        c->link_hdr.major_version = SPICE_VERSION_MAJOR;
        c->link_hdr.minor_version = SPICE_VERSION_MINOR;
        c->parser = spice_get_server_channel_parser(c->channel_type, NULL);
        c->marshallers = spice_message_marshallers_get();
        break;
    default:
        g_critical("unknown major %d", protocol);
        return;
    }

    c->link_msg.connection_id = spice_session_get_connection_id(c->session);
    c->link_msg.channel_type  = c->channel_type;
    c->link_msg.channel_id    = c->channel_id;
    c->link_msg.caps_offset   = sizeof(c->link_msg);

    c->link_msg.num_common_caps = c->common_caps->len;
    c->link_msg.num_channel_caps = c->caps->len;
    c->link_hdr.size += (c->link_msg.num_common_caps +
                         c->link_msg.num_channel_caps) * sizeof(uint32_t);

    buffer = g_malloc0(sizeof(c->link_hdr) + c->link_hdr.size);
    p = buffer;

    memcpy(p, &c->link_hdr, sizeof(c->link_hdr)); p += sizeof(c->link_hdr);
    memcpy(p, &c->link_msg, sizeof(c->link_msg)); p += sizeof(c->link_msg);

    for (i = 0; i < c->common_caps->len; i++) {
        *(uint32_t *)p = g_array_index(c->common_caps, uint32_t, i);
        p += sizeof(uint32_t);
    }
    for (i = 0; i < c->caps->len; i++) {
        *(uint32_t *)p = g_array_index(c->caps, uint32_t, i);
        p += sizeof(uint32_t);
    }
    CHANNEL_DEBUG(channel, "channel type %d id %d num common caps %d num caps %d",
                  c->link_msg.channel_type,
                  c->link_msg.channel_id,
                  c->link_msg.num_common_caps,
                  c->link_msg.num_channel_caps);
    spice_channel_write(channel, buffer, p - buffer);
    g_free(buffer);
}

/* coroutine context */
static gboolean spice_channel_recv_link_hdr(SpiceChannel *channel, gboolean *switch_protocol)
{
    SpiceChannelPrivate *c = channel->priv;
    int rc;

    *switch_protocol = FALSE;
    rc = spice_channel_read(channel, &c->peer_hdr, sizeof(c->peer_hdr));
    if (rc != sizeof(c->peer_hdr)) {
        g_warning("incomplete link header (%d/%" G_GSIZE_FORMAT ")",
                  rc, sizeof(c->peer_hdr));
        goto error;
    }
    if (c->peer_hdr.magic != SPICE_MAGIC) {
        g_warning("invalid SPICE_MAGIC!");
        goto error;
    }

    CHANNEL_DEBUG(channel, "Peer version: %d:%d", c->peer_hdr.major_version, c->peer_hdr.minor_version);
    if (c->peer_hdr.major_version != c->link_hdr.major_version) {
        g_warning("major mismatch (got %d, expected %d)",
                  c->peer_hdr.major_version, c->link_hdr.major_version);
        goto error;
    }

    c->peer_msg = g_malloc0(c->peer_hdr.size);
    if (c->peer_msg == NULL) {
        g_warning("invalid peer header size: %u", c->peer_hdr.size);
        goto error;
    }

    return TRUE;

error:
    /* Windows socket seems to give early CONNRESET errors. The server
       does not linger when closing the socket if the protocol is
       incompatible. Try with the oldest protocol in this case: */
    if (c->link_hdr.major_version != 1) {
        SPICE_DEBUG("%s: error, switching to protocol 1 (spice 0.4)", c->name);
        *switch_protocol = TRUE;
        g_object_set(c->session, "protocol", 1, NULL);
        return FALSE;
    }

    g_coroutine_signal_emit(channel, signals[SPICE_CHANNEL_EVENT], 0, SPICE_CHANNEL_ERROR_LINK);
    return FALSE;
}

#if HAVE_SASL
/*
 * NB, keep in sync with similar method in spice/server/reds.c
 */
static gchar *addr_to_string(GSocketAddress *addr)
{
    GInetSocketAddress *iaddr = G_INET_SOCKET_ADDRESS(addr);
    guint16 port;
    GInetAddress *host;
    gchar *hoststr;
    gchar *ret;

    host = g_inet_socket_address_get_address(iaddr);
    port = g_inet_socket_address_get_port(iaddr);
    hoststr = g_inet_address_to_string(host);

    ret = g_strdup_printf("%s;%hu", hoststr, port);
    g_free(hoststr);

    return ret;
}

static gboolean
spice_channel_gather_sasl_credentials(SpiceChannel *channel,
				       sasl_interact_t *interact)
{
    SpiceChannelPrivate *c;
    int ninteract;
    gboolean ret = TRUE;

    g_return_val_if_fail(channel != NULL, FALSE);
    g_return_val_if_fail(channel->priv != NULL, FALSE);

    c = channel->priv;

    /* FIXME: we could keep connection open and ask connection details if missing */

    for (ninteract = 0 ; interact[ninteract].id != 0 ; ninteract++) {
        switch (interact[ninteract].id) {
        case SASL_CB_AUTHNAME:
        case SASL_CB_USER:
            c->auth_needs_username_and_password = TRUE;
            if (spice_session_get_username(c->session) == NULL)
                return FALSE;

            interact[ninteract].result =  spice_session_get_username(c->session);
            interact[ninteract].len = strlen(interact[ninteract].result);
            break;

        case SASL_CB_PASS:
            if (spice_session_get_password(c->session) == NULL) {
                /* Even if we reach this point, we have to continue looking for
                 * SASL_CB_AUTHNAME|SASL_CB_USER, otherwise we would return a
                 * wrong error to the applications */
                ret = FALSE;
                continue;
            }

            interact[ninteract].result =  spice_session_get_password(c->session);
            interact[ninteract].len = strlen(interact[ninteract].result);
            break;
        }
    }

    CHANNEL_DEBUG(channel, "Filled SASL interact");

    return ret;
}

/*
 *
 * Init msg from server
 *
 *  u32 mechlist-length
 *  u8-array mechlist-string
 *
 * Start msg to server
 *
 *  u32 mechname-length
 *  u8-array mechname-string
 *  u32 clientout-length
 *  u8-array clientout-string
 *
 * Start msg from server
 *
 *  u32 serverin-length
 *  u8-array serverin-string
 *  u8 continue
 *
 * Step msg to server
 *
 *  u32 clientout-length
 *  u8-array clientout-string
 *
 * Step msg from server
 *
 *  u32 serverin-length
 *  u8-array serverin-string
 *  u8 continue
 */

#define SASL_MAX_MECHLIST_LEN 300
#define SASL_MAX_MECHNAME_LEN 100
#define SASL_MAX_DATA_LEN (1024 * 1024)

static void spice_channel_set_detailed_authentication_error(SpiceChannel *channel)
{
    SpiceChannelPrivate *c = channel->priv;

    if (c->auth_needs_username_and_password)
        g_set_error_literal(&c->error,
                            SPICE_CLIENT_ERROR,
                            SPICE_CLIENT_ERROR_AUTH_NEEDS_PASSWORD_AND_USERNAME,
                            _("Authentication failed: password and username are required"));
    else
        g_set_error_literal(&c->error,
                            SPICE_CLIENT_ERROR,
                            SPICE_CLIENT_ERROR_AUTH_NEEDS_PASSWORD,
                            _("Authentication failed: password is required"));
}

/* Perform the SASL authentication process
 */
static gboolean spice_channel_perform_auth_sasl(SpiceChannel *channel)
{
    SpiceChannelPrivate *c;
    sasl_conn_t *saslconn = NULL;
    sasl_security_properties_t secprops;
    const char *clientout;
    char *serverin = NULL;
    unsigned int clientoutlen;
    int err;
    char *localAddr = NULL, *remoteAddr = NULL;
    const void *val;
    sasl_ssf_t ssf;
    static const sasl_callback_t saslcb[] = {
        { .id = SASL_CB_USER },
        { .id = SASL_CB_AUTHNAME },
        { .id = SASL_CB_PASS },
        { .id = 0 },
    };
    sasl_interact_t *interact = NULL;
    guint32 len;
    char *mechlist = NULL;
    const char *mechname;
    gboolean ret = FALSE;
    GSocketAddress *addr = NULL;
    guint8 complete;

    g_return_val_if_fail(channel != NULL, FALSE);
    g_return_val_if_fail(channel->priv != NULL, FALSE);

    c = channel->priv;

    /* Sets up the SASL library as a whole */
    err = sasl_client_init(NULL);
    CHANNEL_DEBUG(channel, "Client initialize SASL authentication %d", err);
    if (err != SASL_OK) {
        g_critical("failed to initialize SASL library: %d (%s)",
                   err, sasl_errstring(err, NULL, NULL));
        goto error;
    }

    /* Get local address in form  IPADDR:PORT */
    addr = g_socket_get_local_address(c->sock, NULL);
    if (!addr) {
        g_critical("failed to get local address");
        goto error;
    }
    if ((g_socket_address_get_family(addr) == G_SOCKET_FAMILY_IPV4 ||
         g_socket_address_get_family(addr) == G_SOCKET_FAMILY_IPV6) &&
        (localAddr = addr_to_string(addr)) == NULL)
        goto error;
    g_clear_object(&addr);

    /* Get remote address in form  IPADDR:PORT */
    addr = g_socket_get_remote_address(c->sock, NULL);
    if (!addr) {
        g_critical("failed to get peer address");
        goto error;
    }
    if ((g_socket_address_get_family(addr) == G_SOCKET_FAMILY_IPV4 ||
         g_socket_address_get_family(addr) == G_SOCKET_FAMILY_IPV6) &&
        (remoteAddr = addr_to_string(addr)) == NULL)
        goto error;
    g_clear_object(&addr);

    CHANNEL_DEBUG(channel, "Client SASL new host:'%s' local:'%s' remote:'%s'",
                  spice_session_get_host(c->session), localAddr, remoteAddr);

    /* Setup a handle for being a client */
    err = sasl_client_new("spice",
                          spice_session_get_host(c->session),
                          localAddr,
                          remoteAddr,
                          saslcb,
                          SASL_SUCCESS_DATA,
                          &saslconn);

    if (err != SASL_OK) {
        g_critical("Failed to create SASL client context: %d (%s)",
                   err, sasl_errstring(err, NULL, NULL));
        goto error;
    }

    if (c->ssl) {
        sasl_ssf_t ssf;

        ssf = SSL_get_cipher_bits(c->ssl, NULL);
        err = sasl_setprop(saslconn, SASL_SSF_EXTERNAL, &ssf);
        if (err != SASL_OK) {
            g_critical("cannot set SASL external SSF %d (%s)",
                       err, sasl_errstring(err, NULL, NULL));
            goto error;
        }
    }

    memset(&secprops, 0, sizeof secprops);
    /* If we've got TLS, we don't care about SSF */
    secprops.min_ssf = c->ssl ? 0 : 56; /* Equiv to DES supported by all Kerberos */
    secprops.max_ssf = c->ssl ? 0 : 100000; /* Very strong ! AES == 256 */
    secprops.maxbufsize = 100000;
    /* If we're not TLS, then forbid any anonymous or trivially crackable auth */
    secprops.security_flags = c->ssl ? 0 :
        SASL_SEC_NOANONYMOUS | SASL_SEC_NOPLAINTEXT;

    err = sasl_setprop(saslconn, SASL_SEC_PROPS, &secprops);
    if (err != SASL_OK) {
        g_critical("cannot set security props %d (%s)",
                   err, sasl_errstring(err, NULL, NULL));
        goto error;
    }

    /* Get the supported mechanisms from the server */
    spice_channel_read(channel, &len, sizeof(len));
    if (c->has_error)
        goto error;
    if (len > SASL_MAX_MECHLIST_LEN) {
        g_critical("mechlistlen %d too long", len);
        goto error;
    }

    mechlist = g_malloc0(len + 1);
    spice_channel_read(channel, mechlist, len);
    mechlist[len] = '\0';
    if (c->has_error) {
        goto error;
    }

restart:
    /* Start the auth negotiation on the client end first */
    CHANNEL_DEBUG(channel, "Client start negotiation mechlist '%s'", mechlist);
    err = sasl_client_start(saslconn,
                            mechlist,
                            &interact,
                            &clientout,
                            &clientoutlen,
                            &mechname);
    if (err != SASL_OK && err != SASL_CONTINUE && err != SASL_INTERACT) {
        g_critical("Failed to start SASL negotiation: %d (%s)",
                   err, sasl_errdetail(saslconn));
        goto error;
    }

    /* Need to gather some credentials from the client */
    if (err == SASL_INTERACT) {
        if (!spice_channel_gather_sasl_credentials(channel, interact)) {
            CHANNEL_DEBUG(channel, "Failed to collect auth credentials");
            goto error;
        }
        goto restart;
    }

    CHANNEL_DEBUG(channel, "Server start negotiation with mech %s. Data %d bytes %p '%s'",
                  mechname, clientoutlen, clientout, clientout);

    if (clientoutlen > SASL_MAX_DATA_LEN) {
        g_critical("SASL negotiation data too long: %d bytes",
                   clientoutlen);
        goto error;
    }

    /* Send back the chosen mechname */
    len = strlen(mechname);
    spice_channel_write(channel, &len, sizeof(guint32));
    spice_channel_write(channel, mechname, len);

    /* NB, distinction of NULL vs "" is *critical* in SASL */
    if (clientout) {
        len = clientoutlen + 1;
        spice_channel_write(channel, &len, sizeof(guint32));
        spice_channel_write(channel, clientout, len);
    } else {
        len = 0;
        spice_channel_write(channel, &len, sizeof(guint32));
    }

    if (c->has_error)
        goto error;

    CHANNEL_DEBUG(channel, "Getting sever start negotiation reply");
    /* Read the 'START' message reply from server */
    spice_channel_read(channel, &len, sizeof(len));
    if (c->has_error)
        goto error;
    if (len > SASL_MAX_DATA_LEN) {
        g_critical("SASL negotiation data too long: %d bytes",
                   len);
        goto error;
    }

    /* NB, distinction of NULL vs "" is *critical* in SASL */
    if (len > 0) {
        serverin = g_malloc0(len);
        spice_channel_read(channel, serverin, len);
        serverin[len - 1] = '\0';
        len--;
    } else {
        serverin = NULL;
    }
    spice_channel_read(channel, &complete, sizeof(guint8));
    if (c->has_error)
        goto error;

    CHANNEL_DEBUG(channel, "Client start result complete: %d. Data %d bytes %p '%s'",
                complete, len, serverin, serverin);

    /* Loop-the-loop...
     * Even if the server has completed, the client must *always* do at least one step
     * in this loop to verify the server isn't lying about something. Mutual auth */
    for (;;) {
       if (complete && err == SASL_OK)
            break;

    restep:
        err = sasl_client_step(saslconn,
                               serverin,
                               len,
                               &interact,
                               &clientout,
                               &clientoutlen);
        if (err != SASL_OK && err != SASL_CONTINUE && err != SASL_INTERACT) {
            g_critical("Failed SASL step: %d (%s)",
                       err, sasl_errdetail(saslconn));
            goto error;
        }

        /* Need to gather some credentials from the client */
        if (err == SASL_INTERACT) {
            if (!spice_channel_gather_sasl_credentials(channel,
                                                       interact)) {
                CHANNEL_DEBUG(channel, "%s", "Failed to collect auth credentials");
                goto error;
            }
            goto restep;
        }

        if (serverin) {
            g_free(serverin);
            serverin = NULL;
        }

        CHANNEL_DEBUG(channel, "Client step result %d. Data %d bytes %p '%s'", err, clientoutlen, clientout, clientout);

        /* Previous server call showed completion & we're now locally complete too */
        if (complete && err == SASL_OK)
            break;

        /* Not done, prepare to talk with the server for another iteration */

        /* NB, distinction of NULL vs "" is *critical* in SASL */
        if (clientout) {
            len = clientoutlen + 1;
            spice_channel_write(channel, &len, sizeof(guint32));
            spice_channel_write(channel, clientout, len);
        } else {
            len = 0;
            spice_channel_write(channel, &len, sizeof(guint32));
        }

        if (c->has_error)
            goto error;

        CHANNEL_DEBUG(channel, "Server step with %d bytes %p", clientoutlen, clientout);

        spice_channel_read(channel, &len, sizeof(guint32));
        if (c->has_error)
            goto error;
        if (len > SASL_MAX_DATA_LEN) {
            g_critical("SASL negotiation data too long: %d bytes", len);
            goto error;
        }

        /* NB, distinction of NULL vs "" is *critical* in SASL */
        if (len) {
            serverin = g_malloc0(len);
            spice_channel_read(channel, serverin, len);
            serverin[len - 1] = '\0';
            len--;
        } else {
            serverin = NULL;
        }

        spice_channel_read(channel, &complete, sizeof(guint8));
        if (c->has_error)
            goto error;

        CHANNEL_DEBUG(channel, "Client step result complete: %d. Data %d bytes %p '%s'",
                    complete, len, serverin, serverin);

        /* This server call shows complete, and earlier client step was OK */
        if (complete) {
            g_free(serverin);
            serverin = NULL;
            if (err == SASL_CONTINUE) /* something went wrong */
                goto complete;
            break;
        }
    }

    /* Check for suitable SSF if non-TLS */
    if (!c->ssl) {
        err = sasl_getprop(saslconn, SASL_SSF, &val);
        if (err != SASL_OK) {
            g_critical("cannot query SASL ssf on connection %d (%s)",
                       err, sasl_errstring(err, NULL, NULL));
            goto error;
        }
        ssf = *(const int *)val;
        CHANNEL_DEBUG(channel, "SASL SSF value %d", ssf);
        if (ssf < 56) { /* 56 == DES level, good for Kerberos */
            g_critical("negotiation SSF %d was not strong enough", ssf);
            goto error;
        }
    }

complete:
    CHANNEL_DEBUG(channel, "%s", "SASL authentication complete");
    spice_channel_read(channel, &len, sizeof(len));
    if (len != SPICE_LINK_ERR_OK) {
        spice_channel_set_detailed_authentication_error(channel);
        g_coroutine_signal_emit(channel, signals[SPICE_CHANNEL_EVENT], 0, SPICE_CHANNEL_ERROR_AUTH);
    }
    ret = len == SPICE_LINK_ERR_OK;
    /* This must come *after* check-auth-result, because the former
     * is defined to be sent unencrypted, and setting saslconn turns
     * on the SSF layer encryption processing */
    c->sasl_conn = saslconn;
    goto cleanup;

error:
    if (saslconn)
        sasl_dispose(&saslconn);
    spice_channel_set_detailed_authentication_error(channel);
    g_coroutine_signal_emit(channel, signals[SPICE_CHANNEL_EVENT], 0, SPICE_CHANNEL_ERROR_AUTH);
    c->has_error = TRUE; /* force disconnect */
    ret = FALSE;

cleanup:
    g_free(localAddr);
    g_free(remoteAddr);
    g_free(mechlist);
    g_free(serverin);
    g_clear_object(&addr);
    return ret;
}
#endif /* HAVE_SASL */

/* coroutine context */
static void spice_channel_recv_link_msg(SpiceChannel *channel, gboolean *switch_tls)
{
    SpiceChannelPrivate *c;
    int rc, num_caps, i;
    uint32_t *caps;

    g_return_if_fail(channel != NULL);
    g_return_if_fail(channel->priv != NULL);

    c = channel->priv;

    rc = spice_channel_read(channel, (uint8_t*)c->peer_msg + c->peer_pos,
                            c->peer_hdr.size - c->peer_pos);
    c->peer_pos += rc;
    if (c->peer_pos != c->peer_hdr.size) {
        g_critical("%s: %s: incomplete link reply (%d/%d)",
                  c->name, __FUNCTION__, rc, c->peer_hdr.size);
        g_coroutine_signal_emit(channel, signals[SPICE_CHANNEL_EVENT], 0, SPICE_CHANNEL_ERROR_LINK);
        return;
    }
    switch (c->peer_msg->error) {
    case SPICE_LINK_ERR_OK:
        /* nothing */
        break;
    case SPICE_LINK_ERR_NEED_SECURED:
        *switch_tls = true;
        CHANNEL_DEBUG(channel, "switching to tls");
        return;
    default:
        g_warning("%s: %s: unhandled error %d",
                c->name, __FUNCTION__, c->peer_msg->error);
        goto error;
    }

    num_caps = c->peer_msg->num_channel_caps + c->peer_msg->num_common_caps;
    CHANNEL_DEBUG(channel, "%s: %d caps", __FUNCTION__, num_caps);

    /* see original spice/client code: */
    /* g_return_if_fail(c->peer_msg + c->peer_msg->caps_offset * sizeof(uint32_t) > c->peer_msg + c->peer_hdr.size); */

    caps = (uint32_t *)((uint8_t *)c->peer_msg + c->peer_msg->caps_offset);

    g_array_set_size(c->remote_common_caps, c->peer_msg->num_common_caps);
    for (i = 0; i < c->peer_msg->num_common_caps; i++, caps++) {
        g_array_index(c->remote_common_caps, uint32_t, i) = *caps;
        CHANNEL_DEBUG(channel, "got common caps %u:0x%X", i, *caps);
    }

    g_array_set_size(c->remote_caps, c->peer_msg->num_channel_caps);
    for (i = 0; i < c->peer_msg->num_channel_caps; i++, caps++) {
        g_array_index(c->remote_caps, uint32_t, i) = *caps;
        CHANNEL_DEBUG(channel, "got channel caps %u:0x%X", i, *caps);
    }

    if (!spice_channel_test_common_capability(channel,
            SPICE_COMMON_CAP_PROTOCOL_AUTH_SELECTION)) {
        CHANNEL_DEBUG(channel, "Server supports spice ticket auth only");
        spice_channel_send_spice_ticket(channel);
    } else {
        SpiceLinkAuthMechanism auth = { 0, };

#if HAVE_SASL
        if (spice_channel_test_common_capability(channel, SPICE_COMMON_CAP_AUTH_SASL)) {
            CHANNEL_DEBUG(channel, "Choosing SASL mechanism");
            auth.auth_mechanism = SPICE_COMMON_CAP_AUTH_SASL;
            spice_channel_write(channel, &auth, sizeof(auth));
            spice_channel_perform_auth_sasl(channel);
        } else
#endif
        if (spice_channel_test_common_capability(channel, SPICE_COMMON_CAP_AUTH_SPICE)) {
            auth.auth_mechanism = SPICE_COMMON_CAP_AUTH_SPICE;
            spice_channel_write(channel, &auth, sizeof(auth));
            spice_channel_send_spice_ticket(channel);
        } else {
            g_warning("No compatible AUTH mechanism");
            goto error;
        }
    }
    c->use_mini_header = spice_channel_test_common_capability(channel,
                                                              SPICE_COMMON_CAP_MINI_HEADER);
    CHANNEL_DEBUG(channel, "use mini header: %d", c->use_mini_header);
    return;

error:
    SPICE_CHANNEL_GET_CLASS(channel)->channel_disconnect(channel);
    g_coroutine_signal_emit(channel, signals[SPICE_CHANNEL_EVENT], 0, SPICE_CHANNEL_ERROR_LINK);
}

/* system context */
G_GNUC_INTERNAL
void spice_channel_wakeup(SpiceChannel *channel, gboolean cancel)
{
    GCoroutine *c = &channel->priv->coroutine;

    if (cancel)
        g_coroutine_condition_cancel(c);

    g_coroutine_wakeup(c);
}

G_GNUC_INTERNAL
gboolean spice_channel_get_read_only(SpiceChannel *channel)
{
    return spice_session_get_read_only(channel->priv->session);
}

/* coroutine context */
G_GNUC_INTERNAL
void spice_channel_recv_msg(SpiceChannel *channel,
                            handler_msg_in msg_handler, gpointer data)
{
    SpiceChannelPrivate *c = channel->priv;
    SpiceMsgIn *in;
    int msg_size;
    int msg_type;
    int sub_list_offset = 0;

    in = spice_msg_in_new(channel);

    /* receive message */
    spice_channel_read(channel, in->header,
                       spice_header_get_header_size(c->use_mini_header));
    if (c->has_error)
        goto end;

    msg_size = spice_header_get_msg_size(in->header, c->use_mini_header);
    /* FIXME: do not allow others to take ref on in, and use realloc here?
     * this would avoid malloc/free on each message?
     */
    in->data = g_malloc0(msg_size);
    spice_channel_read(channel, in->data, msg_size);
    if (c->has_error)
        goto end;
    in->dpos = msg_size;

    msg_type = spice_header_get_msg_type(in->header, c->use_mini_header);
    sub_list_offset = spice_header_get_msg_sub_list(in->header, c->use_mini_header);

    if (msg_type == SPICE_MSG_LIST || sub_list_offset) {
        SpiceSubMessageList *sub_list;
        SpiceSubMessage *sub;
        SpiceMsgIn *sub_in;
        int i;

        sub_list = (SpiceSubMessageList *)(in->data + sub_list_offset);
        for (i = 0; i < sub_list->size; i++) {
            sub = (SpiceSubMessage *)(in->data + sub_list->sub_messages[i]);
            sub_in = spice_msg_in_sub_new(channel, in, sub);
            sub_in->parsed = c->parser(sub_in->data, sub_in->data + sub_in->dpos,
                                       spice_header_get_msg_type(sub_in->header,
                                                                 c->use_mini_header),
                                       c->peer_hdr.minor_version,
                                       &sub_in->psize, &sub_in->pfree);
            if (sub_in->parsed == NULL) {
                g_critical("failed to parse sub-message: %s type %d",
                           c->name, spice_header_get_msg_type(sub_in->header, c->use_mini_header));
                goto end;
            }
            msg_handler(channel, sub_in, data);
            spice_msg_in_unref(sub_in);
        }
    }

    /* ack message */
    if (c->message_ack_count) {
        c->message_ack_count--;
        if (!c->message_ack_count) {
            SpiceMsgOut *out = spice_msg_out_new(channel, SPICE_MSGC_ACK);
            spice_msg_out_send_internal(out);
            c->message_ack_count = c->message_ack_window;
        }
    }

    if (msg_type == SPICE_MSG_LIST) {
        goto end;
    }

    /* parse message */
    in->parsed = c->parser(in->data, in->data + msg_size, msg_type,
                           c->peer_hdr.minor_version, &in->psize, &in->pfree);
    if (in->parsed == NULL) {
        g_critical("failed to parse message: %s type %d",
                   c->name, msg_type);
        goto end;
    }

    /* process message */
    /* spice_msg_in_hexdump(in); */
    msg_handler(channel, in, data);

end:
    /* If the server uses full header, the serial is not necessarily equal
     * to c->in_serial (the server can sometimes skip serials) */
    c->last_message_serial = spice_header_get_in_msg_serial(in);
    c->in_serial++;
    spice_msg_in_unref(in);
}

static const char *to_string[] = {
    NULL,
    [ SPICE_CHANNEL_MAIN ] = "main",
    [ SPICE_CHANNEL_DISPLAY ] = "display",
    [ SPICE_CHANNEL_INPUTS ] = "inputs",
    [ SPICE_CHANNEL_CURSOR ] = "cursor",
    [ SPICE_CHANNEL_PLAYBACK ] = "playback",
    [ SPICE_CHANNEL_RECORD ] = "record",
    [ SPICE_CHANNEL_TUNNEL ] = "tunnel",
    [ SPICE_CHANNEL_SMARTCARD ] = "smartcard",
    [ SPICE_CHANNEL_USBREDIR ] = "usbredir",
    [ SPICE_CHANNEL_PORT ] = "port",
    [ SPICE_CHANNEL_WEBDAV ] = "webdav",
};

/**
 * spice_channel_type_to_string:
 * @type: a channel-type property value
 *
 * Convert a channel-type property value to a string.
 *
 * Returns: string representation of @type.
 * Since: 0.20
 **/
const gchar* spice_channel_type_to_string(gint type)
{
    const char *str = NULL;

    if (type >= 0 && type < G_N_ELEMENTS(to_string)) {
        str = to_string[type];
    }

    return str ? str : "unknown channel type";
}

/**
 * spice_channel_string_to_type:
 * @str: a string representation of the channel-type property
 *
 * Convert a channel-type property value to a string.
 *
 * Returns: the channel-type property value for a @str channel
 * Since: 0.21
 **/
gint spice_channel_string_to_type(const gchar *str)
{
    int i;

    g_return_val_if_fail(str != NULL, -1);

    for (i = 0; i < G_N_ELEMENTS(to_string); i++)
        if (g_strcmp0(str, to_string[i]) == 0)
            return i;

    return -1;
}

G_GNUC_INTERNAL
gchar *spice_channel_supported_string(void)
{
    return g_strjoin(", ",
                     spice_channel_type_to_string(SPICE_CHANNEL_MAIN),
                     spice_channel_type_to_string(SPICE_CHANNEL_DISPLAY),
                     spice_channel_type_to_string(SPICE_CHANNEL_INPUTS),
                     spice_channel_type_to_string(SPICE_CHANNEL_CURSOR),
                     spice_channel_type_to_string(SPICE_CHANNEL_PLAYBACK),
                     spice_channel_type_to_string(SPICE_CHANNEL_RECORD),
#ifdef USE_SMARTCARD
                     spice_channel_type_to_string(SPICE_CHANNEL_SMARTCARD),
#endif
#ifdef USE_USBREDIR
                     spice_channel_type_to_string(SPICE_CHANNEL_USBREDIR),
#endif
#ifdef USE_PHODAV
                     spice_channel_type_to_string(SPICE_CHANNEL_WEBDAV),
#endif
                     NULL);
}


/**
 * spice_channel_new:
 * @s: the @SpiceSession the channel is linked to
 * @type: the requested SPICECHANNELPRIVATE type
 * @id: the channel-id
 *
 * Create a new #SpiceChannel of type @type, and channel ID @id.
 *
 * Returns: a weak reference to #SpiceChannel, the session owns the reference
 **/
SpiceChannel *spice_channel_new(SpiceSession *s, int type, int id)
{
    SpiceChannel *channel;
    GType gtype = 0;

    g_return_val_if_fail(s != NULL, NULL);

    switch (type) {
    case SPICE_CHANNEL_MAIN:
        gtype = SPICE_TYPE_MAIN_CHANNEL;
        break;
    case SPICE_CHANNEL_DISPLAY:
        gtype = SPICE_TYPE_DISPLAY_CHANNEL;
        break;
    case SPICE_CHANNEL_CURSOR:
        gtype = SPICE_TYPE_CURSOR_CHANNEL;
        break;
    case SPICE_CHANNEL_INPUTS:
        gtype = SPICE_TYPE_INPUTS_CHANNEL;
        break;
    case SPICE_CHANNEL_PLAYBACK:
    case SPICE_CHANNEL_RECORD: {
        if (!s->priv->audio) {
            g_debug("audio channel is disabled, not creating it");
            return NULL;
        }
        gtype = type == SPICE_CHANNEL_RECORD ?
            SPICE_TYPE_RECORD_CHANNEL : SPICE_TYPE_PLAYBACK_CHANNEL;
        break;
    }
#ifdef USE_SMARTCARD
    case SPICE_CHANNEL_SMARTCARD: {
        if (!s->priv->smartcard) {
            g_debug("smartcard channel is disabled, not creating it");
            return NULL;
        }
        gtype = SPICE_TYPE_SMARTCARD_CHANNEL;
        break;
    }
#endif
#ifdef USE_USBREDIR
    case SPICE_CHANNEL_USBREDIR: {
        if (!s->priv->usbredir) {
            g_debug("usbredir channel is disabled, not creating it");
            return NULL;
        }
        gtype = SPICE_TYPE_USBREDIR_CHANNEL;
        break;
    }
#endif
#ifdef USE_PHODAV
    case SPICE_CHANNEL_WEBDAV: {
        gtype = SPICE_TYPE_WEBDAV_CHANNEL;
        break;
    }
#endif
    case SPICE_CHANNEL_PORT:
        gtype = SPICE_TYPE_PORT_CHANNEL;
        break;
    default:
        g_debug("unsupported channel kind: %s: %d",
                spice_channel_type_to_string(type), type);
        return NULL;
    }
    channel = SPICE_CHANNEL(g_object_new(gtype,
                                         "spice-session", s,
                                         "channel-type", type,
                                         "channel-id", id,
                                         NULL));
    return channel;
}

/**
 * spice_channel_destroy:
 * @channel:
 *
 * Disconnect and unref the @channel. Called by @spice_session_disconnect()
 *
 **/
void spice_channel_destroy(SpiceChannel *channel)
{
    g_return_if_fail(channel != NULL);

    CHANNEL_DEBUG(channel, "channel destroy");
    spice_channel_disconnect(channel, SPICE_CHANNEL_NONE);
    g_object_unref(channel);
}

/* any context */
static void spice_channel_flushed(SpiceChannel *channel, gboolean success)
{
    SpiceChannelPrivate *c = channel->priv;
    GSList *l;

    for (l = c->flushing; l != NULL; l = l->next) {
        GSimpleAsyncResult *result = G_SIMPLE_ASYNC_RESULT(l->data);
        g_simple_async_result_set_op_res_gboolean(result, success);
        g_simple_async_result_complete_in_idle(result);
    }

    g_slist_free_full(c->flushing, g_object_unref);
    c->flushing = NULL;
}

/* coroutine context */
static void spice_channel_iterate_write(SpiceChannel *channel)
{
    SpiceChannelPrivate *c = channel->priv;
    SpiceMsgOut *out;

    do {
        STATIC_MUTEX_LOCK(c->xmit_queue_lock);
        out = g_queue_pop_head(&c->xmit_queue);
        STATIC_MUTEX_UNLOCK(c->xmit_queue_lock);
        if (out)
            spice_channel_write_msg(channel, out);
    } while (out);

    spice_channel_flushed(channel, TRUE);
}

/* coroutine context */
static void spice_channel_iterate_read(SpiceChannel *channel)
{
    SpiceChannelPrivate *c = channel->priv;
    gboolean pending_data = FALSE;

    if (c->ws && nopoll_conn_pending_write_bytes(c->np_conn) > 0) {
        pending_data = TRUE;
    } else {
        g_coroutine_socket_wait(&c->coroutine, c->sock, G_IO_IN);
    }

    /* treat all incoming data (block on message completion) */
    while (!c->has_error &&
<<<<<<< HEAD
           c->state != SPICE_CHANNEL_STATE_MIGRATING && (
#if GLIB_CHECK_VERSION(2, 28, 0)
           g_pollable_input_stream_is_readable(G_POLLABLE_INPUT_STREAM(c->in))
#else
           (g_socket_condition_check(c->sock, G_IO_IN) & G_IO_IN)
#endif
           || pending_data == TRUE)) {
        pending_data = FALSE;
        do
=======
           c->state != SPICE_CHANNEL_STATE_MIGRATING &&
           g_pollable_input_stream_is_readable(G_POLLABLE_INPUT_STREAM(c->in))
    ) { do
>>>>>>> 74a82eeb
            spice_channel_recv_msg(channel,
                                   (handler_msg_in)SPICE_CHANNEL_GET_CLASS(channel)->handle_msg, NULL);
#if HAVE_SASL
            /* flush the sasl buffer too */
        while (c->sasl_decoded != NULL);
#else
        while (FALSE);
#endif
    }

}

static gboolean wait_migration(gpointer data)
{
    SpiceChannel *channel = SPICE_CHANNEL(data);
    SpiceChannelPrivate *c = channel->priv;

    if (c->state != SPICE_CHANNEL_STATE_MIGRATING) {
        CHANNEL_DEBUG(channel, "unfreeze channel");
        return TRUE;
    }

    return FALSE;
}

/* coroutine context */
static gboolean spice_channel_iterate(SpiceChannel *channel)
{
    SpiceChannelPrivate *c = channel->priv;

    if (c->state == SPICE_CHANNEL_STATE_MIGRATING &&
        !g_coroutine_condition_wait(&c->coroutine, wait_migration, channel))
        CHANNEL_DEBUG(channel, "migration wait cancelled");

    /* flush any pending write and read */
    if (!c->has_error)
        SPICE_CHANNEL_GET_CLASS(channel)->iterate_write(channel);
    if (!c->has_error)
        SPICE_CHANNEL_GET_CLASS(channel)->iterate_read(channel);

    if (c->has_error) {
        GIOCondition ret;
        /* We don't want to report an error if the socket was closed gracefully
         * on the other end (VM shutdown) */
        ret = g_socket_condition_check(c->sock, G_IO_IN | G_IO_ERR | G_IO_HUP);
        if (ret & (G_IO_ERR|G_IO_HUP)) {
            CHANNEL_DEBUG(channel, "channel got error");
            if (c->state > SPICE_CHANNEL_STATE_CONNECTING) {
                g_coroutine_signal_emit(channel, signals[SPICE_CHANNEL_EVENT], 0,
                                        c->state == SPICE_CHANNEL_STATE_READY ?
                                        SPICE_CHANNEL_ERROR_IO : SPICE_CHANNEL_ERROR_LINK);
            }
        }
        return FALSE;
    }

    return TRUE;
}

/* we use an idle function to allow the coroutine to exit before we actually
 * unref the object since the coroutine's state is part of the object */
static gboolean spice_channel_delayed_unref(gpointer data)
{
    SpiceChannel *channel = SPICE_CHANNEL(data);
    SpiceChannelPrivate *c = channel->priv;

    g_return_val_if_fail(channel != NULL, FALSE);
    CHANNEL_DEBUG(channel, "Delayed unref channel %p", channel);

    g_return_val_if_fail(c->coroutine.coroutine.exited == TRUE, FALSE);

    g_object_unref(G_OBJECT(data));

    return FALSE;
}

static X509_LOOKUP_METHOD spice_x509_mem_lookup = {
    "spice_x509_mem_lookup",
    0
};

static int spice_channel_load_ca(SpiceChannel *channel)
{
    SpiceChannelPrivate *c = channel->priv;
    STACK_OF(X509_INFO) *inf;
    X509_INFO *itmp;
    X509_LOOKUP *lookup;
    BIO *in;
    int i, count = 0;
    guint8 *ca;
    guint size;
    const gchar *ca_file;
    int rc;

    g_return_val_if_fail(c->ctx != NULL, 0);

    lookup = X509_STORE_add_lookup(c->ctx->cert_store, &spice_x509_mem_lookup);
    ca_file = spice_session_get_ca_file(c->session);
    spice_session_get_ca(c->session, &ca, &size);

    CHANNEL_DEBUG(channel, "Load CA, file: %s, data: %p", ca_file, ca);
    g_warn_if_fail(ca_file || ca);

    if (ca != NULL) {
        in = BIO_new_mem_buf(ca, size);
        inf = PEM_X509_INFO_read_bio(in, NULL, NULL, NULL);
        BIO_free(in);

        for (i = 0; i < sk_X509_INFO_num(inf); i++) {
            itmp = sk_X509_INFO_value(inf, i);
            if (itmp->x509) {
                X509_STORE_add_cert(lookup->store_ctx, itmp->x509);
                count++;
            }
            if (itmp->crl) {
                X509_STORE_add_crl(lookup->store_ctx, itmp->crl);
                count++;
            }
        }

        sk_X509_INFO_pop_free(inf, X509_INFO_free);
    }

    if (ca_file != NULL) {
        rc = SSL_CTX_load_verify_locations(c->ctx, ca_file, NULL);
        if (rc != 1)
            g_warning("loading ca certs from %s failed", ca_file);
        else
            count++;
    }

    if (count == 0) {
        rc = SSL_CTX_set_default_verify_paths(c->ctx);
        if (rc != 1)
            g_warning("loading ca certs from default location failed");
        else
            count++;
    }

    return count;
}

/**
 * spice_channel_get_error:
 * @channel:
 *
 * Retrieves the #GError currently set on channel, if the #SpiceChannel
 * is in error state and can provide additional error details.
 *
 * Returns: the pointer to the error, or %NULL
 * Since: 0.24
 **/
const GError* spice_channel_get_error(SpiceChannel *self)
{
    SpiceChannelPrivate *c;

    g_return_val_if_fail(SPICE_IS_CHANNEL(self), NULL);
    c = self->priv;

    return c->error;
}

/* coroutine context */
static void *spice_channel_coroutine(void *data)
{
    SpiceChannel *channel = SPICE_CHANNEL(data);
    SpiceChannelPrivate *c = channel->priv;
    guint verify;
    int rc, delay_val = 1;
    gboolean switch_tls = FALSE;
    gboolean switch_protocol = FALSE;
    /* When some other SSL/TLS version becomes obsolete, add it to this
     * variable. */
    long ssl_options = SSL_OP_NO_SSLv2 | SSL_OP_NO_SSLv3;
    gchar wsportstr[32];
    GSocketAddress *addr = NULL;
    GInetSocketAddress *iaddr = NULL;
    GInetAddress *host;
    char *ws_token = NULL;

    CHANNEL_DEBUG(channel, "Started background coroutine %p", &c->coroutine);

    if (spice_session_get_client_provided_socket(c->session)) {
        if (c->fd < 0) {
            g_critical("fd not provided!");
            g_coroutine_signal_emit(channel, signals[SPICE_CHANNEL_EVENT], 0, SPICE_CHANNEL_ERROR_CONNECT);
            goto cleanup;
        }

        if (!(c->sock = g_socket_new_from_fd(c->fd, NULL))) {
                CHANNEL_DEBUG(channel, "Failed to open socket from fd %d", c->fd);
                g_coroutine_signal_emit(channel, signals[SPICE_CHANNEL_EVENT], 0, SPICE_CHANNEL_ERROR_CONNECT);
                goto cleanup;
        }

        g_socket_set_blocking(c->sock, FALSE);
        g_socket_set_keepalive(c->sock, TRUE);
        c->conn = g_socket_connection_factory_create_connection(c->sock);
        goto connected;
    }


reconnect:
    c->conn = spice_session_channel_open_host(c->session, channel, &c->tls, &ws_token, &c->error);
    if (c->conn == NULL) {
        if (!c->error && !c->tls) {
            CHANNEL_DEBUG(channel, "trying with TLS port");
            c->tls = true; /* FIXME: does that really work with provided fd */
            goto reconnect;
        } else {
            CHANNEL_DEBUG(channel, "Connect error");
            g_coroutine_signal_emit(channel, signals[SPICE_CHANNEL_EVENT], 0, SPICE_CHANNEL_ERROR_CONNECT);
            g_clear_error(&c->error);
            goto cleanup;
        }
    }
    c->sock = g_object_ref(g_socket_connection_get_socket(c->conn));

    c->has_error = FALSE;

    if (ws_token != NULL) {
        c->ws = TRUE;

        c->np_ctx = nopoll_ctx_new();
        if (c->np_ctx == NULL) {
            g_critical("Can't allocate noPoll context");
            g_coroutine_signal_emit(channel, signals[SPICE_CHANNEL_EVENT], 0, SPICE_CHANNEL_ERROR_TLS);
            goto cleanup;
        }

        //nopoll_log_enable(c->np_ctx, nopoll_true);

        addr = g_socket_get_remote_address(c->sock, NULL);
        if (!addr) {
            g_critical("failed to get peer address");
            goto cleanup;
        }

        iaddr = G_INET_SOCKET_ADDRESS(addr);
        host = g_inet_socket_address_get_address(iaddr);
        snprintf(&wsportstr[0], 32, "/?token=%s", ws_token);

        c->np_conn = nopoll_conn_tls_new_with_socket(c->np_ctx, NULL, g_socket_get_fd(c->sock),
                                                     g_inet_address_to_string(host), NULL, NULL,
                                                     &wsportstr[0], "binary", NULL);
        if (nopoll_conn_is_ok(c->np_conn) != nopoll_true) {
            g_critical("Can't connect to websocket");
            g_coroutine_signal_emit(channel, signals[SPICE_CHANNEL_EVENT], 0, SPICE_CHANNEL_ERROR_TLS);
            goto cleanup;
        }

        if (nopoll_conn_wait_until_connection_ready(c->np_conn, 100) == nopoll_false) {
            g_critical("Time out waiting for websocket connection");
            g_coroutine_signal_emit(channel, signals[SPICE_CHANNEL_EVENT], 0, SPICE_CHANNEL_ERROR_TLS);
            goto cleanup;
        }

        if (nopoll_conn_is_ready(c->np_conn) != nopoll_true) {
            g_critical("Websocket connection is NOT ready");
            g_coroutine_signal_emit(channel, signals[SPICE_CHANNEL_EVENT], 0, SPICE_CHANNEL_ERROR_TLS);
            goto cleanup;
        }
    } else if (c->tls) {
        c->ctx = SSL_CTX_new(SSLv23_method());
        if (c->ctx == NULL) {
            g_critical("SSL_CTX_new failed");
            g_coroutine_signal_emit(channel, signals[SPICE_CHANNEL_EVENT], 0, SPICE_CHANNEL_ERROR_TLS);
            goto cleanup;
        }

        SSL_CTX_set_options(c->ctx, ssl_options);

        verify = spice_session_get_verify(c->session);
        if (verify &
            (SPICE_SESSION_VERIFY_SUBJECT | SPICE_SESSION_VERIFY_HOSTNAME)) {
            rc = spice_channel_load_ca(channel);
            if (rc == 0) {
                g_warning("no cert loaded");
                if (verify & SPICE_SESSION_VERIFY_PUBKEY) {
                    g_warning("only pubkey active");
                    verify = SPICE_SESSION_VERIFY_PUBKEY;
                } else {
                    g_coroutine_signal_emit(channel, signals[SPICE_CHANNEL_EVENT], 0, SPICE_CHANNEL_ERROR_TLS);
                    goto cleanup;
                }
            }
        }

        {
            const gchar *ciphers = spice_session_get_ciphers(c->session);
            if (ciphers != NULL) {
                rc = SSL_CTX_set_cipher_list(c->ctx, ciphers);
                if (rc != 1)
                    g_warning("loading cipher list %s failed", ciphers);
            }
        }

        c->ssl = SSL_new(c->ctx);
        if (c->ssl == NULL) {
            g_critical("SSL_new failed");
            g_coroutine_signal_emit(channel, signals[SPICE_CHANNEL_EVENT], 0, SPICE_CHANNEL_ERROR_TLS);
            goto cleanup;
        }


        BIO *bio = bio_new_giostream(G_IO_STREAM(c->conn));
        SSL_set_bio(c->ssl, bio, bio);

        {
            guint8 *pubkey;
            guint pubkey_len;

            spice_session_get_pubkey(c->session, &pubkey, &pubkey_len);
            c->sslverify = spice_openssl_verify_new(c->ssl, verify,
                spice_session_get_host(c->session),
                (char*)pubkey, pubkey_len,
                spice_session_get_cert_subject(c->session));
        }

ssl_reconnect:
        rc = SSL_connect(c->ssl);
        if (rc <= 0) {
            rc = SSL_get_error(c->ssl, rc);
            if (rc == SSL_ERROR_WANT_READ || rc == SSL_ERROR_WANT_WRITE) {
                g_coroutine_socket_wait(&c->coroutine, c->sock, G_IO_OUT|G_IO_ERR|G_IO_HUP);
                goto ssl_reconnect;
            } else {
                g_warning("%s: SSL_connect: %s",
                          c->name, ERR_error_string(rc, NULL));
                g_coroutine_signal_emit(channel, signals[SPICE_CHANNEL_EVENT], 0, SPICE_CHANNEL_ERROR_TLS);
                goto cleanup;
            }
        }
    }

connected:
    c->in = g_io_stream_get_input_stream(G_IO_STREAM(c->conn));
    c->out = g_io_stream_get_output_stream(G_IO_STREAM(c->conn));

    rc = setsockopt(g_socket_get_fd(c->sock), IPPROTO_TCP, TCP_NODELAY,
                    (const char*)&delay_val, sizeof(delay_val));
    if ((rc != 0)
#ifdef ENOTSUP
        && (errno != ENOTSUP)
#endif
        ) {
        g_warning("%s: could not set sockopt TCP_NODELAY: %s", c->name,
                  strerror(errno));
    }

    spice_channel_send_link(channel);
    if (spice_channel_recv_link_hdr(channel, &switch_protocol) == FALSE)
        goto cleanup;
    spice_channel_recv_link_msg(channel, &switch_tls);
    if (switch_tls)
        goto cleanup;
    spice_channel_recv_auth(channel);

    while (spice_channel_iterate(channel))
        ;

cleanup:
    CHANNEL_DEBUG(channel, "Coroutine exit %s", c->name);

    SPICE_CHANNEL_GET_CLASS(channel)->channel_disconnect(channel);

    if (switch_protocol || (switch_tls && !c->tls)) {
        c->tls = switch_tls;
        spice_channel_connect(channel);
        g_object_unref(channel);
    } else
        g_idle_add(spice_channel_delayed_unref, data);

    /* Co-routine exits now - the SpiceChannel object may no longer exist,
       so don't do anything else now unless you like SEGVs */
    return NULL;
}

static gboolean connect_delayed(gpointer data)
{
    SpiceChannel *channel = data;
    SpiceChannelPrivate *c = channel->priv;
    struct coroutine *co;

    CHANNEL_DEBUG(channel, "Open coroutine starting %p", channel);
    c->connect_delayed_id = 0;

    co = &c->coroutine.coroutine;

    co->stack_size = 16 << 20; /* 16Mb */
    co->entry = spice_channel_coroutine;
    co->release = NULL;

    coroutine_init(co);
    coroutine_yieldto(co, channel);

    return FALSE;
}

static gboolean channel_connect(SpiceChannel *channel)
{
    SpiceChannelPrivate *c = channel->priv;

    g_return_val_if_fail(c != NULL, FALSE);

    if (c->session == NULL || c->channel_type == -1 || c->channel_id == -1) {
        /* unset properties or unknown channel type */
        g_warning("%s: channel setup incomplete", __FUNCTION__);
        return false;
    }
    if (c->state != SPICE_CHANNEL_STATE_UNCONNECTED) {
        g_warning("Invalid channel_connect state: %d", c->state);
        return true;
    }

    if (spice_session_get_client_provided_socket(c->session)) {
        if (c->fd == -1) {
            g_signal_emit(channel, signals[SPICE_CHANNEL_OPEN_FD], 0, c->tls);
            return true;
        }
    }
    c->state = SPICE_CHANNEL_STATE_CONNECTING;
    c->xmit_queue_blocked = FALSE;

    g_return_val_if_fail(c->sock == NULL, FALSE);
    g_object_ref(G_OBJECT(channel)); /* Unref'd when co-routine exits */

    /* we connect in idle, to let previous coroutine exit, if present */
    c->connect_delayed_id = g_idle_add(connect_delayed, channel);

    return true;
}

/**
 * spice_channel_connect:
 * @channel:
 *
 * Connect the channel, using #SpiceSession connection informations
 *
 * Returns: %TRUE on success.
 **/
gboolean spice_channel_connect(SpiceChannel *channel)
{
    g_return_val_if_fail(SPICE_IS_CHANNEL(channel), FALSE);
    SpiceChannelPrivate *c = channel->priv;

    if (c->state >= SPICE_CHANNEL_STATE_CONNECTING)
        return TRUE;

    return channel_connect(channel);
}

/**
 * spice_channel_open_fd:
 * @channel:
 * @fd: a file descriptor (socket) or -1.
 * request mechanism
 *
 * Connect the channel using @fd socket.
 *
 * If @fd is -1, a valid fd will be requested later via the
 * SpiceChannel::open-fd signal.
 *
 * Returns: %TRUE on success.
 **/
gboolean spice_channel_open_fd(SpiceChannel *channel, int fd)
{
    SpiceChannelPrivate *c;

    g_return_val_if_fail(SPICE_IS_CHANNEL(channel), FALSE);
    g_return_val_if_fail(channel->priv != NULL, FALSE);
    g_return_val_if_fail(fd >= -1, FALSE);

    c = channel->priv;
    c->fd = fd;

    return channel_connect(channel);
}

/* system or coroutine context */
static void channel_reset(SpiceChannel *channel, gboolean migrating)
{
    SpiceChannelPrivate *c = channel->priv;

    if (c->connect_delayed_id) {
        g_source_remove(c->connect_delayed_id);
        c->connect_delayed_id = 0;
    }

#if HAVE_SASL
    if (c->sasl_conn) {
        sasl_dispose(&c->sasl_conn);
        c->sasl_conn = NULL;
        c->sasl_decoded_offset = c->sasl_decoded_length = 0;
    }
#endif

    spice_openssl_verify_free(c->sslverify);
    c->sslverify = NULL;

    if (c->ssl) {
        SSL_free(c->ssl);
        c->ssl = NULL;
    }

    if (c->ctx) {
        SSL_CTX_free(c->ctx);
        c->ctx = NULL;
    }

    if (c->conn) {
        g_object_unref(c->conn);
        c->conn = NULL;
    }

    g_clear_object(&c->sock);

    c->fd = -1;

    c->auth_needs_username_and_password = FALSE;

    g_free(c->peer_msg);
    c->peer_msg = NULL;
    c->peer_pos = 0;

    STATIC_MUTEX_LOCK(c->xmit_queue_lock);
    c->xmit_queue_blocked = TRUE; /* Disallow queuing new messages */
    gboolean was_empty = g_queue_is_empty(&c->xmit_queue);
    g_queue_foreach(&c->xmit_queue, (GFunc)spice_msg_out_unref, NULL);
    g_queue_clear(&c->xmit_queue);
    if (c->xmit_queue_wakeup_id) {
        g_source_remove(c->xmit_queue_wakeup_id);
        c->xmit_queue_wakeup_id = 0;
    }
    STATIC_MUTEX_UNLOCK(c->xmit_queue_lock);
    spice_channel_flushed(channel, was_empty);

    g_array_set_size(c->remote_common_caps, 0);
    g_array_set_size(c->remote_caps, 0);
    g_array_set_size(c->common_caps, 0);
    /* Restore our default capabilities in case the channel gets re-used */
    spice_channel_set_common_capability(channel, SPICE_COMMON_CAP_PROTOCOL_AUTH_SELECTION);
    spice_channel_set_common_capability(channel, SPICE_COMMON_CAP_MINI_HEADER);
    spice_channel_reset_capabilities(channel);
}

/* system or coroutine context */
G_GNUC_INTERNAL
void spice_channel_reset(SpiceChannel *channel, gboolean migrating)
{
    SPICE_CHANNEL_GET_CLASS(channel)->channel_reset(channel, migrating);
}

/* system or coroutine context */
static void channel_disconnect(SpiceChannel *channel)
{
    SpiceChannelPrivate *c = channel->priv;

    g_return_if_fail(c != NULL);

    if (c->state == SPICE_CHANNEL_STATE_UNCONNECTED)
        return;

    c->has_error = TRUE; /* break the loop */

    if (c->state == SPICE_CHANNEL_STATE_READY)
        g_coroutine_signal_emit(channel, signals[SPICE_CHANNEL_EVENT], 0, SPICE_CHANNEL_CLOSED);

    c->state = SPICE_CHANNEL_STATE_UNCONNECTED;
    spice_channel_reset(channel, FALSE);

    g_return_if_fail(SPICE_IS_CHANNEL(channel));
}

/**
 * spice_channel_disconnect:
 * @channel:
 * @reason: a channel event emitted on main context (or #SPICE_CHANNEL_NONE)
 *
 * Close the socket and reset connection specific data. Finally, emit
 * @reason #SpiceChannel::channel-event on main context if not
 * #SPICE_CHANNEL_NONE.
 **/
void spice_channel_disconnect(SpiceChannel *channel, SpiceChannelEvent reason)
{
    SpiceChannelPrivate *c;

    CHANNEL_DEBUG(channel, "channel disconnect %d", reason);

    g_return_if_fail(SPICE_IS_CHANNEL(channel));
    g_return_if_fail(channel->priv != NULL);

    c = channel->priv;

    if (c->state == SPICE_CHANNEL_STATE_UNCONNECTED)
        return;

    if (reason == SPICE_CHANNEL_SWITCHING)
        c->state = SPICE_CHANNEL_STATE_SWITCHING;

    c->has_error = TRUE; /* break the loop */

    if (c->state == SPICE_CHANNEL_STATE_MIGRATING) {
        c->state = SPICE_CHANNEL_STATE_READY;
    } else
        spice_channel_wakeup(channel, TRUE);

    if (reason != SPICE_CHANNEL_NONE)
        g_signal_emit(G_OBJECT(channel), signals[SPICE_CHANNEL_EVENT], 0, reason);
}

static gboolean test_capability(GArray *caps, guint32 cap)
{
    guint32 c, word_index = cap / 32;
    gboolean ret;

    if (caps == NULL)
        return FALSE;

    if (caps->len < word_index + 1)
        return FALSE;

    c = g_array_index(caps, guint32, word_index);
    ret = (c & (1 << (cap % 32))) != 0;

    SPICE_DEBUG("test cap %d in 0x%X: %s", cap, c, ret ? "yes" : "no");
    return ret;
}

/**
 * spice_channel_test_capability:
 * @channel:
 * @cap:
 *
 * Test availability of remote "channel kind capability".
 *
 * Returns: %TRUE if @cap (channel kind capability) is available.
 **/
gboolean spice_channel_test_capability(SpiceChannel *self, guint32 cap)
{
    SpiceChannelPrivate *c;

    g_return_val_if_fail(SPICE_IS_CHANNEL(self), FALSE);

    c = self->priv;
    return test_capability(c->remote_caps, cap);
}

/**
 * spice_channel_test_common_capability:
 * @channel:
 * @cap:
 *
 * Test availability of remote "common channel capability".
 *
 * Returns: %TRUE if @cap (common channel capability) is available.
 **/
gboolean spice_channel_test_common_capability(SpiceChannel *self, guint32 cap)
{
    SpiceChannelPrivate *c;

    g_return_val_if_fail(SPICE_IS_CHANNEL(self), FALSE);

    c = self->priv;
    return test_capability(c->remote_common_caps, cap);
}

static void set_capability(GArray *caps, guint32 cap)
{
    guint word_index = cap / 32;

    g_return_if_fail(caps != NULL);

    if (caps->len <= word_index)
        g_array_set_size(caps, word_index + 1);

    g_array_index(caps, guint32, word_index) =
        g_array_index(caps, guint32, word_index) | (1 << (cap % 32));
}

/**
 * spice_channel_set_capability:
 * @channel:
 * @cap: a capability
 *
 * Enable specific channel-kind capability.
 * Deprecated: 0.13: this function has been removed
 **/
#undef spice_channel_set_capability
void spice_channel_set_capability(SpiceChannel *channel, guint32 cap)
{
    SpiceChannelPrivate *c;

    g_return_if_fail(SPICE_IS_CHANNEL(channel));

    c = channel->priv;
    set_capability(c->caps, cap);
}

G_GNUC_INTERNAL
void spice_caps_set(GArray *caps, guint32 cap, const gchar *desc)
{
    g_return_if_fail(caps != NULL);
    g_return_if_fail(desc != NULL);

    if (g_strcmp0(g_getenv(desc), "0") == 0)
        return;

    set_capability(caps, cap);
}

G_GNUC_INTERNAL
SpiceSession* spice_channel_get_session(SpiceChannel *channel)
{
    g_return_val_if_fail(SPICE_IS_CHANNEL(channel), NULL);

    return channel->priv->session;
}

G_GNUC_INTERNAL
enum spice_channel_state spice_channel_get_state(SpiceChannel *channel)
{
    g_return_val_if_fail(SPICE_IS_CHANNEL(channel),
                         SPICE_CHANNEL_STATE_UNCONNECTED);

    return channel->priv->state;
}

G_GNUC_INTERNAL
void spice_channel_swap(SpiceChannel *channel, SpiceChannel *swap, gboolean swap_msgs)
{
    SpiceChannelPrivate *c = channel->priv;
    SpiceChannelPrivate *s = swap->priv;

    g_return_if_fail(c != NULL);
    g_return_if_fail(s != NULL);

    g_return_if_fail(s->session != NULL);
    g_return_if_fail(s->sock != NULL);

#define SWAP(Field) ({                          \
    typeof (c->Field) Field = c->Field;         \
    c->Field = s->Field;                        \
    s->Field = Field;                           \
})

    /* TODO: split channel in 2 objects: a controller and a swappable
       state object */
    SWAP(sock);
    SWAP(conn);
    SWAP(in);
    SWAP(out);
    SWAP(ctx);
    SWAP(ssl);
    SWAP(sslverify);
    SWAP(tls);
    SWAP(use_mini_header);
    if (swap_msgs) {
        SWAP(xmit_queue);
        SWAP(xmit_queue_blocked);
        SWAP(in_serial);
        SWAP(out_serial);
    }
    SWAP(caps);
    SWAP(common_caps);
    SWAP(remote_caps);
    SWAP(remote_common_caps);
#if HAVE_SASL
    SWAP(sasl_conn);
    SWAP(sasl_decoded);
    SWAP(sasl_decoded_length);
    SWAP(sasl_decoded_offset);
#endif
}

/* coroutine context */
static void spice_channel_handle_msg(SpiceChannel *channel, SpiceMsgIn *msg)
{
    SpiceChannelClass *klass = SPICE_CHANNEL_GET_CLASS(channel);
    int type = spice_msg_in_type(msg);
    spice_msg_handler handler;

    g_return_if_fail(type < klass->handlers->len);
    if (type > SPICE_MSG_BASE_LAST && channel->priv->disable_channel_msg)
        return;

    handler = g_array_index(klass->handlers, spice_msg_handler, type);
    g_return_if_fail(handler != NULL);
    handler(channel, msg);
}

static void spice_channel_reset_capabilities(SpiceChannel *channel)
{
    SpiceChannelPrivate *c = channel->priv;
    g_array_set_size(c->caps, 0);

    if (SPICE_CHANNEL_GET_CLASS(channel)->channel_reset_capabilities) {
        SPICE_CHANNEL_GET_CLASS(channel)->channel_reset_capabilities(channel);
    }
}

static void spice_channel_send_migration_handshake(SpiceChannel *channel)
{
    SpiceChannelPrivate *c = channel->priv;

    if (SPICE_CHANNEL_GET_CLASS(channel)->channel_send_migration_handshake) {
        SPICE_CHANNEL_GET_CLASS(channel)->channel_send_migration_handshake(channel);
    } else {
        c->state = SPICE_CHANNEL_STATE_MIGRATING;
    }
}

/**
 * spice_channel_flush_async:
 * @channel: a #SpiceChannel
 * @cancellable: (allow-none): optional GCancellable object, %NULL to ignore
 * @callback: (scope async): callback to call when the request is satisfied
 * @user_data: (closure): the data to pass to callback function
 *
 * Forces an asynchronous write of all user-space buffered data for
 * the given channel.
 *
 * When the operation is finished callback will be called. You can
 * then call spice_channel_flush_finish() to get the result of the
 * operation.
 *
 * Since: 0.15
 **/
void spice_channel_flush_async(SpiceChannel *self, GCancellable *cancellable,
                               GAsyncReadyCallback callback, gpointer user_data)
{
    GSimpleAsyncResult *simple;
    SpiceChannelPrivate *c;
    gboolean was_empty;

    g_return_if_fail(SPICE_IS_CHANNEL(self));
    c = self->priv;

    if (c->state != SPICE_CHANNEL_STATE_READY) {
        g_simple_async_report_error_in_idle(G_OBJECT(self), callback, user_data,
            SPICE_CLIENT_ERROR, SPICE_CLIENT_ERROR_FAILED,
            "The channel is not ready yet");
        return;
    }

    simple = g_simple_async_result_new(G_OBJECT(self), callback, user_data,
                                       spice_channel_flush_async);

    STATIC_MUTEX_LOCK(c->xmit_queue_lock);
    was_empty = g_queue_is_empty(&c->xmit_queue);
    STATIC_MUTEX_UNLOCK(c->xmit_queue_lock);
    if (was_empty) {
        g_simple_async_result_set_op_res_gboolean(simple, TRUE);
        g_simple_async_result_complete_in_idle(simple);
        g_object_unref(simple);
        return;
    }

    c->flushing = g_slist_append(c->flushing, simple);
}

/**
 * spice_channel_flush_finish:
 * @channel: a #SpiceChannel
 * @result: a #GAsyncResult
 * @error: a #GError location to store the error occurring, or %NULL
 * to ignore.
 *
 * Finishes flushing a channel.
 *
 * Returns: %TRUE if flush operation succeeded, %FALSE otherwise.
 * Since: 0.15
 **/
gboolean spice_channel_flush_finish(SpiceChannel *self, GAsyncResult *result,
                                    GError **error)
{
    GSimpleAsyncResult *simple;

    g_return_val_if_fail(SPICE_IS_CHANNEL(self), FALSE);
    g_return_val_if_fail(result != NULL, FALSE);

    simple = (GSimpleAsyncResult *)result;

    if (g_simple_async_result_propagate_error(simple, error))
        return -1;

    g_return_val_if_fail(g_simple_async_result_is_valid(result, G_OBJECT(self),
                                                        spice_channel_flush_async), FALSE);

    CHANNEL_DEBUG(self, "flushed finished!");
    return g_simple_async_result_get_op_res_gboolean(simple);
}<|MERGE_RESOLUTION|>--- conflicted
+++ resolved
@@ -2115,21 +2115,11 @@
 
     /* treat all incoming data (block on message completion) */
     while (!c->has_error &&
-<<<<<<< HEAD
-           c->state != SPICE_CHANNEL_STATE_MIGRATING && (
-#if GLIB_CHECK_VERSION(2, 28, 0)
-           g_pollable_input_stream_is_readable(G_POLLABLE_INPUT_STREAM(c->in))
-#else
-           (g_socket_condition_check(c->sock, G_IO_IN) & G_IO_IN)
-#endif
+           c->state != SPICE_CHANNEL_STATE_MIGRATING &&
+           (g_pollable_input_stream_is_readable(G_POLLABLE_INPUT_STREAM(c->in))
            || pending_data == TRUE)) {
         pending_data = FALSE;
         do
-=======
-           c->state != SPICE_CHANNEL_STATE_MIGRATING &&
-           g_pollable_input_stream_is_readable(G_POLLABLE_INPUT_STREAM(c->in))
-    ) { do
->>>>>>> 74a82eeb
             spice_channel_recv_msg(channel,
                                    (handler_msg_in)SPICE_CHANNEL_GET_CLASS(channel)->handle_msg, NULL);
 #if HAVE_SASL
