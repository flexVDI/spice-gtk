/* -*- Mode: C; c-basic-offset: 4; indent-tabs-mode: nil -*- */
/*
   Copyright (C) 2010 Red Hat, Inc.

   This library is free software; you can redistribute it and/or
   modify it under the terms of the GNU Lesser General Public
   License as published by the Free Software Foundation; either
   version 2.1 of the License, or (at your option) any later version.

   This library is distributed in the hope that it will be useful,
   but WITHOUT ANY WARRANTY; without even the implied warranty of
   MERCHANTABILITY or FITNESS FOR A PARTICULAR PURPOSE.  See the GNU
   Lesser General Public License for more details.

   You should have received a copy of the GNU Lesser General Public
   License along with this library; if not, see <http://www.gnu.org/licenses/>.
*/
#include "config.h"

#include "spice-client.h"
#include "spice-common.h"
#include "glib-compat.h"

#include "spice-channel-priv.h"
#include "spice-session-priv.h"
#include "spice-marshal.h"
#include "bio-gio.h"

#include <nopoll.h>
#include <openssl/rsa.h>
#include <openssl/evp.h>
#include <openssl/x509.h>
#include <openssl/ssl.h>
#include <openssl/err.h>
#include <openssl/x509v3.h>
#ifdef HAVE_SYS_SOCKET_H
#include <sys/socket.h>
#endif
#ifdef HAVE_NETINET_IN_H
#include <netinet/in.h>
#include <netinet/tcp.h> // TCP_NODELAY
#endif
#ifdef HAVE_ARPA_INET_H
#include <arpa/inet.h>
#endif
#include <ctype.h>

#include "gio-coroutine.h"

static void spice_channel_handle_msg(SpiceChannel *channel, SpiceMsgIn *msg);
static void spice_channel_write_msg(SpiceChannel *channel, SpiceMsgOut *out);
static void spice_channel_send_link(SpiceChannel *channel);
static void channel_disconnect(SpiceChannel *channel);
static void channel_reset(SpiceChannel *channel, gboolean migrating);
static void spice_channel_reset_capabilities(SpiceChannel *channel);
static void spice_channel_send_migration_handshake(SpiceChannel *channel);

/**
 * SECTION:spice-channel
 * @short_description: the base channel class
 * @title: Spice Channel
 * @section_id:
 * @see_also: #SpiceSession, #SpiceMainChannel and other channels
 * @stability: Stable
 * @include: spice-channel.h
 *
 * #SpiceChannel is the base class for the different kind of Spice
 * channel connections, such as #SpiceMainChannel, or
 * #SpiceInputsChannel.
 */

/* ------------------------------------------------------------------ */
/* gobject glue                                                       */

#define SPICE_CHANNEL_GET_PRIVATE(obj)                                  \
    (G_TYPE_INSTANCE_GET_PRIVATE ((obj), SPICE_TYPE_CHANNEL, SpiceChannelPrivate))

G_DEFINE_TYPE(SpiceChannel, spice_channel, G_TYPE_OBJECT);

/* Properties */
enum {
    PROP_0,
    PROP_SESSION,
    PROP_CHANNEL_TYPE,
    PROP_CHANNEL_ID,
    PROP_TOTAL_READ_BYTES,
};

/* Signals */
enum {
    SPICE_CHANNEL_EVENT,
    SPICE_CHANNEL_OPEN_FD,

    SPICE_CHANNEL_LAST_SIGNAL,
};

static guint signals[SPICE_CHANNEL_LAST_SIGNAL];

static void spice_channel_iterate_write(SpiceChannel *channel);
static void spice_channel_iterate_read(SpiceChannel *channel);

static void spice_channel_init(SpiceChannel *channel)
{
    SpiceChannelPrivate *c;

    c = channel->priv = SPICE_CHANNEL_GET_PRIVATE(channel);

    c->out_serial = 1;
    c->in_serial = 1;
    c->fd = -1;
    strcpy(c->name, "?");
    c->caps = g_array_new(FALSE, TRUE, sizeof(guint32));
    c->common_caps = g_array_new(FALSE, TRUE, sizeof(guint32));
    c->remote_caps = g_array_new(FALSE, TRUE, sizeof(guint32));
    c->remote_common_caps = g_array_new(FALSE, TRUE, sizeof(guint32));
    spice_channel_set_common_capability(channel, SPICE_COMMON_CAP_PROTOCOL_AUTH_SELECTION);
    spice_channel_set_common_capability(channel, SPICE_COMMON_CAP_MINI_HEADER);
#if HAVE_SASL
    spice_channel_set_common_capability(channel, SPICE_COMMON_CAP_AUTH_SASL);
#endif
    g_queue_init(&c->xmit_queue);
    STATIC_MUTEX_INIT(c->xmit_queue_lock);
}

static void spice_channel_constructed(GObject *gobject)
{
    SpiceChannel *channel = SPICE_CHANNEL(gobject);
    SpiceChannelPrivate *c = channel->priv;
    const char *desc = spice_channel_type_to_string(c->channel_type);

    snprintf(c->name, sizeof(c->name), "%s-%d:%d",
             desc, c->channel_type, c->channel_id);
    CHANNEL_DEBUG(channel, "%s", __FUNCTION__);

    const char *disabled  = g_getenv("SPICE_DISABLE_CHANNELS");
    if (disabled && strstr(disabled, desc))
        c->disable_channel_msg = TRUE;

    spice_session_channel_new(c->session, channel);

    /* Chain up to the parent class */
    if (G_OBJECT_CLASS(spice_channel_parent_class)->constructed)
        G_OBJECT_CLASS(spice_channel_parent_class)->constructed(gobject);
}

static void spice_channel_dispose(GObject *gobject)
{
    SpiceChannel *channel = SPICE_CHANNEL(gobject);
    SpiceChannelPrivate *c = channel->priv;

    CHANNEL_DEBUG(channel, "%s %p", __FUNCTION__, gobject);

    if (c->session)
        spice_session_channel_destroy(c->session, channel);

    spice_channel_disconnect(channel, SPICE_CHANNEL_CLOSED);

    if (c->session) {
         g_object_unref(c->session);
         c->session = NULL;
    }

    g_clear_error(&c->error);

    /* Chain up to the parent class */
    if (G_OBJECT_CLASS(spice_channel_parent_class)->dispose)
        G_OBJECT_CLASS(spice_channel_parent_class)->dispose(gobject);
}

static void spice_channel_finalize(GObject *gobject)
{
    SpiceChannel *channel = SPICE_CHANNEL(gobject);
    SpiceChannelPrivate *c = channel->priv;

    CHANNEL_DEBUG(channel, "%s %p", __FUNCTION__, gobject);

    g_idle_remove_by_data(gobject);

    STATIC_MUTEX_CLEAR(c->xmit_queue_lock);

    if (c->caps)
        g_array_free(c->caps, TRUE);

    if (c->common_caps)
        g_array_free(c->common_caps, TRUE);

    if (c->remote_caps)
        g_array_free(c->remote_caps, TRUE);

    if (c->remote_common_caps)
        g_array_free(c->remote_common_caps, TRUE);

    /* Chain up to the parent class */
    if (G_OBJECT_CLASS(spice_channel_parent_class)->finalize)
        G_OBJECT_CLASS(spice_channel_parent_class)->finalize(gobject);
}

static void spice_channel_get_property(GObject    *gobject,
                                       guint       prop_id,
                                       GValue     *value,
                                       GParamSpec *pspec)
{
    SpiceChannel *channel = SPICE_CHANNEL(gobject);
    SpiceChannelPrivate *c = channel->priv;

    switch (prop_id) {
    case PROP_SESSION:
        g_value_set_object(value, c->session);
        break;
    case PROP_CHANNEL_TYPE:
        g_value_set_int(value, c->channel_type);
        break;
    case PROP_CHANNEL_ID:
        g_value_set_int(value, c->channel_id);
        break;
    case PROP_TOTAL_READ_BYTES:
        g_value_set_ulong(value, c->total_read_bytes);
        break;
    default:
        G_OBJECT_WARN_INVALID_PROPERTY_ID(gobject, prop_id, pspec);
        break;
    }
}

G_GNUC_INTERNAL
gint spice_channel_get_channel_id(SpiceChannel *channel)
{
    SpiceChannelPrivate *c = SPICE_CHANNEL_GET_PRIVATE(channel);

    g_return_val_if_fail(c != NULL, 0);
    return c->channel_id;
}

G_GNUC_INTERNAL
gint spice_channel_get_channel_type(SpiceChannel *channel)
{
    SpiceChannelPrivate *c = SPICE_CHANNEL_GET_PRIVATE(channel);

    g_return_val_if_fail(c != NULL, 0);
    return c->channel_type;
}

static void spice_channel_set_property(GObject      *gobject,
                                       guint         prop_id,
                                       const GValue *value,
                                       GParamSpec   *pspec)
{
    SpiceChannel *channel = SPICE_CHANNEL(gobject);
    SpiceChannelPrivate *c = channel->priv;

    switch (prop_id) {
    case PROP_SESSION:
        c->session = g_value_dup_object(value);
        break;
    case PROP_CHANNEL_TYPE:
        c->channel_type = g_value_get_int(value);
        break;
    case PROP_CHANNEL_ID:
        c->channel_id = g_value_get_int(value);
        break;
    default:
        G_OBJECT_WARN_INVALID_PROPERTY_ID(gobject, prop_id, pspec);
        break;
    }
}

static void spice_channel_class_init(SpiceChannelClass *klass)
{
    GObjectClass *gobject_class = G_OBJECT_CLASS (klass);

    klass->iterate_write = spice_channel_iterate_write;
    klass->iterate_read  = spice_channel_iterate_read;
    klass->channel_disconnect = channel_disconnect;
    klass->channel_reset = channel_reset;

    gobject_class->constructed  = spice_channel_constructed;
    gobject_class->dispose      = spice_channel_dispose;
    gobject_class->finalize     = spice_channel_finalize;
    gobject_class->get_property = spice_channel_get_property;
    gobject_class->set_property = spice_channel_set_property;
    klass->handle_msg           = spice_channel_handle_msg;

    g_object_class_install_property
        (gobject_class, PROP_SESSION,
         g_param_spec_object("spice-session",
                             "Spice session",
                             "",
                             SPICE_TYPE_SESSION,
                             G_PARAM_READWRITE |
                             G_PARAM_CONSTRUCT_ONLY |
                             G_PARAM_STATIC_STRINGS));

    g_object_class_install_property
        (gobject_class, PROP_CHANNEL_TYPE,
         g_param_spec_int("channel-type",
                          "Channel type",
                          "",
                          -1, INT_MAX, -1,
                          G_PARAM_READWRITE |
                          G_PARAM_CONSTRUCT_ONLY |
                          G_PARAM_STATIC_STRINGS));

    g_object_class_install_property
        (gobject_class, PROP_CHANNEL_ID,
         g_param_spec_int("channel-id",
                          "Channel ID",
                          "",
                          -1, INT_MAX, -1,
                          G_PARAM_READWRITE |
                          G_PARAM_CONSTRUCT_ONLY |
                          G_PARAM_STATIC_STRINGS));

    g_object_class_install_property
        (gobject_class, PROP_TOTAL_READ_BYTES,
         g_param_spec_ulong("total-read-bytes",
                            "Total read bytes",
                            "",
                            0, G_MAXULONG, 0,
                            G_PARAM_READABLE |
                            G_PARAM_STATIC_STRINGS));

    /**
     * SpiceChannel::channel-event:
     * @channel: the channel that emitted the signal
     * @event: a #SpiceChannelEvent
     *
     * The #SpiceChannel::channel-event signal is emitted when the
     * state of the connection is changed. In case of errors,
     * spice_channel_get_error() may provide additional informations
     * on the source of the error.
     **/
    signals[SPICE_CHANNEL_EVENT] =
        g_signal_new("channel-event",
                     G_OBJECT_CLASS_TYPE(gobject_class),
                     G_SIGNAL_RUN_FIRST,
                     G_STRUCT_OFFSET(SpiceChannelClass, channel_event),
                     NULL, NULL,
                     g_cclosure_marshal_VOID__ENUM,
                     G_TYPE_NONE,
                     1,
                     SPICE_TYPE_CHANNEL_EVENT);

    /**
     * SpiceChannel::open-fd:
     * @channel: the channel that emitted the signal
     * @with_tls: wether TLS connection is requested
     *
     * The #SpiceChannel::open-fd signal is emitted when a new
     * connection is requested. This signal is emitted when the
     * connection is made with spice_session_open_fd().
     **/
    signals[SPICE_CHANNEL_OPEN_FD] =
        g_signal_new("open-fd",
                     G_OBJECT_CLASS_TYPE(gobject_class),
                     G_SIGNAL_RUN_FIRST,
                     G_STRUCT_OFFSET(SpiceChannelClass, open_fd),
                     NULL, NULL,
                     g_cclosure_marshal_VOID__INT,
                     G_TYPE_NONE,
                     1,
                     G_TYPE_INT);

    g_type_class_add_private(klass, sizeof(SpiceChannelPrivate));

    SSL_library_init();
    SSL_load_error_strings();
}

/* ---------------------------------------------------------------- */
/* private header api                                               */

static inline void spice_header_set_msg_type(uint8_t *header, gboolean is_mini_header,
                                             uint16_t type)
{
    if (is_mini_header) {
        ((SpiceMiniDataHeader *)header)->type = type;
    } else {
        ((SpiceDataHeader *)header)->type = type;
    }
}

static inline void spice_header_set_msg_size(uint8_t *header, gboolean is_mini_header,
                                             uint32_t size)
{
    if (is_mini_header) {
        ((SpiceMiniDataHeader *)header)->size = size;
    } else {
        ((SpiceDataHeader *)header)->size = size;
    }
}

G_GNUC_INTERNAL
uint16_t spice_header_get_msg_type(uint8_t *header, gboolean is_mini_header)
{
    if (is_mini_header) {
        return ((SpiceMiniDataHeader *)header)->type;
    } else {
        return ((SpiceDataHeader *)header)->type;
    }
}

G_GNUC_INTERNAL
uint32_t spice_header_get_msg_size(uint8_t *header, gboolean is_mini_header)
{
    if (is_mini_header) {
        return ((SpiceMiniDataHeader *)header)->size;
    } else {
        return ((SpiceDataHeader *)header)->size;
    }
}

static inline int spice_header_get_header_size(gboolean is_mini_header)
{
    return is_mini_header ? sizeof(SpiceMiniDataHeader) : sizeof(SpiceDataHeader);
}

static inline void spice_header_set_msg_serial(uint8_t *header, gboolean is_mini_header,
                                               uint64_t serial)
{
    if (!is_mini_header) {
        ((SpiceDataHeader *)header)->serial = serial;
    }
}

static inline void spice_header_reset_msg_sub_list(uint8_t *header, gboolean is_mini_header)
{
    if (!is_mini_header) {
        ((SpiceDataHeader *)header)->sub_list = 0;
    }
}

static inline uint64_t spice_header_get_in_msg_serial(SpiceMsgIn *in)
{
    SpiceChannelPrivate *c = in->channel->priv;
    uint8_t *header = in->header;

    if (c->use_mini_header) {
        return c->in_serial;
    } else {
        return ((SpiceDataHeader *)header)->serial;
    }
}

static inline uint64_t spice_header_get_out_msg_serial(SpiceMsgOut *out)
{
    SpiceChannelPrivate *c = out->channel->priv;

    if (c->use_mini_header) {
        return c->out_serial;
    } else {
        return ((SpiceDataHeader *)out->header)->serial;
    }
}

static inline uint32_t spice_header_get_msg_sub_list(uint8_t *header, gboolean is_mini_header)
{
    if (is_mini_header) {
        return 0;
    } else {
        return ((SpiceDataHeader *)header)->sub_list;
    }
}

/* ---------------------------------------------------------------- */
/* private msg api                                                  */

G_GNUC_INTERNAL
SpiceMsgIn *spice_msg_in_new(SpiceChannel *channel)
{
    SpiceMsgIn *in;

    g_return_val_if_fail(channel != NULL, NULL);

    in = g_slice_new0(SpiceMsgIn);
    in->refcount = 1;
    in->channel  = channel;

    return in;
}

G_GNUC_INTERNAL
SpiceMsgIn *spice_msg_in_sub_new(SpiceChannel *channel, SpiceMsgIn *parent,
                                   SpiceSubMessage *sub)
{
    SpiceMsgIn *in;

    g_return_val_if_fail(channel != NULL, NULL);

    in = spice_msg_in_new(channel);
    spice_header_set_msg_type(in->header, channel->priv->use_mini_header, sub->type);
    spice_header_set_msg_size(in->header, channel->priv->use_mini_header, sub->size);
    in->data = (uint8_t*)(sub+1);
    in->dpos = sub->size;
    in->parent = parent;
    spice_msg_in_ref(parent);
    return in;
}

G_GNUC_INTERNAL
void spice_msg_in_ref(SpiceMsgIn *in)
{
    g_return_if_fail(in != NULL);

    in->refcount++;
}

G_GNUC_INTERNAL
void spice_msg_in_unref(SpiceMsgIn *in)
{
    g_return_if_fail(in != NULL);

    in->refcount--;
    if (in->refcount > 0)
        return;
    if (in->parsed)
        in->pfree(in->parsed);
    if (in->parent) {
        spice_msg_in_unref(in->parent);
    } else {
        free(in->data);
    }
    g_slice_free(SpiceMsgIn, in);
}

G_GNUC_INTERNAL
int spice_msg_in_type(SpiceMsgIn *in)
{
    g_return_val_if_fail(in != NULL, -1);

    return spice_header_get_msg_type(in->header, in->channel->priv->use_mini_header);
}

G_GNUC_INTERNAL
void *spice_msg_in_parsed(SpiceMsgIn *in)
{
    g_return_val_if_fail(in != NULL, NULL);

    return in->parsed;
}

G_GNUC_INTERNAL
void *spice_msg_in_raw(SpiceMsgIn *in, int *len)
{
    g_return_val_if_fail(in != NULL, NULL);
    g_return_val_if_fail(len != NULL, NULL);

    *len = in->dpos;
    return in->data;
}

static void hexdump(const char *prefix, unsigned char *data, int len)
{
    int i;

    for (i = 0; i < len; i++) {
        if (i % 16 == 0)
            fprintf(stderr, "%s:", prefix);
        if (i % 4 == 0)
            fprintf(stderr, " ");
        fprintf(stderr, " %02x", data[i]);
        if (i % 16 == 15)
            fprintf(stderr, "\n");
    }
    if (i % 16 != 0)
        fprintf(stderr, "\n");
}

G_GNUC_INTERNAL
void spice_msg_in_hexdump(SpiceMsgIn *in)
{
    SpiceChannelPrivate *c = in->channel->priv;

    fprintf(stderr, "--\n<< hdr: %s serial %" PRIu64 " type %d size %d sub-list %d\n",
            c->name, spice_header_get_in_msg_serial(in),
            spice_header_get_msg_type(in->header, c->use_mini_header),
            spice_header_get_msg_size(in->header, c->use_mini_header),
            spice_header_get_msg_sub_list(in->header, c->use_mini_header));
    hexdump("<< msg", in->data, in->dpos);
}

G_GNUC_INTERNAL
void spice_msg_out_hexdump(SpiceMsgOut *out, unsigned char *data, int len)
{
    SpiceChannelPrivate *c = out->channel->priv;

    fprintf(stderr, "--\n>> hdr: %s serial %" PRIu64 " type %d size %d sub-list %d\n",
            c->name,
            spice_header_get_out_msg_serial(out),
            spice_header_get_msg_type(out->header, c->use_mini_header),
            spice_header_get_msg_size(out->header, c->use_mini_header),
            spice_header_get_msg_sub_list(out->header, c->use_mini_header));
    hexdump(">> msg", data, len);
}

static gboolean msg_check_read_only (int channel_type, int msg_type)
{
    if (msg_type < 100) // those are the common messages
        return FALSE;

    switch (channel_type) {
    /* messages allowed to be sent in read-only mode */
    case SPICE_CHANNEL_MAIN:
        switch (msg_type) {
        case SPICE_MSGC_MAIN_CLIENT_INFO:
        case SPICE_MSGC_MAIN_MIGRATE_CONNECTED:
        case SPICE_MSGC_MAIN_MIGRATE_CONNECT_ERROR:
        case SPICE_MSGC_MAIN_ATTACH_CHANNELS:
        case SPICE_MSGC_MAIN_MIGRATE_END:
            return FALSE;
        }
        break;
    case SPICE_CHANNEL_DISPLAY:
        return FALSE;
    }

    return TRUE;
}

G_GNUC_INTERNAL
SpiceMsgOut *spice_msg_out_new(SpiceChannel *channel, int type)
{
    SpiceChannelPrivate *c = channel->priv;
    SpiceMsgOut *out;

    g_return_val_if_fail(c != NULL, NULL);

    out = g_slice_new0(SpiceMsgOut);
    out->refcount = 1;
    out->channel  = channel;
    out->ro_check = msg_check_read_only(c->channel_type, type);

    out->marshallers = c->marshallers;
    out->marshaller = spice_marshaller_new();

    out->header = spice_marshaller_reserve_space(out->marshaller,
                                                 spice_header_get_header_size(c->use_mini_header));
    spice_marshaller_set_base(out->marshaller, spice_header_get_header_size(c->use_mini_header));
    spice_header_set_msg_type(out->header, c->use_mini_header, type);
    spice_header_set_msg_serial(out->header, c->use_mini_header, c->out_serial);
    spice_header_reset_msg_sub_list(out->header, c->use_mini_header);

    c->out_serial++;
    return out;
}

G_GNUC_INTERNAL
void spice_msg_out_ref(SpiceMsgOut *out)
{
    g_return_if_fail(out != NULL);

    out->refcount++;
}

G_GNUC_INTERNAL
void spice_msg_out_unref(SpiceMsgOut *out)
{
    g_return_if_fail(out != NULL);

    out->refcount--;
    if (out->refcount > 0)
        return;
    spice_marshaller_destroy(out->marshaller);
    g_slice_free(SpiceMsgOut, out);
}

/* system context */
static gboolean spice_channel_idle_wakeup(gpointer user_data)
{
    SpiceChannel *channel = SPICE_CHANNEL(user_data);
    SpiceChannelPrivate *c = channel->priv;

    /*
     * Note:
     *
     * - This must be done before the wakeup as that may eventually
     *   call channel_reset() which checks this.
     * - The lock calls are really necessary, this fixes the following race:
     *   1) usb-event-thread calls spice_msg_out_send()
     *   2) spice_msg_out_send calls g_timeout_add_full(...)
     *   3) we run, set xmit_queue_wakeup_id to 0
     *   4) spice_msg_out_send stores the result of g_timeout_add_full() in
     *      xmit_queue_wakeup_id, overwriting the 0 we just stored
     *   5) xmit_queue_wakeup_id now says there is a wakeup pending which is
     *      false
     */
    STATIC_MUTEX_LOCK(c->xmit_queue_lock);
    c->xmit_queue_wakeup_id = 0;
    STATIC_MUTEX_UNLOCK(c->xmit_queue_lock);

    spice_channel_wakeup(channel, FALSE);

    return FALSE;
}

/* any context (system/co-routine/usb-event-thread) */
G_GNUC_INTERNAL
void spice_msg_out_send(SpiceMsgOut *out)
{
    SpiceChannelPrivate *c;
    gboolean was_empty;

    g_return_if_fail(out != NULL);
    g_return_if_fail(out->channel != NULL);
    c = out->channel->priv;

    STATIC_MUTEX_LOCK(c->xmit_queue_lock);
    if (c->xmit_queue_blocked) {
        g_warning("message queue is blocked, dropping message");
        goto end;
    }

    was_empty = g_queue_is_empty(&c->xmit_queue);
    g_queue_push_tail(&c->xmit_queue, out);

    /* One wakeup is enough to empty the entire queue -> only do a wakeup
       if the queue was empty, and there isn't one pending already. */
    if (was_empty && !c->xmit_queue_wakeup_id) {
        c->xmit_queue_wakeup_id =
            /* Use g_timeout_add_full so that can specify the priority */
            g_timeout_add_full(G_PRIORITY_HIGH, 0,
                               spice_channel_idle_wakeup,
                               out->channel, NULL);
    }

end:
    STATIC_MUTEX_UNLOCK(c->xmit_queue_lock);
}

/* coroutine context */
G_GNUC_INTERNAL
void spice_msg_out_send_internal(SpiceMsgOut *out)
{
    g_return_if_fail(out != NULL);

    spice_channel_write_msg(out->channel, out);
}

/* ---------------------------------------------------------------- */

struct SPICE_CHANNEL_EVENT {
    SpiceChannelEvent event;
};

/* main context */
static void do_emit_main_context(GObject *object, int signum, gpointer params)
{
    switch (signum) {
    case SPICE_CHANNEL_EVENT: {
        struct SPICE_CHANNEL_EVENT *p = params;
        g_signal_emit(object, signals[signum], 0, p->event);
        break;
    }
    case SPICE_CHANNEL_OPEN_FD:
        g_warning("this signal is only sent directly from main context");
        break;
    default:
        g_warn_if_reached();
    }
}

/*
 * Write all 'data' of length 'datalen' bytes out to
 * the wire
 */
/* coroutine context */
static void spice_channel_flush_wire(SpiceChannel *channel,
                                     const void *data,
                                     size_t datalen)
{
    SpiceChannelPrivate *c = channel->priv;
    const char *ptr = data;
    size_t offset = 0;
    GIOCondition cond;

    while (offset < datalen) {
        gssize ret;
        GError *error = NULL;

        if (c->has_error) return;

        cond = 0;
        if (c->ws) {
            ret = nopoll_conn_send_binary(c->np_conn, ptr+offset, datalen-offset);
            if (ret < 0) {
                g_warning("Error writting to websocket: %s", strerror(errno));
                ret = -1;
            }
        } else if (c->tls) {
            ret = SSL_write(c->ssl, ptr+offset, datalen-offset);
            if (ret < 0) {
                ret = SSL_get_error(c->ssl, ret);
                if (ret == SSL_ERROR_WANT_READ)
                    cond |= G_IO_IN;
                if (ret == SSL_ERROR_WANT_WRITE)
                    cond |= G_IO_OUT;
                ret = -1;
            }
        } else {
#if GLIB_CHECK_VERSION(2, 28, 0)
            ret = g_pollable_output_stream_write_nonblocking(G_POLLABLE_OUTPUT_STREAM(c->out),
                                                             ptr+offset, datalen-offset, NULL, &error);
#else
            ret = g_socket_send(c->sock, ptr+offset, datalen-offset, NULL, &error);
#endif
            if (ret < 0) {
                if (g_error_matches(error, G_IO_ERROR, G_IO_ERROR_WOULD_BLOCK)) {
                    cond = G_IO_OUT;
                } else {
                    CHANNEL_DEBUG(channel, "Send error %s", error->message);
                }
                g_clear_error(&error);
                ret = -1;
            }
        }
        if (ret == -1) {
            if (cond != 0) {
                // TODO: should use g_pollable_input/output_stream_create_source() in 2.28 ?
                g_coroutine_socket_wait(&c->coroutine, c->sock, cond);
                continue;
            } else {
                CHANNEL_DEBUG(channel, "Closing the channel: spice_channel_flush %d", errno);
                c->has_error = TRUE;
                return;
            }
        }
        if (ret == 0) {
            CHANNEL_DEBUG(channel, "Closing the connection: spice_channel_flush");
            c->has_error = TRUE;
            return;
        }
        offset += ret;
    }
}

#if HAVE_SASL
/*
 * Encode all buffered data, write all encrypted data out
 * to the wire
 */
static void spice_channel_flush_sasl(SpiceChannel *channel, const void *data, size_t len)
{
    SpiceChannelPrivate *c = channel->priv;
    const char *output;
    unsigned int outputlen;
    int err;

    err = sasl_encode(c->sasl_conn, data, len, &output, &outputlen);
    if (err != SASL_OK) {
        g_warning ("Failed to encode SASL data %s",
                   sasl_errstring(err, NULL, NULL));
        c->has_error = TRUE;
        return;
    }

    //CHANNEL_DEBUG(channel, "Flush SASL %d: %p %d", len, output, outputlen);
    spice_channel_flush_wire(channel, output, outputlen);
}
#endif

/* coroutine context */
static void spice_channel_write(SpiceChannel *channel, const void *data, size_t len)
{
#if HAVE_SASL
    SpiceChannelPrivate *c = channel->priv;

    if (c->sasl_conn)
        spice_channel_flush_sasl(channel, data, len);
    else
#endif
        spice_channel_flush_wire(channel, data, len);
}

/* coroutine context */
static void spice_channel_write_msg(SpiceChannel *channel, SpiceMsgOut *out)
{
    uint8_t *data;
    int free_data;
    size_t len;
    uint32_t msg_size;

    g_return_if_fail(channel != NULL);
    g_return_if_fail(out != NULL);
    g_return_if_fail(channel == out->channel);

    if (out->ro_check &&
        spice_channel_get_read_only(channel)) {
        g_warning("Try to send message while read-only. Please report a bug.");
        return;
    }

    msg_size = spice_marshaller_get_total_size(out->marshaller) -
               spice_header_get_header_size(channel->priv->use_mini_header);
    spice_header_set_msg_size(out->header, channel->priv->use_mini_header, msg_size);
    data = spice_marshaller_linearize(out->marshaller, 0, &len, &free_data);
    /* spice_msg_out_hexdump(out, data, len); */
    spice_channel_write(channel, data, len);

    if (free_data)
        free(data);

    spice_msg_out_unref(out);
}

/*
 * Read at least 1 more byte of data straight off the wire
 * into the requested buffer.
 */
/* coroutine context */
static int spice_channel_read_wire(SpiceChannel *channel, void *data, size_t len)
{
    SpiceChannelPrivate *c = channel->priv;
    gssize ret;
    GIOCondition cond;

reread:

    if (c->has_error) return 0; /* has_error is set by disconnect(), return no error */

    cond = 0;
    if (c->ws) {
        ret = nopoll_conn_read(c->np_conn, data, len, nopoll_false, 0);
        if (ret < 0) {
            if (errno == 11) {
                cond = G_IO_IN;
            }
            ret = -1;
        }
    } else if (c->tls) {
        ret = SSL_read(c->ssl, data, len);
        if (ret < 0) {
            ret = SSL_get_error(c->ssl, ret);
            if (ret == SSL_ERROR_WANT_READ)
                cond |= G_IO_IN;
            if (ret == SSL_ERROR_WANT_WRITE)
                cond |= G_IO_OUT;
            ret = -1;
        }
    } else {
        GError *error = NULL;
#if GLIB_CHECK_VERSION(2, 28, 0)
        ret = g_pollable_input_stream_read_nonblocking(G_POLLABLE_INPUT_STREAM(c->in),
                                                       data, len, NULL, &error);
#else
        ret = g_socket_receive(c->sock,
                               data, len, NULL, &error);
#endif
        if (ret < 0) {
            if (g_error_matches(error, G_IO_ERROR, G_IO_ERROR_WOULD_BLOCK)) {
                cond = G_IO_IN;
            } else {
                CHANNEL_DEBUG(channel, "Read error %s", error->message);
            }
            g_clear_error(&error);
            ret = -1;
        }
    }

    if (ret == -1) {
        if (cond != 0) {
            // TODO: should use g_pollable_input/output_stream_create_source() ?
            g_coroutine_socket_wait(&c->coroutine, c->sock, cond);
            goto reread;
        } else {
            c->has_error = TRUE;
            return -errno;
        }
    }
    if (ret == 0) {
        CHANNEL_DEBUG(channel, "Closing the connection: spice_channel_read() - ret=0");
        c->has_error = TRUE;
        return 0;
    }

    return ret;
}

#if HAVE_SASL
/*
 * Read at least 1 more byte of data out of the SASL decrypted
 * data buffer, into the internal read buffer
 */
static int spice_channel_read_sasl(SpiceChannel *channel, void *data, size_t len)
{
    SpiceChannelPrivate *c = channel->priv;

    /* CHANNEL_DEBUG(channel, "Read %lu SASL %p size %d offset %d", len, c->sasl_decoded, */
    /*             c->sasl_decoded_length, c->sasl_decoded_offset); */

    if (c->sasl_decoded == NULL || c->sasl_decoded_length == 0) {
        char encoded[8192]; /* should stay lower than maxbufsize */
        int err, ret;

        g_warn_if_fail(c->sasl_decoded_offset == 0);

        ret = spice_channel_read_wire(channel, encoded, sizeof(encoded));
        if (ret < 0)
            return ret;

        err = sasl_decode(c->sasl_conn, encoded, ret,
                          &c->sasl_decoded, &c->sasl_decoded_length);
        if (err != SASL_OK) {
            g_warning("Failed to decode SASL data %s",
                      sasl_errstring(err, NULL, NULL));
            c->has_error = TRUE;
            return -EINVAL;
        }
        c->sasl_decoded_offset = 0;
    }

    if (c->sasl_decoded_length == 0)
        return 0;

    len = MIN(c->sasl_decoded_length - c->sasl_decoded_offset, len);
    memcpy(data, c->sasl_decoded + c->sasl_decoded_offset, len);
    c->sasl_decoded_offset += len;

    if (c->sasl_decoded_offset == c->sasl_decoded_length) {
        c->sasl_decoded_length = c->sasl_decoded_offset = 0;
        c->sasl_decoded = NULL;
    }

    return len;
}
#endif

/*
 * Fill the 'data' buffer up with exactly 'len' bytes worth of data
 */
/* coroutine context */
static int spice_channel_read(SpiceChannel *channel, void *data, size_t length)
{
    SpiceChannelPrivate *c = channel->priv;
    gsize len = length;
    int ret;

    while (len > 0) {
        if (c->has_error) return 0; /* has_error is set by disconnect(), return no error */

#if HAVE_SASL
        if (c->sasl_conn)
            ret = spice_channel_read_sasl(channel, data, len);
        else
#endif
            ret = spice_channel_read_wire(channel, data, len);
        if (ret < 0)
            return ret;
        g_assert(ret <= len);
        len -= ret;
        data = ((char*)data) + ret;
#if DEBUG
        if (len > 0)
            CHANNEL_DEBUG(channel, "still needs %" G_GSIZE_FORMAT, len);
#endif
    }
    c->total_read_bytes += length;

    return length;
}

/* coroutine context */
static void spice_channel_send_spice_ticket(SpiceChannel *channel)
{
    SpiceChannelPrivate *c = channel->priv;
    EVP_PKEY *pubkey;
    int nRSASize;
    BIO *bioKey;
    RSA *rsa;
    char *password;
    uint8_t *encrypted;
    int rc;

    bioKey = BIO_new(BIO_s_mem());
    g_return_if_fail(bioKey != NULL);

    BIO_write(bioKey, c->peer_msg->pub_key, SPICE_TICKET_PUBKEY_BYTES);
    pubkey = d2i_PUBKEY_bio(bioKey, NULL);
    g_return_if_fail(pubkey != NULL);

    rsa = pubkey->pkey.rsa;
    nRSASize = RSA_size(rsa);

    encrypted = g_alloca(nRSASize);
    /*
      The use of RSA encryption limit the potential maximum password length.
      for RSA_PKCS1_OAEP_PADDING it is RSA_size(rsa) - 41.
    */
    g_object_get(c->session, "password", &password, NULL);
    if (password == NULL)
        password = g_strdup("");
    rc = RSA_public_encrypt(strlen(password) + 1, (uint8_t*)password,
                            encrypted, rsa, RSA_PKCS1_OAEP_PADDING);
    g_warn_if_fail(rc > 0);

    spice_channel_write(channel, encrypted, nRSASize);
    memset(encrypted, 0, nRSASize);
    EVP_PKEY_free(pubkey);
    BIO_free(bioKey);
    g_free(password);
}

/* coroutine context */
static void spice_channel_recv_auth(SpiceChannel *channel)
{
    SpiceChannelPrivate *c = channel->priv;
    uint32_t link_res;
    int rc;

    rc = spice_channel_read(channel, &link_res, sizeof(link_res));
    if (rc != sizeof(link_res)) {
        CHANNEL_DEBUG(channel, "incomplete auth reply (%d/%" G_GSIZE_FORMAT ")",
                    rc, sizeof(link_res));
        emit_main_context(channel, SPICE_CHANNEL_EVENT, SPICE_CHANNEL_ERROR_LINK);
        return;
    }

    if (link_res != SPICE_LINK_ERR_OK) {
        CHANNEL_DEBUG(channel, "link result: reply %d", link_res);
        emit_main_context(channel, SPICE_CHANNEL_EVENT, SPICE_CHANNEL_ERROR_AUTH);
        return;
    }

    c->state = SPICE_CHANNEL_STATE_READY;

    emit_main_context(channel, SPICE_CHANNEL_EVENT, SPICE_CHANNEL_OPENED);

    if (c->state == SPICE_CHANNEL_STATE_MIGRATION_HANDSHAKE) {
        spice_channel_send_migration_handshake(channel);
    }

    if (c->state != SPICE_CHANNEL_STATE_MIGRATING)
        spice_channel_up(channel);
}

G_GNUC_INTERNAL
void spice_channel_up(SpiceChannel *channel)
{
    SpiceChannelPrivate *c = channel->priv;

    CHANNEL_DEBUG(channel, "channel up, state %d", c->state);

    if (SPICE_CHANNEL_GET_CLASS(channel)->channel_up)
        SPICE_CHANNEL_GET_CLASS(channel)->channel_up(channel);
}

/* coroutine context */
static void spice_channel_send_link(SpiceChannel *channel)
{
    SpiceChannelPrivate *c = channel->priv;
    uint8_t *buffer, *p;
    int protocol, i;

    c->link_hdr.magic = SPICE_MAGIC;
    c->link_hdr.size = sizeof(c->link_msg);

    g_object_get(c->session, "protocol", &protocol, NULL);
    switch (protocol) {
    case 1: /* protocol 1 == major 1, old 0.4 protocol, last active minor */
        c->link_hdr.major_version = 1;
        c->link_hdr.minor_version = 3;
        c->parser = spice_get_server_channel_parser1(c->channel_type, NULL);
        c->marshallers = spice_message_marshallers_get1();
        break;
    case SPICE_VERSION_MAJOR: /* protocol 2 == current */
        c->link_hdr.major_version = SPICE_VERSION_MAJOR;
        c->link_hdr.minor_version = SPICE_VERSION_MINOR;
        c->parser = spice_get_server_channel_parser(c->channel_type, NULL);
        c->marshallers = spice_message_marshallers_get();
        break;
    default:
        g_critical("unknown major %d", protocol);
        return;
    }

    c->link_msg.connection_id = spice_session_get_connection_id(c->session);
    c->link_msg.channel_type  = c->channel_type;
    c->link_msg.channel_id    = c->channel_id;
    c->link_msg.caps_offset   = sizeof(c->link_msg);

    c->link_msg.num_common_caps = c->common_caps->len;
    c->link_msg.num_channel_caps = c->caps->len;
    c->link_hdr.size += (c->link_msg.num_common_caps +
                         c->link_msg.num_channel_caps) * sizeof(uint32_t);

    buffer = spice_malloc(sizeof(c->link_hdr) + c->link_hdr.size);
    p = buffer;

    memcpy(p, &c->link_hdr, sizeof(c->link_hdr)); p += sizeof(c->link_hdr);
    memcpy(p, &c->link_msg, sizeof(c->link_msg)); p += sizeof(c->link_msg);

    for (i = 0; i < c->common_caps->len; i++) {
        *(uint32_t *)p = g_array_index(c->common_caps, uint32_t, i);
        p += sizeof(uint32_t);
    }
    for (i = 0; i < c->caps->len; i++) {
        *(uint32_t *)p = g_array_index(c->caps, uint32_t, i);
        p += sizeof(uint32_t);
    }
    CHANNEL_DEBUG(channel, "channel type %d id %d num common caps %d num caps %d",
                  c->link_msg.channel_type,
                  c->link_msg.channel_id,
                  c->link_msg.num_common_caps,
                  c->link_msg.num_channel_caps);
    spice_channel_write(channel, buffer, p - buffer);
    free(buffer);
}

/* coroutine context */
static gboolean spice_channel_recv_link_hdr(SpiceChannel *channel, gboolean *switch_protocol)
{
    SpiceChannelPrivate *c = channel->priv;
    int rc;

    *switch_protocol = FALSE;
    rc = spice_channel_read(channel, &c->peer_hdr, sizeof(c->peer_hdr));
    if (rc != sizeof(c->peer_hdr)) {
        g_warning("incomplete link header (%d/%" G_GSIZE_FORMAT ")",
                  rc, sizeof(c->peer_hdr));
        goto error;
    }
    if (c->peer_hdr.magic != SPICE_MAGIC) {
        g_warning("invalid SPICE_MAGIC!");
        goto error;
    }

    CHANNEL_DEBUG(channel, "Peer version: %d:%d", c->peer_hdr.major_version, c->peer_hdr.minor_version);
    if (c->peer_hdr.major_version != c->link_hdr.major_version) {
        g_warning("major mismatch (got %d, expected %d)",
                  c->peer_hdr.major_version, c->link_hdr.major_version);
        goto error;
    }

    c->peer_msg = spice_malloc(c->peer_hdr.size);
    if (c->peer_msg == NULL) {
        g_warning("invalid peer header size: %u", c->peer_hdr.size);
        goto error;
    }

    return TRUE;

error:
    /* Windows socket seems to give early CONNRESET errors. The server
       does not linger when closing the socket if the protocol is
       incompatible. Try with the oldest protocol in this case: */
    if (c->link_hdr.major_version != 1) {
        SPICE_DEBUG("%s: error, switching to protocol 1 (spice 0.4)", c->name);
        *switch_protocol = TRUE;
        g_object_set(c->session, "protocol", 1, NULL);
        return FALSE;
    }

    emit_main_context(channel, SPICE_CHANNEL_EVENT, SPICE_CHANNEL_ERROR_LINK);
    return FALSE;
}

#if HAVE_SASL
/*
 * NB, keep in sync with similar method in spice/server/reds.c
 */
static gchar *addr_to_string(GSocketAddress *addr)
{
    GInetSocketAddress *iaddr = G_INET_SOCKET_ADDRESS(addr);
    guint16 port;
    GInetAddress *host;
    gchar *hoststr;
    gchar *ret;

    host = g_inet_socket_address_get_address(iaddr);
    port = g_inet_socket_address_get_port(iaddr);
    hoststr = g_inet_address_to_string(host);

    ret = g_strdup_printf("%s;%hu", hoststr, port);
    g_free(hoststr);

    return ret;
}

static gboolean
spice_channel_gather_sasl_credentials(SpiceChannel *channel,
				       sasl_interact_t *interact)
{
    SpiceChannelPrivate *c;
    int ninteract;

    g_return_val_if_fail(channel != NULL, FALSE);
    g_return_val_if_fail(channel->priv != NULL, FALSE);

    c = channel->priv;

    /* FIXME: we could keep connection open and ask connection details if missing */

    for (ninteract = 0 ; interact[ninteract].id != 0 ; ninteract++) {
        switch (interact[ninteract].id) {
        case SASL_CB_AUTHNAME:
        case SASL_CB_USER:
            g_warn_if_reached();
            break;

        case SASL_CB_PASS:
            if (spice_session_get_password(c->session) == NULL)
                return FALSE;

            interact[ninteract].result =  spice_session_get_password(c->session);
            interact[ninteract].len = strlen(interact[ninteract].result);
            break;
        }
    }

    CHANNEL_DEBUG(channel, "Filled SASL interact");

    return TRUE;
}

/*
 *
 * Init msg from server
 *
 *  u32 mechlist-length
 *  u8-array mechlist-string
 *
 * Start msg to server
 *
 *  u32 mechname-length
 *  u8-array mechname-string
 *  u32 clientout-length
 *  u8-array clientout-string
 *
 * Start msg from server
 *
 *  u32 serverin-length
 *  u8-array serverin-string
 *  u8 continue
 *
 * Step msg to server
 *
 *  u32 clientout-length
 *  u8-array clientout-string
 *
 * Step msg from server
 *
 *  u32 serverin-length
 *  u8-array serverin-string
 *  u8 continue
 */

#define SASL_MAX_MECHLIST_LEN 300
#define SASL_MAX_MECHNAME_LEN 100
#define SASL_MAX_DATA_LEN (1024 * 1024)

/* Perform the SASL authentication process
 */
static gboolean spice_channel_perform_auth_sasl(SpiceChannel *channel)
{
    SpiceChannelPrivate *c;
    sasl_conn_t *saslconn = NULL;
    sasl_security_properties_t secprops;
    const char *clientout;
    char *serverin = NULL;
    unsigned int clientoutlen;
    int err;
    char *localAddr = NULL, *remoteAddr = NULL;
    const void *val;
    sasl_ssf_t ssf;
    static const sasl_callback_t saslcb[] = {
        { .id = SASL_CB_PASS },
        { .id = 0 },
    };
    sasl_interact_t *interact = NULL;
    guint32 len;
    char *mechlist = NULL;
    const char *mechname;
    gboolean ret = FALSE;
    GSocketAddress *addr = NULL;
    guint8 complete;

    g_return_val_if_fail(channel != NULL, FALSE);
    g_return_val_if_fail(channel->priv != NULL, FALSE);

    c = channel->priv;

    /* Sets up the SASL library as a whole */
    err = sasl_client_init(NULL);
    CHANNEL_DEBUG(channel, "Client initialize SASL authentication %d", err);
    if (err != SASL_OK) {
        g_critical("failed to initialize SASL library: %d (%s)",
                   err, sasl_errstring(err, NULL, NULL));
        goto error;
    }

    /* Get local address in form  IPADDR:PORT */
    addr = g_socket_get_local_address(c->sock, NULL);
    if (!addr) {
        g_critical("failed to get local address");
        goto error;
    }
    if ((g_socket_address_get_family(addr) == G_SOCKET_FAMILY_IPV4 ||
         g_socket_address_get_family(addr) == G_SOCKET_FAMILY_IPV6) &&
        (localAddr = addr_to_string(addr)) == NULL)
        goto error;
    g_clear_object(&addr);

    /* Get remote address in form  IPADDR:PORT */
    addr = g_socket_get_remote_address(c->sock, NULL);
    if (!addr) {
        g_critical("failed to get peer address");
        goto error;
    }
    if ((g_socket_address_get_family(addr) == G_SOCKET_FAMILY_IPV4 ||
         g_socket_address_get_family(addr) == G_SOCKET_FAMILY_IPV6) &&
        (remoteAddr = addr_to_string(addr)) == NULL)
        goto error;
    g_clear_object(&addr);

    CHANNEL_DEBUG(channel, "Client SASL new host:'%s' local:'%s' remote:'%s'",
                  spice_session_get_host(c->session), localAddr, remoteAddr);

    /* Setup a handle for being a client */
    err = sasl_client_new("spice",
                          spice_session_get_host(c->session),
                          localAddr,
                          remoteAddr,
                          saslcb,
                          SASL_SUCCESS_DATA,
                          &saslconn);

    if (err != SASL_OK) {
        g_critical("Failed to create SASL client context: %d (%s)",
                   err, sasl_errstring(err, NULL, NULL));
        goto error;
    }

    if (c->ssl) {
        sasl_ssf_t ssf;

        ssf = SSL_get_cipher_bits(c->ssl, NULL);
        err = sasl_setprop(saslconn, SASL_SSF_EXTERNAL, &ssf);
        if (err != SASL_OK) {
            g_critical("cannot set SASL external SSF %d (%s)",
                       err, sasl_errstring(err, NULL, NULL));
            goto error;
        }
    }

    memset(&secprops, 0, sizeof secprops);
    /* If we've got TLS, we don't care about SSF */
    secprops.min_ssf = c->ssl ? 0 : 56; /* Equiv to DES supported by all Kerberos */
    secprops.max_ssf = c->ssl ? 0 : 100000; /* Very strong ! AES == 256 */
    secprops.maxbufsize = 100000;
    /* If we're not TLS, then forbid any anonymous or trivially crackable auth */
    secprops.security_flags = c->ssl ? 0 :
        SASL_SEC_NOANONYMOUS | SASL_SEC_NOPLAINTEXT;

    err = sasl_setprop(saslconn, SASL_SEC_PROPS, &secprops);
    if (err != SASL_OK) {
        g_critical("cannot set security props %d (%s)",
                   err, sasl_errstring(err, NULL, NULL));
        goto error;
    }

    /* Get the supported mechanisms from the server */
    spice_channel_read(channel, &len, sizeof(len));
    if (c->has_error)
        goto error;
    if (len > SASL_MAX_MECHLIST_LEN) {
        g_critical("mechlistlen %d too long", len);
        goto error;
    }

    mechlist = g_malloc(len + 1);
    spice_channel_read(channel, mechlist, len);
    mechlist[len] = '\0';
    if (c->has_error) {
        goto error;
    }

restart:
    /* Start the auth negotiation on the client end first */
    CHANNEL_DEBUG(channel, "Client start negotiation mechlist '%s'", mechlist);
    err = sasl_client_start(saslconn,
                            mechlist,
                            &interact,
                            &clientout,
                            &clientoutlen,
                            &mechname);
    if (err != SASL_OK && err != SASL_CONTINUE && err != SASL_INTERACT) {
        g_critical("Failed to start SASL negotiation: %d (%s)",
                   err, sasl_errdetail(saslconn));
        goto error;
    }

    /* Need to gather some credentials from the client */
    if (err == SASL_INTERACT) {
        if (!spice_channel_gather_sasl_credentials(channel, interact)) {
            CHANNEL_DEBUG(channel, "Failed to collect auth credentials");
            goto error;
        }
        goto restart;
    }

    CHANNEL_DEBUG(channel, "Server start negotiation with mech %s. Data %d bytes %p '%s'",
                  mechname, clientoutlen, clientout, clientout);

    if (clientoutlen > SASL_MAX_DATA_LEN) {
        g_critical("SASL negotiation data too long: %d bytes",
                   clientoutlen);
        goto error;
    }

    /* Send back the chosen mechname */
    len = strlen(mechname);
    spice_channel_write(channel, &len, sizeof(guint32));
    spice_channel_write(channel, mechname, len);

    /* NB, distinction of NULL vs "" is *critical* in SASL */
    if (clientout) {
        len = clientoutlen + 1;
        spice_channel_write(channel, &len, sizeof(guint32));
        spice_channel_write(channel, clientout, len);
    } else {
        len = 0;
        spice_channel_write(channel, &len, sizeof(guint32));
    }

    if (c->has_error)
        goto error;

    CHANNEL_DEBUG(channel, "Getting sever start negotiation reply");
    /* Read the 'START' message reply from server */
    spice_channel_read(channel, &len, sizeof(len));
    if (c->has_error)
        goto error;
    if (len > SASL_MAX_DATA_LEN) {
        g_critical("SASL negotiation data too long: %d bytes",
                   len);
        goto error;
    }

    /* NB, distinction of NULL vs "" is *critical* in SASL */
    if (len > 0) {
        serverin = g_malloc(len);
        spice_channel_read(channel, serverin, len);
        serverin[len - 1] = '\0';
        len--;
    } else {
        serverin = NULL;
    }
    spice_channel_read(channel, &complete, sizeof(guint8));
    if (c->has_error)
        goto error;

    CHANNEL_DEBUG(channel, "Client start result complete: %d. Data %d bytes %p '%s'",
                complete, len, serverin, serverin);

    /* Loop-the-loop...
     * Even if the server has completed, the client must *always* do at least one step
     * in this loop to verify the server isn't lying about something. Mutual auth */
    for (;;) {
       if (complete && err == SASL_OK)
            break;

    restep:
        err = sasl_client_step(saslconn,
                               serverin,
                               len,
                               &interact,
                               &clientout,
                               &clientoutlen);
        if (err != SASL_OK && err != SASL_CONTINUE && err != SASL_INTERACT) {
            g_critical("Failed SASL step: %d (%s)",
                       err, sasl_errdetail(saslconn));
            goto error;
        }

        /* Need to gather some credentials from the client */
        if (err == SASL_INTERACT) {
            if (!spice_channel_gather_sasl_credentials(channel,
                                                       interact)) {
                CHANNEL_DEBUG(channel, "%s", "Failed to collect auth credentials");
                goto error;
            }
            goto restep;
        }

        if (serverin) {
            g_free(serverin);
            serverin = NULL;
        }

        CHANNEL_DEBUG(channel, "Client step result %d. Data %d bytes %p '%s'", err, clientoutlen, clientout, clientout);

        /* Previous server call showed completion & we're now locally complete too */
        if (complete && err == SASL_OK)
            break;

        /* Not done, prepare to talk with the server for another iteration */

        /* NB, distinction of NULL vs "" is *critical* in SASL */
        if (clientout) {
            len = clientoutlen + 1;
            spice_channel_write(channel, &len, sizeof(guint32));
            spice_channel_write(channel, clientout, len);
        } else {
            len = 0;
            spice_channel_write(channel, &len, sizeof(guint32));
        }

        if (c->has_error)
            goto error;

        CHANNEL_DEBUG(channel, "Server step with %d bytes %p", clientoutlen, clientout);

        spice_channel_read(channel, &len, sizeof(guint32));
        if (c->has_error)
            goto error;
        if (len > SASL_MAX_DATA_LEN) {
            g_critical("SASL negotiation data too long: %d bytes", len);
            goto error;
        }

        /* NB, distinction of NULL vs "" is *critical* in SASL */
        if (len) {
            serverin = g_malloc(len);
            spice_channel_read(channel, serverin, len);
            serverin[len - 1] = '\0';
            len--;
        } else {
            serverin = NULL;
        }

        spice_channel_read(channel, &complete, sizeof(guint8));
        if (c->has_error)
            goto error;

        CHANNEL_DEBUG(channel, "Client step result complete: %d. Data %d bytes %p '%s'",
                    complete, len, serverin, serverin);

        /* This server call shows complete, and earlier client step was OK */
        if (complete) {
            g_free(serverin);
            serverin = NULL;
            if (err == SASL_CONTINUE) /* something went wrong */
                goto complete;
            break;
        }
    }

    /* Check for suitable SSF if non-TLS */
    if (!c->ssl) {
        err = sasl_getprop(saslconn, SASL_SSF, &val);
        if (err != SASL_OK) {
            g_critical("cannot query SASL ssf on connection %d (%s)",
                       err, sasl_errstring(err, NULL, NULL));
            goto error;
        }
        ssf = *(const int *)val;
        CHANNEL_DEBUG(channel, "SASL SSF value %d", ssf);
        if (ssf < 56) { /* 56 == DES level, good for Kerberos */
            g_critical("negotiation SSF %d was not strong enough", ssf);
            goto error;
        }
    }

complete:
    CHANNEL_DEBUG(channel, "%s", "SASL authentication complete");
    spice_channel_read(channel, &len, sizeof(len));
    if (len != SPICE_LINK_ERR_OK)
        emit_main_context(channel, SPICE_CHANNEL_EVENT, SPICE_CHANNEL_ERROR_AUTH);
    ret = len == SPICE_LINK_ERR_OK;
    /* This must come *after* check-auth-result, because the former
     * is defined to be sent unencrypted, and setting saslconn turns
     * on the SSF layer encryption processing */
    c->sasl_conn = saslconn;
    goto cleanup;

error:
    if (saslconn)
        sasl_dispose(&saslconn);
    emit_main_context(channel, SPICE_CHANNEL_EVENT, SPICE_CHANNEL_ERROR_AUTH);
    c->has_error = TRUE; /* force disconnect */
    ret = FALSE;

cleanup:
    g_free(localAddr);
    g_free(remoteAddr);
    g_free(mechlist);
    g_free(serverin);
    g_clear_object(&addr);
    return ret;
}
#endif /* HAVE_SASL */

/* coroutine context */
static void spice_channel_recv_link_msg(SpiceChannel *channel, gboolean *switch_tls)
{
    SpiceChannelPrivate *c;
    int rc, num_caps, i;
    uint32_t *caps;

    g_return_if_fail(channel != NULL);
    g_return_if_fail(channel->priv != NULL);

    c = channel->priv;

    rc = spice_channel_read(channel, (uint8_t*)c->peer_msg + c->peer_pos,
                            c->peer_hdr.size - c->peer_pos);
    c->peer_pos += rc;
    if (c->peer_pos != c->peer_hdr.size) {
        g_critical("%s: %s: incomplete link reply (%d/%d)",
                  c->name, __FUNCTION__, rc, c->peer_hdr.size);
        emit_main_context(channel, SPICE_CHANNEL_EVENT, SPICE_CHANNEL_ERROR_LINK);
        return;
    }
    switch (c->peer_msg->error) {
    case SPICE_LINK_ERR_OK:
        /* nothing */
        break;
    case SPICE_LINK_ERR_NEED_SECURED:
        *switch_tls = true;
        CHANNEL_DEBUG(channel, "switching to tls");
        return;
    default:
        g_warning("%s: %s: unhandled error %d",
                c->name, __FUNCTION__, c->peer_msg->error);
        goto error;
    }

    num_caps = c->peer_msg->num_channel_caps + c->peer_msg->num_common_caps;
    CHANNEL_DEBUG(channel, "%s: %d caps", __FUNCTION__, num_caps);

    /* see original spice/client code: */
    /* g_return_if_fail(c->peer_msg + c->peer_msg->caps_offset * sizeof(uint32_t) > c->peer_msg + c->peer_hdr.size); */

    caps = (uint32_t *)((uint8_t *)c->peer_msg + c->peer_msg->caps_offset);

    g_array_set_size(c->remote_common_caps, c->peer_msg->num_common_caps);
    for (i = 0; i < c->peer_msg->num_common_caps; i++, caps++) {
        g_array_index(c->remote_common_caps, uint32_t, i) = *caps;
        CHANNEL_DEBUG(channel, "got common caps %u:0x%X", i, *caps);
    }

    g_array_set_size(c->remote_caps, c->peer_msg->num_channel_caps);
    for (i = 0; i < c->peer_msg->num_channel_caps; i++, caps++) {
        g_array_index(c->remote_caps, uint32_t, i) = *caps;
        CHANNEL_DEBUG(channel, "got channel caps %u:0x%X", i, *caps);
    }

    if (!spice_channel_test_common_capability(channel,
            SPICE_COMMON_CAP_PROTOCOL_AUTH_SELECTION)) {
        CHANNEL_DEBUG(channel, "Server supports spice ticket auth only");
        spice_channel_send_spice_ticket(channel);
    } else {
        SpiceLinkAuthMechanism auth = { 0, };

#if HAVE_SASL
        if (spice_channel_test_common_capability(channel, SPICE_COMMON_CAP_AUTH_SASL)) {
            CHANNEL_DEBUG(channel, "Choosing SASL mechanism");
            auth.auth_mechanism = SPICE_COMMON_CAP_AUTH_SASL;
            spice_channel_write(channel, &auth, sizeof(auth));
            spice_channel_perform_auth_sasl(channel);
        } else
#endif
        if (spice_channel_test_common_capability(channel, SPICE_COMMON_CAP_AUTH_SPICE)) {
            auth.auth_mechanism = SPICE_COMMON_CAP_AUTH_SPICE;
            spice_channel_write(channel, &auth, sizeof(auth));
            spice_channel_send_spice_ticket(channel);
        } else {
            g_warning("No compatible AUTH mechanism");
            goto error;
        }
    }
    c->use_mini_header = spice_channel_test_common_capability(channel,
                                                              SPICE_COMMON_CAP_MINI_HEADER);
    CHANNEL_DEBUG(channel, "use mini header: %d", c->use_mini_header);
    return;

error:
    SPICE_CHANNEL_GET_CLASS(channel)->channel_disconnect(channel);
    emit_main_context(channel, SPICE_CHANNEL_EVENT, SPICE_CHANNEL_ERROR_LINK);
}

/* system context */
G_GNUC_INTERNAL
void spice_channel_wakeup(SpiceChannel *channel, gboolean cancel)
{
    GCoroutine *c = &channel->priv->coroutine;

    if (cancel)
        g_coroutine_condition_cancel(c);

    g_coroutine_wakeup(c);
}

G_GNUC_INTERNAL
gboolean spice_channel_get_read_only(SpiceChannel *channel)
{
    return spice_session_get_read_only(channel->priv->session);
}

/* coroutine context */
G_GNUC_INTERNAL
void spice_channel_recv_msg(SpiceChannel *channel,
                            handler_msg_in msg_handler, gpointer data)
{
    SpiceChannelPrivate *c = channel->priv;
    SpiceMsgIn *in;
    int msg_size;
    int msg_type;
    int sub_list_offset = 0;

    in = spice_msg_in_new(channel);

    /* receive message */
    spice_channel_read(channel, in->header,
                       spice_header_get_header_size(c->use_mini_header));
    if (c->has_error)
        goto end;

    msg_size = spice_header_get_msg_size(in->header, c->use_mini_header);
    /* FIXME: do not allow others to take ref on in, and use realloc here?
     * this would avoid malloc/free on each message?
     */
    in->data = spice_malloc(msg_size);
    spice_channel_read(channel, in->data, msg_size);
    if (c->has_error)
        goto end;
    in->dpos = msg_size;

    msg_type = spice_header_get_msg_type(in->header, c->use_mini_header);
    sub_list_offset = spice_header_get_msg_sub_list(in->header, c->use_mini_header);

    if (msg_type == SPICE_MSG_LIST || sub_list_offset) {
        SpiceSubMessageList *sub_list;
        SpiceSubMessage *sub;
        SpiceMsgIn *sub_in;
        int i;

        sub_list = (SpiceSubMessageList *)(in->data + sub_list_offset);
        for (i = 0; i < sub_list->size; i++) {
            sub = (SpiceSubMessage *)(in->data + sub_list->sub_messages[i]);
            sub_in = spice_msg_in_sub_new(channel, in, sub);
            sub_in->parsed = c->parser(sub_in->data, sub_in->data + sub_in->dpos,
                                       spice_header_get_msg_type(sub_in->header,
                                                                 c->use_mini_header),
                                       c->peer_hdr.minor_version,
                                       &sub_in->psize, &sub_in->pfree);
            if (sub_in->parsed == NULL) {
                g_critical("failed to parse sub-message: %s type %d",
                           c->name, spice_header_get_msg_type(sub_in->header, c->use_mini_header));
                goto end;
            }
            msg_handler(channel, sub_in, data);
            spice_msg_in_unref(sub_in);
        }
    }

    /* ack message */
    if (c->message_ack_count) {
        c->message_ack_count--;
        if (!c->message_ack_count) {
            SpiceMsgOut *out = spice_msg_out_new(channel, SPICE_MSGC_ACK);
            spice_msg_out_send_internal(out);
            c->message_ack_count = c->message_ack_window;
        }
    }

    if (msg_type == SPICE_MSG_LIST) {
        goto end;
    }

    /* parse message */
    in->parsed = c->parser(in->data, in->data + msg_size, msg_type,
                           c->peer_hdr.minor_version, &in->psize, &in->pfree);
    if (in->parsed == NULL) {
        g_critical("failed to parse message: %s type %d",
                   c->name, msg_type);
        goto end;
    }

    /* process message */
    /* spice_msg_in_hexdump(in); */
    msg_handler(channel, in, data);

end:
    /* If the server uses full header, the serial is not necessarily equal
     * to c->in_serial (the server can sometimes skip serials) */
    c->last_message_serial = spice_header_get_in_msg_serial(in);
    c->in_serial++;
    spice_msg_in_unref(in);
}

static const char *to_string[] = {
    NULL,
    [ SPICE_CHANNEL_MAIN ] = "main",
    [ SPICE_CHANNEL_DISPLAY ] = "display",
    [ SPICE_CHANNEL_INPUTS ] = "inputs",
    [ SPICE_CHANNEL_CURSOR ] = "cursor",
    [ SPICE_CHANNEL_PLAYBACK ] = "playback",
    [ SPICE_CHANNEL_RECORD ] = "record",
    [ SPICE_CHANNEL_TUNNEL ] = "tunnel",
    [ SPICE_CHANNEL_SMARTCARD ] = "smartcard",
    [ SPICE_CHANNEL_USBREDIR ] = "usbredir",
    [ SPICE_CHANNEL_PORT ] = "port",
    [ SPICE_CHANNEL_WEBDAV ] = "webdav",
};

/**
 * spice_channel_type_to_string:
 * @type: a channel-type property value
 *
 * Convert a channel-type property value to a string.
 *
 * Returns: string representation of @type.
 * Since: 0.20
 **/
const gchar* spice_channel_type_to_string(gint type)
{
    const char *str = NULL;

    if (type >= 0 && type < G_N_ELEMENTS(to_string)) {
        str = to_string[type];
    }

    return str ? str : "unknown channel type";
}

/**
 * spice_channel_string_to_type:
 * @str: a string representation of the channel-type property
 *
 * Convert a channel-type property value to a string.
 *
 * Returns: the channel-type property value for a @str channel
 * Since: 0.21
 **/
gint spice_channel_string_to_type(const gchar *str)
{
    int i;

    g_return_val_if_fail(str != NULL, -1);

    for (i = 0; i < G_N_ELEMENTS(to_string); i++)
        if (g_strcmp0(str, to_string[i]) == 0)
            return i;

    return -1;
}

G_GNUC_INTERNAL
gchar *spice_channel_supported_string(void)
{
    return g_strjoin(", ",
                     spice_channel_type_to_string(SPICE_CHANNEL_MAIN),
                     spice_channel_type_to_string(SPICE_CHANNEL_DISPLAY),
                     spice_channel_type_to_string(SPICE_CHANNEL_INPUTS),
                     spice_channel_type_to_string(SPICE_CHANNEL_CURSOR),
                     spice_channel_type_to_string(SPICE_CHANNEL_PLAYBACK),
                     spice_channel_type_to_string(SPICE_CHANNEL_RECORD),
#ifdef USE_SMARTCARD
                     spice_channel_type_to_string(SPICE_CHANNEL_SMARTCARD),
#endif
#ifdef USE_USBREDIR
                     spice_channel_type_to_string(SPICE_CHANNEL_USBREDIR),
#endif
                     spice_channel_type_to_string(SPICE_CHANNEL_WEBDAV),
                     NULL);
}


/**
 * spice_channel_new:
 * @s: the @SpiceSession the channel is linked to
 * @type: the requested SPICECHANNELPRIVATE type
 * @id: the channel-id
 *
 * Create a new #SpiceChannel of type @type, and channel ID @id.
 *
 * Returns: a weak reference to #SpiceChannel, the session owns the reference
 **/
SpiceChannel *spice_channel_new(SpiceSession *s, int type, int id)
{
    SpiceChannel *channel;
    GType gtype = 0;

    g_return_val_if_fail(s != NULL, NULL);

    switch (type) {
    case SPICE_CHANNEL_MAIN:
        gtype = SPICE_TYPE_MAIN_CHANNEL;
        break;
    case SPICE_CHANNEL_DISPLAY:
        gtype = SPICE_TYPE_DISPLAY_CHANNEL;
        break;
    case SPICE_CHANNEL_CURSOR:
        gtype = SPICE_TYPE_CURSOR_CHANNEL;
        break;
    case SPICE_CHANNEL_INPUTS:
        gtype = SPICE_TYPE_INPUTS_CHANNEL;
        break;
    case SPICE_CHANNEL_PLAYBACK:
    case SPICE_CHANNEL_RECORD: {
        if (!s->priv->audio) {
            g_debug("audio channel is disabled, not creating it");
            return NULL;
        }
        gtype = type == SPICE_CHANNEL_RECORD ?
            SPICE_TYPE_RECORD_CHANNEL : SPICE_TYPE_PLAYBACK_CHANNEL;
        break;
    }
#ifdef USE_SMARTCARD
    case SPICE_CHANNEL_SMARTCARD: {
        if (!s->priv->smartcard) {
            g_debug("smartcard channel is disabled, not creating it");
            return NULL;
        }
        gtype = SPICE_TYPE_SMARTCARD_CHANNEL;
        break;
    }
#endif
#ifdef USE_USBREDIR
    case SPICE_CHANNEL_USBREDIR: {
        if (!s->priv->usbredir) {
            g_debug("usbredir channel is disabled, not creating it");
            return NULL;
        }
        gtype = SPICE_TYPE_USBREDIR_CHANNEL;
        break;
    }
#endif
    case SPICE_CHANNEL_WEBDAV: {
        gtype = SPICE_TYPE_WEBDAV_CHANNEL;
        break;
    }
    case SPICE_CHANNEL_PORT:
        gtype = SPICE_TYPE_PORT_CHANNEL;
        break;
    default:
        g_debug("unsupported channel kind: %s: %d",
                spice_channel_type_to_string(type), type);
        return NULL;
    }
    channel = SPICE_CHANNEL(g_object_new(gtype,
                                         "spice-session", s,
                                         "channel-type", type,
                                         "channel-id", id,
                                         NULL));
    return channel;
}

/**
 * spice_channel_destroy:
 * @channel:
 *
 * Disconnect and unref the @channel. Called by @spice_session_disconnect()
 *
 **/
void spice_channel_destroy(SpiceChannel *channel)
{
    g_return_if_fail(channel != NULL);

    CHANNEL_DEBUG(channel, "channel destroy");
    spice_channel_disconnect(channel, SPICE_CHANNEL_NONE);
    g_object_unref(channel);
}

/* any context */
static void spice_channel_flushed(SpiceChannel *channel, gboolean success)
{
    SpiceChannelPrivate *c = channel->priv;
    GSList *l;

    for (l = c->flushing; l != NULL; l = l->next) {
        GSimpleAsyncResult *result = G_SIMPLE_ASYNC_RESULT(l->data);
        g_simple_async_result_set_op_res_gboolean(result, success);
        g_simple_async_result_complete_in_idle(result);
    }

    g_slist_free_full(c->flushing, g_object_unref);
    c->flushing = NULL;
}

/* coroutine context */
static void spice_channel_iterate_write(SpiceChannel *channel)
{
    SpiceChannelPrivate *c = channel->priv;
    SpiceMsgOut *out;

    do {
        STATIC_MUTEX_LOCK(c->xmit_queue_lock);
        out = g_queue_pop_head(&c->xmit_queue);
        STATIC_MUTEX_UNLOCK(c->xmit_queue_lock);
        if (out)
            spice_channel_write_msg(channel, out);
    } while (out);

    spice_channel_flushed(channel, TRUE);
}

/* coroutine context */
static void spice_channel_iterate_read(SpiceChannel *channel)
{
    SpiceChannelPrivate *c = channel->priv;
    gboolean pending_data = FALSE;

    if (c->ws && nopoll_conn_pending_write_bytes(c->np_conn) > 0) {
        pending_data = TRUE;
    } else {
        g_coroutine_socket_wait(&c->coroutine, c->sock, G_IO_IN);
    }

    /* treat all incoming data (block on message completion) */
    while (!c->has_error &&
           c->state != SPICE_CHANNEL_STATE_MIGRATING &&
<<<<<<< HEAD
           ((g_socket_condition_check(c->sock, G_IO_IN) & G_IO_IN) ||
           pending_data == TRUE)) {
        pending_data = FALSE;
        do
=======
#if GLIB_CHECK_VERSION(2, 28, 0)
           g_pollable_input_stream_is_readable(G_POLLABLE_INPUT_STREAM(c->in))
#else
           g_socket_condition_check(c->sock, G_IO_IN) & G_IO_IN
#endif
    ) { do
>>>>>>> ba50d905
            spice_channel_recv_msg(channel,
                                   (handler_msg_in)SPICE_CHANNEL_GET_CLASS(channel)->handle_msg, NULL);
#if HAVE_SASL
            /* flush the sasl buffer too */
        while (c->sasl_decoded != NULL);
#else
        while (FALSE);
#endif
    }

}

static gboolean wait_migration(gpointer data)
{
    SpiceChannel *channel = SPICE_CHANNEL(data);
    SpiceChannelPrivate *c = channel->priv;

    if (c->state != SPICE_CHANNEL_STATE_MIGRATING) {
        CHANNEL_DEBUG(channel, "unfreeze channel");
        return TRUE;
    }

    return FALSE;
}

/* coroutine context */
static gboolean spice_channel_iterate(SpiceChannel *channel)
{
    SpiceChannelPrivate *c = channel->priv;

    if (c->state == SPICE_CHANNEL_STATE_MIGRATING &&
        !g_coroutine_condition_wait(&c->coroutine, wait_migration, channel))
        CHANNEL_DEBUG(channel, "migration wait cancelled");

    /* flush any pending write and read */
    if (!c->has_error)
        SPICE_CHANNEL_GET_CLASS(channel)->iterate_write(channel);
    if (!c->has_error)
        SPICE_CHANNEL_GET_CLASS(channel)->iterate_read(channel);

    if (c->has_error) {
        CHANNEL_DEBUG(channel, "channel got error");
        if (c->state > SPICE_CHANNEL_STATE_CONNECTING)
            emit_main_context(channel, SPICE_CHANNEL_EVENT,
                              c->state == SPICE_CHANNEL_STATE_READY ?
                              SPICE_CHANNEL_ERROR_IO : SPICE_CHANNEL_ERROR_LINK);
        return FALSE;
    }

    return TRUE;
}

/* we use an idle function to allow the coroutine to exit before we actually
 * unref the object since the coroutine's state is part of the object */
static gboolean spice_channel_delayed_unref(gpointer data)
{
    SpiceChannel *channel = SPICE_CHANNEL(data);
    SpiceChannelPrivate *c = channel->priv;

    g_return_val_if_fail(channel != NULL, FALSE);
    CHANNEL_DEBUG(channel, "Delayed unref channel %p", channel);

    g_return_val_if_fail(c->coroutine.coroutine.exited == TRUE, FALSE);

    g_object_unref(G_OBJECT(data));

    return FALSE;
}

static X509_LOOKUP_METHOD spice_x509_mem_lookup = {
    "spice_x509_mem_lookup",
    0
};

static int spice_channel_load_ca(SpiceChannel *channel)
{
    SpiceChannelPrivate *c = channel->priv;
    STACK_OF(X509_INFO) *inf;
    X509_INFO *itmp;
    X509_LOOKUP *lookup;
    BIO *in;
    int i, count = 0;
    guint8 *ca;
    guint size;
    const gchar *ca_file;
    int rc;

    g_return_val_if_fail(c->ctx != NULL, 0);

    lookup = X509_STORE_add_lookup(c->ctx->cert_store, &spice_x509_mem_lookup);
    ca_file = spice_session_get_ca_file(c->session);
    spice_session_get_ca(c->session, &ca, &size);

    CHANNEL_DEBUG(channel, "Load CA, file: %s, data: %p", ca_file, ca);
    g_warn_if_fail(ca_file || ca);

    if (ca != NULL) {
        in = BIO_new_mem_buf(ca, size);
        inf = PEM_X509_INFO_read_bio(in, NULL, NULL, NULL);
        BIO_free(in);

        for (i = 0; i < sk_X509_INFO_num(inf); i++) {
            itmp = sk_X509_INFO_value(inf, i);
            if (itmp->x509) {
                X509_STORE_add_cert(lookup->store_ctx, itmp->x509);
                count++;
            }
            if (itmp->crl) {
                X509_STORE_add_crl(lookup->store_ctx, itmp->crl);
                count++;
            }
        }

        sk_X509_INFO_pop_free(inf, X509_INFO_free);
    }

    if (ca_file != NULL) {
        rc = SSL_CTX_load_verify_locations(c->ctx, ca_file, NULL);
        if (rc != 1)
            g_warning("loading ca certs from %s failed", ca_file);
        else
            count++;
    }

    if (count == 0) {
        rc = SSL_CTX_set_default_verify_paths(c->ctx);
        if (rc != 1)
            g_warning("loading ca certs from default location failed");
        else
            count++;
    }

    return count;
}

/**
 * spice_channel_get_error:
 * @channel:
 *
 * Retrieves the #GError currently set on channel, if the #SpiceChannel
 * is in error state and can provide additional error details.
 *
 * Returns: the pointer to the error, or %NULL
 * Since: 0.24
 **/
const GError* spice_channel_get_error(SpiceChannel *self)
{
    SpiceChannelPrivate *c;

    g_return_val_if_fail(SPICE_IS_CHANNEL(self), NULL);
    c = self->priv;

    return c->error;
}

/* coroutine context */
static void *spice_channel_coroutine(void *data)
{
    SpiceChannel *channel = SPICE_CHANNEL(data);
    SpiceChannelPrivate *c = channel->priv;
    guint verify;
    int rc, delay_val = 1;
    gboolean switch_tls = FALSE;
    gboolean switch_protocol = FALSE;
    /* When some other SSL/TLS version becomes obsolete, add it to this
     * variable. */
    long ssl_options = SSL_OP_NO_SSLv2 | SSL_OP_NO_SSLv3;
    gchar wsportstr[32];
    GSocketAddress *addr = NULL;
    GInetSocketAddress *iaddr = NULL;
    GInetAddress *host;
    char *ws_token = NULL;

    CHANNEL_DEBUG(channel, "Started background coroutine %p", &c->coroutine);

    if (spice_session_get_client_provided_socket(c->session)) {
        if (c->fd < 0) {
            g_critical("fd not provided!");
            emit_main_context(channel, SPICE_CHANNEL_EVENT, SPICE_CHANNEL_ERROR_CONNECT);
            goto cleanup;
        }

        if (!(c->sock = g_socket_new_from_fd(c->fd, NULL))) {
                CHANNEL_DEBUG(channel, "Failed to open socket from fd %d", c->fd);
                emit_main_context(channel, SPICE_CHANNEL_EVENT, SPICE_CHANNEL_ERROR_CONNECT);
                goto cleanup;
        }

        g_socket_set_blocking(c->sock, FALSE);
        g_socket_set_keepalive(c->sock, TRUE);
        c->conn = g_socket_connection_factory_create_connection(c->sock);
        goto connected;
    }


reconnect:
<<<<<<< HEAD
    c->conn = spice_session_channel_open_host(c->session, channel, &c->tls, &ws_token);
=======
    c->conn = spice_session_channel_open_host(c->session, channel, &c->tls, &c->error);
>>>>>>> ba50d905
    if (c->conn == NULL) {
        if (!c->error && !c->tls) {
            CHANNEL_DEBUG(channel, "trying with TLS port");
            c->tls = true; /* FIXME: does that really work with provided fd */
            goto reconnect;
        } else {
            CHANNEL_DEBUG(channel, "Connect error");
            emit_main_context(channel, SPICE_CHANNEL_EVENT, SPICE_CHANNEL_ERROR_CONNECT);
            g_clear_error(&c->error);
            goto cleanup;
        }
    }
    c->sock = g_object_ref(g_socket_connection_get_socket(c->conn));

    c->has_error = FALSE;

    if (ws_token != NULL) {
        c->ws = TRUE;

        c->np_ctx = nopoll_ctx_new();
        if (c->np_ctx == NULL) {
            g_critical("Can't allocate noPoll context");
            emit_main_context(channel, SPICE_CHANNEL_EVENT, SPICE_CHANNEL_ERROR_TLS);
            goto cleanup;
        }

        //nopoll_log_enable(c->np_ctx, nopoll_true);

        addr = g_socket_get_remote_address(c->sock, NULL);
        if (!addr) {
            g_critical("failed to get peer address");
            goto cleanup;
        }

        iaddr = G_INET_SOCKET_ADDRESS(addr);
        host = g_inet_socket_address_get_address(iaddr);
        snprintf(&wsportstr[0], 32, "/?token=%s", ws_token);

        c->np_conn = nopoll_conn_tls_new_with_socket(c->np_ctx, NULL, g_socket_get_fd(c->sock),
                                                     g_inet_address_to_string(host), NULL, NULL,
                                                     &wsportstr[0], "binary", NULL);
        if (nopoll_conn_is_ok(c->np_conn) != nopoll_true) {
            g_critical("Can't connect to websocket");
            emit_main_context(channel, SPICE_CHANNEL_EVENT, SPICE_CHANNEL_ERROR_TLS);
            goto cleanup;
        }

        if (nopoll_conn_wait_until_connection_ready(c->np_conn, 100) == nopoll_false) {
            g_critical("Time out waiting for websocket connection");
            emit_main_context(channel, SPICE_CHANNEL_EVENT, SPICE_CHANNEL_ERROR_TLS);
            goto cleanup;
        }

        if (nopoll_conn_is_ready(c->np_conn) != nopoll_true) {
            g_critical("Websocket connection is NOT ready");
            emit_main_context(channel, SPICE_CHANNEL_EVENT, SPICE_CHANNEL_ERROR_TLS);
            goto cleanup;
        }
    } else if (c->tls) {
        c->ctx = SSL_CTX_new(SSLv23_method());
        if (c->ctx == NULL) {
            g_critical("SSL_CTX_new failed");
            emit_main_context(channel, SPICE_CHANNEL_EVENT, SPICE_CHANNEL_ERROR_TLS);
            goto cleanup;
        }

        SSL_CTX_set_options(c->ctx, ssl_options);

        verify = spice_session_get_verify(c->session);
        if (verify &
            (SPICE_SESSION_VERIFY_SUBJECT | SPICE_SESSION_VERIFY_HOSTNAME)) {
            rc = spice_channel_load_ca(channel);
            if (rc == 0) {
                g_warning("no cert loaded");
                if (verify & SPICE_SESSION_VERIFY_PUBKEY) {
                    g_warning("only pubkey active");
                    verify = SPICE_SESSION_VERIFY_PUBKEY;
                } else {
                    emit_main_context(channel, SPICE_CHANNEL_EVENT, SPICE_CHANNEL_ERROR_TLS);
                    goto cleanup;
                }
            }
        }

        {
            const gchar *ciphers = spice_session_get_ciphers(c->session);
            if (ciphers != NULL) {
                rc = SSL_CTX_set_cipher_list(c->ctx, ciphers);
                if (rc != 1)
                    g_warning("loading cipher list %s failed", ciphers);
            }
        }

        c->ssl = SSL_new(c->ctx);
        if (c->ssl == NULL) {
            g_critical("SSL_new failed");
            emit_main_context(channel, SPICE_CHANNEL_EVENT, SPICE_CHANNEL_ERROR_TLS);
            goto cleanup;
        }


#if GLIB_CHECK_VERSION(2, 28, 0)
        BIO *bio = bio_new_giostream(G_IO_STREAM(c->conn));
#else
        BIO *bio = bio_new_gsocket(c->sock);
#endif
        SSL_set_bio(c->ssl, bio, bio);

        {
            guint8 *pubkey;
            guint pubkey_len;

            spice_session_get_pubkey(c->session, &pubkey, &pubkey_len);
            c->sslverify = spice_openssl_verify_new(c->ssl, verify,
                spice_session_get_host(c->session),
                (char*)pubkey, pubkey_len,
                spice_session_get_cert_subject(c->session));
        }

ssl_reconnect:
        rc = SSL_connect(c->ssl);
        if (rc <= 0) {
            rc = SSL_get_error(c->ssl, rc);
            if (rc == SSL_ERROR_WANT_READ || rc == SSL_ERROR_WANT_WRITE) {
                g_coroutine_socket_wait(&c->coroutine, c->sock, G_IO_OUT|G_IO_ERR|G_IO_HUP);
                goto ssl_reconnect;
            } else {
                g_warning("%s: SSL_connect: %s",
                          c->name, ERR_error_string(rc, NULL));
                emit_main_context(channel, SPICE_CHANNEL_EVENT, SPICE_CHANNEL_ERROR_TLS);
                goto cleanup;
            }
        }
    }

connected:
    c->in = g_io_stream_get_input_stream(G_IO_STREAM(c->conn));
    c->out = g_io_stream_get_output_stream(G_IO_STREAM(c->conn));

    rc = setsockopt(g_socket_get_fd(c->sock), IPPROTO_TCP, TCP_NODELAY,
                    (const char*)&delay_val, sizeof(delay_val));
    if ((rc != 0)
#ifdef ENOTSUP
        && (errno != ENOTSUP)
#endif
        ) {
        g_warning("%s: could not set sockopt TCP_NODELAY: %s", c->name,
                  strerror(errno));
    }

    spice_channel_send_link(channel);
    if (spice_channel_recv_link_hdr(channel, &switch_protocol) == FALSE)
        goto cleanup;
    spice_channel_recv_link_msg(channel, &switch_tls);
    if (switch_tls)
        goto cleanup;
    spice_channel_recv_auth(channel);

    while (spice_channel_iterate(channel))
        ;

cleanup:
    CHANNEL_DEBUG(channel, "Coroutine exit %s", c->name);

    SPICE_CHANNEL_GET_CLASS(channel)->channel_disconnect(channel);

    if (switch_protocol || (switch_tls && !c->tls)) {
        c->tls = switch_tls;
        spice_channel_connect(channel);
        g_object_unref(channel);
    } else
        g_idle_add(spice_channel_delayed_unref, data);

    /* Co-routine exits now - the SpiceChannel object may no longer exist,
       so don't do anything else now unless you like SEGVs */
    return NULL;
}

static gboolean connect_delayed(gpointer data)
{
    SpiceChannel *channel = data;
    SpiceChannelPrivate *c = channel->priv;
    struct coroutine *co;

    CHANNEL_DEBUG(channel, "Open coroutine starting %p", channel);
    c->connect_delayed_id = 0;

    co = &c->coroutine.coroutine;

    co->stack_size = 16 << 20; /* 16Mb */
    co->entry = spice_channel_coroutine;
    co->release = NULL;

    coroutine_init(co);
    coroutine_yieldto(co, channel);

    return FALSE;
}

static gboolean channel_connect(SpiceChannel *channel)
{
    SpiceChannelPrivate *c = channel->priv;

    g_return_val_if_fail(c != NULL, FALSE);

    if (c->session == NULL || c->channel_type == -1 || c->channel_id == -1) {
        /* unset properties or unknown channel type */
        g_warning("%s: channel setup incomplete", __FUNCTION__);
        return false;
    }
    if (c->state != SPICE_CHANNEL_STATE_UNCONNECTED) {
        g_warning("Invalid channel_connect state: %d", c->state);
        return true;
    }

    if (spice_session_get_client_provided_socket(c->session)) {
        if (c->fd == -1) {
            g_signal_emit(channel, signals[SPICE_CHANNEL_OPEN_FD], 0, c->tls);
            return true;
        }
    }
    c->state = SPICE_CHANNEL_STATE_CONNECTING;
    c->xmit_queue_blocked = FALSE;

    g_return_val_if_fail(c->sock == NULL, FALSE);
    g_object_ref(G_OBJECT(channel)); /* Unref'd when co-routine exits */

    /* we connect in idle, to let previous coroutine exit, if present */
    c->connect_delayed_id = g_idle_add(connect_delayed, channel);

    return true;
}

/**
 * spice_channel_connect:
 * @channel:
 *
 * Connect the channel, using #SpiceSession connection informations
 *
 * Returns: %TRUE on success.
 **/
gboolean spice_channel_connect(SpiceChannel *channel)
{
    g_return_val_if_fail(SPICE_IS_CHANNEL(channel), FALSE);
    SpiceChannelPrivate *c = channel->priv;

    if (c->state >= SPICE_CHANNEL_STATE_CONNECTING)
        return TRUE;

    return channel_connect(channel);
}

/**
 * spice_channel_open_fd:
 * @channel:
 * @fd: a file descriptor (socket) or -1.
 * request mechanism
 *
 * Connect the channel using @fd socket.
 *
 * If @fd is -1, a valid fd will be requested later via the
 * SpiceChannel::open-fd signal.
 *
 * Returns: %TRUE on success.
 **/
gboolean spice_channel_open_fd(SpiceChannel *channel, int fd)
{
    SpiceChannelPrivate *c = SPICE_CHANNEL_GET_PRIVATE(channel);

    g_return_val_if_fail(c != NULL, FALSE);
    g_return_val_if_fail(fd >= -1, FALSE);

    c->fd = fd;

    return channel_connect(channel);
}

/* system or coroutine context */
static void channel_reset(SpiceChannel *channel, gboolean migrating)
{
    SpiceChannelPrivate *c = SPICE_CHANNEL_GET_PRIVATE(channel);

    if (c->connect_delayed_id) {
        g_source_remove(c->connect_delayed_id);
        c->connect_delayed_id = 0;
    }

#if HAVE_SASL
    if (c->sasl_conn) {
        sasl_dispose(&c->sasl_conn);
        c->sasl_conn = NULL;
        c->sasl_decoded_offset = c->sasl_decoded_length = 0;
    }
#endif

    spice_openssl_verify_free(c->sslverify);
    c->sslverify = NULL;

    if (c->ssl) {
        SSL_free(c->ssl);
        c->ssl = NULL;
    }

    if (c->ctx) {
        SSL_CTX_free(c->ctx);
        c->ctx = NULL;
    }

    if (c->conn) {
        g_object_unref(c->conn);
        c->conn = NULL;
    }

    g_clear_object(&c->sock);

    c->fd = -1;

    free(c->peer_msg);
    c->peer_msg = NULL;
    c->peer_pos = 0;

    STATIC_MUTEX_LOCK(c->xmit_queue_lock);
    c->xmit_queue_blocked = TRUE; /* Disallow queuing new messages */
    gboolean was_empty = g_queue_is_empty(&c->xmit_queue);
    g_queue_foreach(&c->xmit_queue, (GFunc)spice_msg_out_unref, NULL);
    g_queue_clear(&c->xmit_queue);
    if (c->xmit_queue_wakeup_id) {
        g_source_remove(c->xmit_queue_wakeup_id);
        c->xmit_queue_wakeup_id = 0;
    }
    STATIC_MUTEX_UNLOCK(c->xmit_queue_lock);
    spice_channel_flushed(channel, was_empty);

    g_array_set_size(c->remote_common_caps, 0);
    g_array_set_size(c->remote_caps, 0);
    g_array_set_size(c->common_caps, 0);
    /* Restore our default capabilities in case the channel gets re-used */
    spice_channel_set_common_capability(channel, SPICE_COMMON_CAP_PROTOCOL_AUTH_SELECTION);
    spice_channel_set_common_capability(channel, SPICE_COMMON_CAP_MINI_HEADER);
    spice_channel_reset_capabilities(channel);
}

/* system or coroutine context */
G_GNUC_INTERNAL
void spice_channel_reset(SpiceChannel *channel, gboolean migrating)
{
    SPICE_CHANNEL_GET_CLASS(channel)->channel_reset(channel, migrating);
}

/* system or coroutine context */
static void channel_disconnect(SpiceChannel *channel)
{
    SpiceChannelPrivate *c = SPICE_CHANNEL_GET_PRIVATE(channel);

    g_return_if_fail(c != NULL);

    if (c->state == SPICE_CHANNEL_STATE_UNCONNECTED)
        return;

    c->has_error = TRUE; /* break the loop */

    if (c->state == SPICE_CHANNEL_STATE_READY)
        emit_main_context(channel, SPICE_CHANNEL_EVENT, SPICE_CHANNEL_CLOSED);

    c->state = SPICE_CHANNEL_STATE_UNCONNECTED;
    spice_channel_reset(channel, FALSE);

    g_return_if_fail(SPICE_IS_CHANNEL(channel));
}

/**
 * spice_channel_disconnect:
 * @channel:
 * @reason: a channel event emitted on main context (or #SPICE_CHANNEL_NONE)
 *
 * Close the socket and reset connection specific data. Finally, emit
 * @reason #SpiceChannel::channel-event on main context if not
 * #SPICE_CHANNEL_NONE.
 **/
void spice_channel_disconnect(SpiceChannel *channel, SpiceChannelEvent reason)
{
    SpiceChannelPrivate *c = SPICE_CHANNEL_GET_PRIVATE(channel);

    CHANNEL_DEBUG(channel, "channel disconnect %d", reason);
    g_return_if_fail(c != NULL);

    if (c->state == SPICE_CHANNEL_STATE_UNCONNECTED)
        return;

    if (reason == SPICE_CHANNEL_SWITCHING)
        c->state = SPICE_CHANNEL_STATE_SWITCHING;

    c->has_error = TRUE; /* break the loop */

    if (c->state == SPICE_CHANNEL_STATE_MIGRATING) {
        c->state = SPICE_CHANNEL_STATE_READY;
    } else
        spice_channel_wakeup(channel, TRUE);

    if (reason != SPICE_CHANNEL_NONE)
        g_signal_emit(G_OBJECT(channel), signals[SPICE_CHANNEL_EVENT], 0, reason);
}

static gboolean test_capability(GArray *caps, guint32 cap)
{
    guint32 c, word_index = cap / 32;
    gboolean ret;

    if (caps == NULL)
        return FALSE;

    if (caps->len < word_index + 1)
        return FALSE;

    c = g_array_index(caps, guint32, word_index);
    ret = (c & (1 << (cap % 32))) != 0;

    SPICE_DEBUG("test cap %d in 0x%X: %s", cap, c, ret ? "yes" : "no");
    return ret;
}

/**
 * spice_channel_test_capability:
 * @channel:
 * @cap:
 *
 * Test availability of remote "channel kind capability".
 *
 * Returns: %TRUE if @cap (channel kind capability) is available.
 **/
gboolean spice_channel_test_capability(SpiceChannel *self, guint32 cap)
{
    SpiceChannelPrivate *c;

    g_return_val_if_fail(SPICE_IS_CHANNEL(self), FALSE);

    c = self->priv;
    return test_capability(c->remote_caps, cap);
}

/**
 * spice_channel_test_common_capability:
 * @channel:
 * @cap:
 *
 * Test availability of remote "common channel capability".
 *
 * Returns: %TRUE if @cap (common channel capability) is available.
 **/
gboolean spice_channel_test_common_capability(SpiceChannel *self, guint32 cap)
{
    SpiceChannelPrivate *c;

    g_return_val_if_fail(SPICE_IS_CHANNEL(self), FALSE);

    c = self->priv;
    return test_capability(c->remote_common_caps, cap);
}

static void set_capability(GArray *caps, guint32 cap)
{
    guint word_index = cap / 32;

    g_return_if_fail(caps != NULL);

    if (caps->len <= word_index)
        g_array_set_size(caps, word_index + 1);

    g_array_index(caps, guint32, word_index) =
        g_array_index(caps, guint32, word_index) | (1 << (cap % 32));
}

/**
 * spice_channel_set_capability:
 * @channel:
 * @cap: a capability
 *
 * Enable specific channel-kind capability.
 * Deprecated: 0.13: this function has been removed
 **/
#undef spice_channel_set_capability
void spice_channel_set_capability(SpiceChannel *channel, guint32 cap)
{
    SpiceChannelPrivate *c;

    g_return_if_fail(SPICE_IS_CHANNEL(channel));

    c = channel->priv;
    set_capability(c->caps, cap);
}

G_GNUC_INTERNAL
void spice_caps_set(GArray *caps, guint32 cap, const gchar *desc)
{
    g_return_if_fail(caps != NULL);
    g_return_if_fail(desc != NULL);

    if (g_strcmp0(g_getenv(desc), "0") == 0)
        return;

    set_capability(caps, cap);
}

G_GNUC_INTERNAL
SpiceSession* spice_channel_get_session(SpiceChannel *channel)
{
    g_return_val_if_fail(SPICE_IS_CHANNEL(channel), NULL);

    return channel->priv->session;
}

G_GNUC_INTERNAL
enum spice_channel_state spice_channel_get_state(SpiceChannel *channel)
{
    g_return_val_if_fail(SPICE_IS_CHANNEL(channel),
                         SPICE_CHANNEL_STATE_UNCONNECTED);

    return channel->priv->state;
}

G_GNUC_INTERNAL
void spice_channel_swap(SpiceChannel *channel, SpiceChannel *swap, gboolean swap_msgs)
{
    SpiceChannelPrivate *c = SPICE_CHANNEL_GET_PRIVATE(channel);
    SpiceChannelPrivate *s = SPICE_CHANNEL_GET_PRIVATE(swap);

    g_return_if_fail(c != NULL);
    g_return_if_fail(s != NULL);

    g_return_if_fail(s->session != NULL);
    g_return_if_fail(s->sock != NULL);

#define SWAP(Field) ({                          \
    typeof (c->Field) Field = c->Field;         \
    c->Field = s->Field;                        \
    s->Field = Field;                           \
})

    /* TODO: split channel in 2 objects: a controller and a swappable
       state object */
    SWAP(sock);
    SWAP(conn);
    SWAP(in);
    SWAP(out);
    SWAP(ctx);
    SWAP(ssl);
    SWAP(sslverify);
    SWAP(tls);
    SWAP(use_mini_header);
    if (swap_msgs) {
        SWAP(xmit_queue);
        SWAP(xmit_queue_blocked);
        SWAP(in_serial);
        SWAP(out_serial);
    }
    SWAP(caps);
    SWAP(common_caps);
    SWAP(remote_caps);
    SWAP(remote_common_caps);
#if HAVE_SASL
    SWAP(sasl_conn);
    SWAP(sasl_decoded);
    SWAP(sasl_decoded_length);
    SWAP(sasl_decoded_offset);
#endif
}

/* coroutine context */
static void spice_channel_handle_msg(SpiceChannel *channel, SpiceMsgIn *msg)
{
    SpiceChannelClass *klass = SPICE_CHANNEL_GET_CLASS(channel);
    int type = spice_msg_in_type(msg);
    spice_msg_handler handler;

    g_return_if_fail(type < klass->handlers->len);
    if (type > SPICE_MSG_BASE_LAST && channel->priv->disable_channel_msg)
        return;

    handler = g_array_index(klass->handlers, spice_msg_handler, type);
    g_return_if_fail(handler != NULL);
    handler(channel, msg);
}

static void spice_channel_reset_capabilities(SpiceChannel *channel)
{
    SpiceChannelPrivate *c = SPICE_CHANNEL_GET_PRIVATE(channel);
    g_array_set_size(c->caps, 0);

    if (SPICE_CHANNEL_GET_CLASS(channel)->channel_reset_capabilities) {
        SPICE_CHANNEL_GET_CLASS(channel)->channel_reset_capabilities(channel);
    }
}

static void spice_channel_send_migration_handshake(SpiceChannel *channel)
{
    SpiceChannelPrivate *c = SPICE_CHANNEL_GET_PRIVATE(channel);

    if (SPICE_CHANNEL_GET_CLASS(channel)->channel_send_migration_handshake) {
        SPICE_CHANNEL_GET_CLASS(channel)->channel_send_migration_handshake(channel);
    } else {
        c->state = SPICE_CHANNEL_STATE_MIGRATING;
    }
}

/**
 * spice_channel_flush_async:
 * @channel: a #SpiceChannel
 * @cancellable: (allow-none): optional GCancellable object, %NULL to ignore
 * @callback: (scope async): callback to call when the request is satisfied
 * @user_data: (closure): the data to pass to callback function
 *
 * Forces an asynchronous write of all user-space buffered data for
 * the given channel.
 *
 * When the operation is finished callback will be called. You can
 * then call spice_channel_flush_finish() to get the result of the
 * operation.
 *
 * Since: 0.15
 **/
void spice_channel_flush_async(SpiceChannel *self, GCancellable *cancellable,
                               GAsyncReadyCallback callback, gpointer user_data)
{
    GSimpleAsyncResult *simple;
    SpiceChannelPrivate *c;
    gboolean was_empty;

    g_return_if_fail(SPICE_IS_CHANNEL(self));
    c = self->priv;

    if (c->state != SPICE_CHANNEL_STATE_READY) {
        g_simple_async_report_error_in_idle(G_OBJECT(self), callback, user_data,
            SPICE_CLIENT_ERROR, SPICE_CLIENT_ERROR_FAILED,
            "The channel is not ready yet");
        return;
    }

    simple = g_simple_async_result_new(G_OBJECT(self), callback, user_data,
                                       spice_channel_flush_async);

    STATIC_MUTEX_LOCK(c->xmit_queue_lock);
    was_empty = g_queue_is_empty(&c->xmit_queue);
    STATIC_MUTEX_UNLOCK(c->xmit_queue_lock);
    if (was_empty) {
        g_simple_async_result_set_op_res_gboolean(simple, TRUE);
        g_simple_async_result_complete_in_idle(simple);
        g_object_unref(simple);
        return;
    }

    c->flushing = g_slist_append(c->flushing, simple);
}

/**
 * spice_channel_flush_finish:
 * @channel: a #SpiceChannel
 * @result: a #GAsyncResult
 * @error: a #GError location to store the error occurring, or %NULL
 * to ignore.
 *
 * Finishes flushing a channel.
 *
 * Returns: %TRUE if flush operation succeeded, %FALSE otherwise.
 * Since: 0.15
 **/
gboolean spice_channel_flush_finish(SpiceChannel *self, GAsyncResult *result,
                                    GError **error)
{
    GSimpleAsyncResult *simple;

    g_return_val_if_fail(SPICE_IS_CHANNEL(self), FALSE);
    g_return_val_if_fail(result != NULL, FALSE);

    simple = (GSimpleAsyncResult *)result;

    if (g_simple_async_result_propagate_error(simple, error))
        return -1;

    g_return_val_if_fail(g_simple_async_result_is_valid(result, G_OBJECT(self),
                                                        spice_channel_flush_async), FALSE);

    CHANNEL_DEBUG(self, "flushed finished!");
    return g_simple_async_result_get_op_res_gboolean(simple);
}<|MERGE_RESOLUTION|>--- conflicted
+++ resolved
@@ -2108,20 +2108,15 @@
 
     /* treat all incoming data (block on message completion) */
     while (!c->has_error &&
-           c->state != SPICE_CHANNEL_STATE_MIGRATING &&
-<<<<<<< HEAD
-           ((g_socket_condition_check(c->sock, G_IO_IN) & G_IO_IN) ||
-           pending_data == TRUE)) {
-        pending_data = FALSE;
-        do
-=======
+           c->state != SPICE_CHANNEL_STATE_MIGRATING && (
 #if GLIB_CHECK_VERSION(2, 28, 0)
            g_pollable_input_stream_is_readable(G_POLLABLE_INPUT_STREAM(c->in))
 #else
-           g_socket_condition_check(c->sock, G_IO_IN) & G_IO_IN
+           (g_socket_condition_check(c->sock, G_IO_IN) & G_IO_IN)
 #endif
-    ) { do
->>>>>>> ba50d905
+           || pending_data == TRUE)) {
+        pending_data = FALSE;
+        do
             spice_channel_recv_msg(channel,
                                    (handler_msg_in)SPICE_CHANNEL_GET_CLASS(channel)->handle_msg, NULL);
 #if HAVE_SASL
@@ -2318,11 +2313,7 @@
 
 
 reconnect:
-<<<<<<< HEAD
-    c->conn = spice_session_channel_open_host(c->session, channel, &c->tls, &ws_token);
-=======
-    c->conn = spice_session_channel_open_host(c->session, channel, &c->tls, &c->error);
->>>>>>> ba50d905
+    c->conn = spice_session_channel_open_host(c->session, channel, &c->tls, &ws_token, &c->error);
     if (c->conn == NULL) {
         if (!c->error && !c->tls) {
             CHANNEL_DEBUG(channel, "trying with TLS port");
