/* -*- Mode: C; c-basic-offset: 4; indent-tabs-mode: nil -*- */
/*
   Copyright (C) 2010 Red Hat, Inc.

   This library is free software; you can redistribute it and/or
   modify it under the terms of the GNU Lesser General Public
   License as published by the Free Software Foundation; either
   version 2.1 of the License, or (at your option) any later version.

   This library is distributed in the hope that it will be useful,
   but WITHOUT ANY WARRANTY; without even the implied warranty of
   MERCHANTABILITY or FITNESS FOR A PARTICULAR PURPOSE.  See the GNU
   Lesser General Public License for more details.

   You should have received a copy of the GNU Lesser General Public
   License along with this library; if not, see <http://www.gnu.org/licenses/>.
*/
#include "config.h"

#include "spice-client.h"
#include "spice-common.h"
#include "glib-compat.h"

#include "spice-channel-priv.h"
#include "spice-session-priv.h"
#include "spice-marshal.h"
#include "bio-gio.h"

<<<<<<< HEAD
#include <nopoll.h>
=======
#include <glib/gi18n.h>

>>>>>>> 787b6677
#include <openssl/rsa.h>
#include <openssl/evp.h>
#include <openssl/x509.h>
#include <openssl/ssl.h>
#include <openssl/err.h>
#include <openssl/x509v3.h>
#ifdef HAVE_SYS_SOCKET_H
#include <sys/socket.h>
#endif
#ifdef HAVE_NETINET_IN_H
#include <netinet/in.h>
#include <netinet/tcp.h> // TCP_NODELAY
#endif
#ifdef HAVE_ARPA_INET_H
#include <arpa/inet.h>
#endif
#include <ctype.h>

#include "gio-coroutine.h"

static void spice_channel_handle_msg(SpiceChannel *channel, SpiceMsgIn *msg);
static void spice_channel_write_msg(SpiceChannel *channel, SpiceMsgOut *out);
static void spice_channel_send_link(SpiceChannel *channel);
static void channel_disconnect(SpiceChannel *channel);
static void channel_reset(SpiceChannel *channel, gboolean migrating);
static void spice_channel_reset_capabilities(SpiceChannel *channel);
static void spice_channel_send_migration_handshake(SpiceChannel *channel);

/**
 * SECTION:spice-channel
 * @short_description: the base channel class
 * @title: Spice Channel
 * @section_id:
 * @see_also: #SpiceSession, #SpiceMainChannel and other channels
 * @stability: Stable
 * @include: spice-channel.h
 *
 * #SpiceChannel is the base class for the different kind of Spice
 * channel connections, such as #SpiceMainChannel, or
 * #SpiceInputsChannel.
 */

/* ------------------------------------------------------------------ */
/* gobject glue                                                       */

#define SPICE_CHANNEL_GET_PRIVATE(obj)                                  \
    (G_TYPE_INSTANCE_GET_PRIVATE ((obj), SPICE_TYPE_CHANNEL, SpiceChannelPrivate))

G_DEFINE_TYPE(SpiceChannel, spice_channel, G_TYPE_OBJECT);

/* Properties */
enum {
    PROP_0,
    PROP_SESSION,
    PROP_CHANNEL_TYPE,
    PROP_CHANNEL_ID,
    PROP_TOTAL_READ_BYTES,
};

/* Signals */
enum {
    SPICE_CHANNEL_EVENT,
    SPICE_CHANNEL_OPEN_FD,

    SPICE_CHANNEL_LAST_SIGNAL,
};

static guint signals[SPICE_CHANNEL_LAST_SIGNAL];

static void spice_channel_iterate_write(SpiceChannel *channel);
static void spice_channel_iterate_read(SpiceChannel *channel);

static void spice_channel_init(SpiceChannel *channel)
{
    SpiceChannelPrivate *c;

    c = channel->priv = SPICE_CHANNEL_GET_PRIVATE(channel);

    c->out_serial = 1;
    c->in_serial = 1;
    c->fd = -1;
    c->auth_needs_username_and_password = FALSE;
    strcpy(c->name, "?");
    c->caps = g_array_new(FALSE, TRUE, sizeof(guint32));
    c->common_caps = g_array_new(FALSE, TRUE, sizeof(guint32));
    c->remote_caps = g_array_new(FALSE, TRUE, sizeof(guint32));
    c->remote_common_caps = g_array_new(FALSE, TRUE, sizeof(guint32));
    spice_channel_set_common_capability(channel, SPICE_COMMON_CAP_PROTOCOL_AUTH_SELECTION);
    spice_channel_set_common_capability(channel, SPICE_COMMON_CAP_MINI_HEADER);
#if HAVE_SASL
    spice_channel_set_common_capability(channel, SPICE_COMMON_CAP_AUTH_SASL);
#endif
    g_queue_init(&c->xmit_queue);
    STATIC_MUTEX_INIT(c->xmit_queue_lock);
}

static void spice_channel_constructed(GObject *gobject)
{
    SpiceChannel *channel = SPICE_CHANNEL(gobject);
    SpiceChannelPrivate *c = channel->priv;
    const char *desc = spice_channel_type_to_string(c->channel_type);

    snprintf(c->name, sizeof(c->name), "%s-%d:%d",
             desc, c->channel_type, c->channel_id);
    CHANNEL_DEBUG(channel, "%s", __FUNCTION__);

    const char *disabled  = g_getenv("SPICE_DISABLE_CHANNELS");
    if (disabled && strstr(disabled, desc))
        c->disable_channel_msg = TRUE;

    spice_session_channel_new(c->session, channel);

    /* Chain up to the parent class */
    if (G_OBJECT_CLASS(spice_channel_parent_class)->constructed)
        G_OBJECT_CLASS(spice_channel_parent_class)->constructed(gobject);
}

static void spice_channel_dispose(GObject *gobject)
{
    SpiceChannel *channel = SPICE_CHANNEL(gobject);
    SpiceChannelPrivate *c = channel->priv;

    CHANNEL_DEBUG(channel, "%s %p", __FUNCTION__, gobject);

    if (c->session)
        spice_session_channel_destroy(c->session, channel);

    spice_channel_disconnect(channel, SPICE_CHANNEL_CLOSED);

    if (c->session) {
         g_object_unref(c->session);
         c->session = NULL;
    }

    g_clear_error(&c->error);

    /* Chain up to the parent class */
    if (G_OBJECT_CLASS(spice_channel_parent_class)->dispose)
        G_OBJECT_CLASS(spice_channel_parent_class)->dispose(gobject);
}

static void spice_channel_finalize(GObject *gobject)
{
    SpiceChannel *channel = SPICE_CHANNEL(gobject);
    SpiceChannelPrivate *c = channel->priv;

    CHANNEL_DEBUG(channel, "%s %p", __FUNCTION__, gobject);

    g_idle_remove_by_data(gobject);

    STATIC_MUTEX_CLEAR(c->xmit_queue_lock);

    if (c->caps)
        g_array_free(c->caps, TRUE);

    if (c->common_caps)
        g_array_free(c->common_caps, TRUE);

    if (c->remote_caps)
        g_array_free(c->remote_caps, TRUE);

    if (c->remote_common_caps)
        g_array_free(c->remote_common_caps, TRUE);

    /* Chain up to the parent class */
    if (G_OBJECT_CLASS(spice_channel_parent_class)->finalize)
        G_OBJECT_CLASS(spice_channel_parent_class)->finalize(gobject);
}

static void spice_channel_get_property(GObject    *gobject,
                                       guint       prop_id,
                                       GValue     *value,
                                       GParamSpec *pspec)
{
    SpiceChannel *channel = SPICE_CHANNEL(gobject);
    SpiceChannelPrivate *c = channel->priv;

    switch (prop_id) {
    case PROP_SESSION:
        g_value_set_object(value, c->session);
        break;
    case PROP_CHANNEL_TYPE:
        g_value_set_int(value, c->channel_type);
        break;
    case PROP_CHANNEL_ID:
        g_value_set_int(value, c->channel_id);
        break;
    case PROP_TOTAL_READ_BYTES:
        g_value_set_ulong(value, c->total_read_bytes);
        break;
    default:
        G_OBJECT_WARN_INVALID_PROPERTY_ID(gobject, prop_id, pspec);
        break;
    }
}

G_GNUC_INTERNAL
gint spice_channel_get_channel_id(SpiceChannel *channel)
{
    SpiceChannelPrivate *c = channel->priv;

    g_return_val_if_fail(c != NULL, 0);
    return c->channel_id;
}

G_GNUC_INTERNAL
gint spice_channel_get_channel_type(SpiceChannel *channel)
{
    SpiceChannelPrivate *c = channel->priv;

    g_return_val_if_fail(c != NULL, 0);
    return c->channel_type;
}

static void spice_channel_set_property(GObject      *gobject,
                                       guint         prop_id,
                                       const GValue *value,
                                       GParamSpec   *pspec)
{
    SpiceChannel *channel = SPICE_CHANNEL(gobject);
    SpiceChannelPrivate *c = channel->priv;

    switch (prop_id) {
    case PROP_SESSION:
        c->session = g_value_dup_object(value);
        break;
    case PROP_CHANNEL_TYPE:
        c->channel_type = g_value_get_int(value);
        break;
    case PROP_CHANNEL_ID:
        c->channel_id = g_value_get_int(value);
        break;
    default:
        G_OBJECT_WARN_INVALID_PROPERTY_ID(gobject, prop_id, pspec);
        break;
    }
}

static void spice_channel_class_init(SpiceChannelClass *klass)
{
    GObjectClass *gobject_class = G_OBJECT_CLASS (klass);

    klass->iterate_write = spice_channel_iterate_write;
    klass->iterate_read  = spice_channel_iterate_read;
    klass->channel_disconnect = channel_disconnect;
    klass->channel_reset = channel_reset;

    gobject_class->constructed  = spice_channel_constructed;
    gobject_class->dispose      = spice_channel_dispose;
    gobject_class->finalize     = spice_channel_finalize;
    gobject_class->get_property = spice_channel_get_property;
    gobject_class->set_property = spice_channel_set_property;
    klass->handle_msg           = spice_channel_handle_msg;

    g_object_class_install_property
        (gobject_class, PROP_SESSION,
         g_param_spec_object("spice-session",
                             "Spice session",
                             "",
                             SPICE_TYPE_SESSION,
                             G_PARAM_READWRITE |
                             G_PARAM_CONSTRUCT_ONLY |
                             G_PARAM_STATIC_STRINGS));

    g_object_class_install_property
        (gobject_class, PROP_CHANNEL_TYPE,
         g_param_spec_int("channel-type",
                          "Channel type",
                          "",
                          -1, INT_MAX, -1,
                          G_PARAM_READWRITE |
                          G_PARAM_CONSTRUCT_ONLY |
                          G_PARAM_STATIC_STRINGS));

    g_object_class_install_property
        (gobject_class, PROP_CHANNEL_ID,
         g_param_spec_int("channel-id",
                          "Channel ID",
                          "",
                          -1, INT_MAX, -1,
                          G_PARAM_READWRITE |
                          G_PARAM_CONSTRUCT_ONLY |
                          G_PARAM_STATIC_STRINGS));

    g_object_class_install_property
        (gobject_class, PROP_TOTAL_READ_BYTES,
         g_param_spec_ulong("total-read-bytes",
                            "Total read bytes",
                            "",
                            0, G_MAXULONG, 0,
                            G_PARAM_READABLE |
                            G_PARAM_STATIC_STRINGS));

    /**
     * SpiceChannel::channel-event:
     * @channel: the channel that emitted the signal
     * @event: a #SpiceChannelEvent
     *
     * The #SpiceChannel::channel-event signal is emitted when the
     * state of the connection is changed. In case of errors,
     * spice_channel_get_error() may provide additional informations
     * on the source of the error.
     **/
    signals[SPICE_CHANNEL_EVENT] =
        g_signal_new("channel-event",
                     G_OBJECT_CLASS_TYPE(gobject_class),
                     G_SIGNAL_RUN_FIRST,
                     G_STRUCT_OFFSET(SpiceChannelClass, channel_event),
                     NULL, NULL,
                     g_cclosure_marshal_VOID__ENUM,
                     G_TYPE_NONE,
                     1,
                     SPICE_TYPE_CHANNEL_EVENT);

    /**
     * SpiceChannel::open-fd:
     * @channel: the channel that emitted the signal
     * @with_tls: wether TLS connection is requested
     *
     * The #SpiceChannel::open-fd signal is emitted when a new
     * connection is requested. This signal is emitted when the
     * connection is made with spice_session_open_fd().
     **/
    signals[SPICE_CHANNEL_OPEN_FD] =
        g_signal_new("open-fd",
                     G_OBJECT_CLASS_TYPE(gobject_class),
                     G_SIGNAL_RUN_FIRST,
                     G_STRUCT_OFFSET(SpiceChannelClass, open_fd),
                     NULL, NULL,
                     g_cclosure_marshal_VOID__INT,
                     G_TYPE_NONE,
                     1,
                     G_TYPE_INT);

    g_type_class_add_private(klass, sizeof(SpiceChannelPrivate));

    SSL_library_init();
    SSL_load_error_strings();
}

/* ---------------------------------------------------------------- */
/* private header api                                               */

static inline void spice_header_set_msg_type(uint8_t *header, gboolean is_mini_header,
                                             uint16_t type)
{
    if (is_mini_header) {
        ((SpiceMiniDataHeader *)header)->type = type;
    } else {
        ((SpiceDataHeader *)header)->type = type;
    }
}

static inline void spice_header_set_msg_size(uint8_t *header, gboolean is_mini_header,
                                             uint32_t size)
{
    if (is_mini_header) {
        ((SpiceMiniDataHeader *)header)->size = size;
    } else {
        ((SpiceDataHeader *)header)->size = size;
    }
}

G_GNUC_INTERNAL
uint16_t spice_header_get_msg_type(uint8_t *header, gboolean is_mini_header)
{
    if (is_mini_header) {
        return ((SpiceMiniDataHeader *)header)->type;
    } else {
        return ((SpiceDataHeader *)header)->type;
    }
}

G_GNUC_INTERNAL
uint32_t spice_header_get_msg_size(uint8_t *header, gboolean is_mini_header)
{
    if (is_mini_header) {
        return ((SpiceMiniDataHeader *)header)->size;
    } else {
        return ((SpiceDataHeader *)header)->size;
    }
}

static inline int spice_header_get_header_size(gboolean is_mini_header)
{
    return is_mini_header ? sizeof(SpiceMiniDataHeader) : sizeof(SpiceDataHeader);
}

static inline void spice_header_set_msg_serial(uint8_t *header, gboolean is_mini_header,
                                               uint64_t serial)
{
    if (!is_mini_header) {
        ((SpiceDataHeader *)header)->serial = serial;
    }
}

static inline void spice_header_reset_msg_sub_list(uint8_t *header, gboolean is_mini_header)
{
    if (!is_mini_header) {
        ((SpiceDataHeader *)header)->sub_list = 0;
    }
}

static inline uint64_t spice_header_get_in_msg_serial(SpiceMsgIn *in)
{
    SpiceChannelPrivate *c = in->channel->priv;
    uint8_t *header = in->header;

    if (c->use_mini_header) {
        return c->in_serial;
    } else {
        return ((SpiceDataHeader *)header)->serial;
    }
}

static inline uint64_t spice_header_get_out_msg_serial(SpiceMsgOut *out)
{
    SpiceChannelPrivate *c = out->channel->priv;

    if (c->use_mini_header) {
        return c->out_serial;
    } else {
        return ((SpiceDataHeader *)out->header)->serial;
    }
}

static inline uint32_t spice_header_get_msg_sub_list(uint8_t *header, gboolean is_mini_header)
{
    if (is_mini_header) {
        return 0;
    } else {
        return ((SpiceDataHeader *)header)->sub_list;
    }
}

/* ---------------------------------------------------------------- */
/* private msg api                                                  */

G_GNUC_INTERNAL
SpiceMsgIn *spice_msg_in_new(SpiceChannel *channel)
{
    SpiceMsgIn *in;

    g_return_val_if_fail(channel != NULL, NULL);

    in = g_slice_new0(SpiceMsgIn);
    in->refcount = 1;
    in->channel  = channel;

    return in;
}

G_GNUC_INTERNAL
SpiceMsgIn *spice_msg_in_sub_new(SpiceChannel *channel, SpiceMsgIn *parent,
                                   SpiceSubMessage *sub)
{
    SpiceMsgIn *in;

    g_return_val_if_fail(channel != NULL, NULL);

    in = spice_msg_in_new(channel);
    spice_header_set_msg_type(in->header, channel->priv->use_mini_header, sub->type);
    spice_header_set_msg_size(in->header, channel->priv->use_mini_header, sub->size);
    in->data = (uint8_t*)(sub+1);
    in->dpos = sub->size;
    in->parent = parent;
    spice_msg_in_ref(parent);
    return in;
}

G_GNUC_INTERNAL
void spice_msg_in_ref(SpiceMsgIn *in)
{
    g_return_if_fail(in != NULL);

    in->refcount++;
}

G_GNUC_INTERNAL
void spice_msg_in_unref(SpiceMsgIn *in)
{
    g_return_if_fail(in != NULL);

    in->refcount--;
    if (in->refcount > 0)
        return;
    if (in->parsed)
        in->pfree(in->parsed);
    if (in->parent) {
        spice_msg_in_unref(in->parent);
    } else {
        g_free(in->data);
    }
    g_slice_free(SpiceMsgIn, in);
}

G_GNUC_INTERNAL
int spice_msg_in_type(SpiceMsgIn *in)
{
    g_return_val_if_fail(in != NULL, -1);

    return spice_header_get_msg_type(in->header, in->channel->priv->use_mini_header);
}

G_GNUC_INTERNAL
void *spice_msg_in_parsed(SpiceMsgIn *in)
{
    g_return_val_if_fail(in != NULL, NULL);

    return in->parsed;
}

G_GNUC_INTERNAL
void *spice_msg_in_raw(SpiceMsgIn *in, int *len)
{
    g_return_val_if_fail(in != NULL, NULL);
    g_return_val_if_fail(len != NULL, NULL);

    *len = in->dpos;
    return in->data;
}

static void hexdump(const char *prefix, unsigned char *data, int len)
{
    int i;

    for (i = 0; i < len; i++) {
        if (i % 16 == 0)
            fprintf(stderr, "%s:", prefix);
        if (i % 4 == 0)
            fprintf(stderr, " ");
        fprintf(stderr, " %02x", data[i]);
        if (i % 16 == 15)
            fprintf(stderr, "\n");
    }
    if (i % 16 != 0)
        fprintf(stderr, "\n");
}

G_GNUC_INTERNAL
void spice_msg_in_hexdump(SpiceMsgIn *in)
{
    SpiceChannelPrivate *c = in->channel->priv;

    fprintf(stderr, "--\n<< hdr: %s serial %" PRIu64 " type %d size %d sub-list %d\n",
            c->name, spice_header_get_in_msg_serial(in),
            spice_header_get_msg_type(in->header, c->use_mini_header),
            spice_header_get_msg_size(in->header, c->use_mini_header),
            spice_header_get_msg_sub_list(in->header, c->use_mini_header));
    hexdump("<< msg", in->data, in->dpos);
}

G_GNUC_INTERNAL
void spice_msg_out_hexdump(SpiceMsgOut *out, unsigned char *data, int len)
{
    SpiceChannelPrivate *c = out->channel->priv;

    fprintf(stderr, "--\n>> hdr: %s serial %" PRIu64 " type %d size %d sub-list %d\n",
            c->name,
            spice_header_get_out_msg_serial(out),
            spice_header_get_msg_type(out->header, c->use_mini_header),
            spice_header_get_msg_size(out->header, c->use_mini_header),
            spice_header_get_msg_sub_list(out->header, c->use_mini_header));
    hexdump(">> msg", data, len);
}

static gboolean msg_check_read_only (int channel_type, int msg_type)
{
    if (msg_type < 100) // those are the common messages
        return FALSE;

    switch (channel_type) {
    /* messages allowed to be sent in read-only mode */
    case SPICE_CHANNEL_MAIN:
        switch (msg_type) {
        case SPICE_MSGC_MAIN_CLIENT_INFO:
        case SPICE_MSGC_MAIN_MIGRATE_CONNECTED:
        case SPICE_MSGC_MAIN_MIGRATE_CONNECT_ERROR:
        case SPICE_MSGC_MAIN_ATTACH_CHANNELS:
        case SPICE_MSGC_MAIN_MIGRATE_END:
            return FALSE;
        }
        break;
    case SPICE_CHANNEL_DISPLAY:
        return FALSE;
    }

    return TRUE;
}

G_GNUC_INTERNAL
SpiceMsgOut *spice_msg_out_new(SpiceChannel *channel, int type)
{
    SpiceChannelPrivate *c = channel->priv;
    SpiceMsgOut *out;

    g_return_val_if_fail(c != NULL, NULL);

    out = g_slice_new0(SpiceMsgOut);
    out->refcount = 1;
    out->channel  = channel;
    out->ro_check = msg_check_read_only(c->channel_type, type);

    out->marshallers = c->marshallers;
    out->marshaller = spice_marshaller_new();

    out->header = spice_marshaller_reserve_space(out->marshaller,
                                                 spice_header_get_header_size(c->use_mini_header));
    spice_marshaller_set_base(out->marshaller, spice_header_get_header_size(c->use_mini_header));
    spice_header_set_msg_type(out->header, c->use_mini_header, type);
    spice_header_set_msg_serial(out->header, c->use_mini_header, c->out_serial);
    spice_header_reset_msg_sub_list(out->header, c->use_mini_header);

    c->out_serial++;
    return out;
}

G_GNUC_INTERNAL
void spice_msg_out_ref(SpiceMsgOut *out)
{
    g_return_if_fail(out != NULL);

    out->refcount++;
}

G_GNUC_INTERNAL
void spice_msg_out_unref(SpiceMsgOut *out)
{
    g_return_if_fail(out != NULL);

    out->refcount--;
    if (out->refcount > 0)
        return;
    spice_marshaller_destroy(out->marshaller);
    g_slice_free(SpiceMsgOut, out);
}

/* system context */
static gboolean spice_channel_idle_wakeup(gpointer user_data)
{
    SpiceChannel *channel = SPICE_CHANNEL(user_data);
    SpiceChannelPrivate *c = channel->priv;

    /*
     * Note:
     *
     * - This must be done before the wakeup as that may eventually
     *   call channel_reset() which checks this.
     * - The lock calls are really necessary, this fixes the following race:
     *   1) usb-event-thread calls spice_msg_out_send()
     *   2) spice_msg_out_send calls g_timeout_add_full(...)
     *   3) we run, set xmit_queue_wakeup_id to 0
     *   4) spice_msg_out_send stores the result of g_timeout_add_full() in
     *      xmit_queue_wakeup_id, overwriting the 0 we just stored
     *   5) xmit_queue_wakeup_id now says there is a wakeup pending which is
     *      false
     */
    STATIC_MUTEX_LOCK(c->xmit_queue_lock);
    c->xmit_queue_wakeup_id = 0;
    STATIC_MUTEX_UNLOCK(c->xmit_queue_lock);

    spice_channel_wakeup(channel, FALSE);

    return FALSE;
}

/* any context (system/co-routine/usb-event-thread) */
G_GNUC_INTERNAL
void spice_msg_out_send(SpiceMsgOut *out)
{
    SpiceChannelPrivate *c;
    gboolean was_empty;

    g_return_if_fail(out != NULL);
    g_return_if_fail(out->channel != NULL);
    c = out->channel->priv;

    STATIC_MUTEX_LOCK(c->xmit_queue_lock);
    if (c->xmit_queue_blocked) {
        g_warning("message queue is blocked, dropping message");
        goto end;
    }

    was_empty = g_queue_is_empty(&c->xmit_queue);
    g_queue_push_tail(&c->xmit_queue, out);

    /* One wakeup is enough to empty the entire queue -> only do a wakeup
       if the queue was empty, and there isn't one pending already. */
    if (was_empty && !c->xmit_queue_wakeup_id) {
        c->xmit_queue_wakeup_id =
            /* Use g_timeout_add_full so that can specify the priority */
            g_timeout_add_full(G_PRIORITY_HIGH, 0,
                               spice_channel_idle_wakeup,
                               out->channel, NULL);
    }

end:
    STATIC_MUTEX_UNLOCK(c->xmit_queue_lock);
}

/* coroutine context */
G_GNUC_INTERNAL
void spice_msg_out_send_internal(SpiceMsgOut *out)
{
    g_return_if_fail(out != NULL);

    spice_channel_write_msg(out->channel, out);
}

/*
 * Write all 'data' of length 'datalen' bytes out to
 * the wire
 */
/* coroutine context */
static void spice_channel_flush_wire(SpiceChannel *channel,
                                     const void *data,
                                     size_t datalen)
{
    SpiceChannelPrivate *c = channel->priv;
    const char *ptr = data;
    size_t offset = 0;
    GIOCondition cond;

    while (offset < datalen) {
        gssize ret;
        GError *error = NULL;

        if (c->has_error) return;

        cond = 0;
        if (c->ws) {
            ret = nopoll_conn_send_binary(c->np_conn, ptr+offset, datalen-offset);
            if (ret < 0) {
                g_warning("Error writting to websocket: %s", strerror(errno));
                ret = -1;
            }
        } else if (c->tls) {
            ret = SSL_write(c->ssl, ptr+offset, datalen-offset);
            if (ret < 0) {
                ret = SSL_get_error(c->ssl, ret);
                if (ret == SSL_ERROR_WANT_READ)
                    cond |= G_IO_IN;
                if (ret == SSL_ERROR_WANT_WRITE)
                    cond |= G_IO_OUT;
                ret = -1;
            }
        } else {
#if GLIB_CHECK_VERSION(2, 28, 0)
            ret = g_pollable_output_stream_write_nonblocking(G_POLLABLE_OUTPUT_STREAM(c->out),
                                                             ptr+offset, datalen-offset, NULL, &error);
#else
            ret = g_socket_send(c->sock, ptr+offset, datalen-offset, NULL, &error);
#endif
            if (ret < 0) {
                if (g_error_matches(error, G_IO_ERROR, G_IO_ERROR_WOULD_BLOCK)) {
                    cond = G_IO_OUT;
                } else {
                    CHANNEL_DEBUG(channel, "Send error %s", error->message);
                }
                g_clear_error(&error);
                ret = -1;
            }
        }
        if (ret == -1) {
            if (cond != 0) {
                // TODO: should use g_pollable_input/output_stream_create_source() in 2.28 ?
                g_coroutine_socket_wait(&c->coroutine, c->sock, cond);
                continue;
            } else {
                CHANNEL_DEBUG(channel, "Closing the channel: spice_channel_flush %d", errno);
                c->has_error = TRUE;
                return;
            }
        }
        if (ret == 0) {
            CHANNEL_DEBUG(channel, "Closing the connection: spice_channel_flush");
            c->has_error = TRUE;
            return;
        }
        offset += ret;
    }
}

#if HAVE_SASL
/*
 * Encode all buffered data, write all encrypted data out
 * to the wire
 */
static void spice_channel_flush_sasl(SpiceChannel *channel, const void *data, size_t len)
{
    SpiceChannelPrivate *c = channel->priv;
    const char *output;
    unsigned int outputlen;
    int err;

    err = sasl_encode(c->sasl_conn, data, len, &output, &outputlen);
    if (err != SASL_OK) {
        g_warning ("Failed to encode SASL data %s",
                   sasl_errstring(err, NULL, NULL));
        c->has_error = TRUE;
        return;
    }

    //CHANNEL_DEBUG(channel, "Flush SASL %d: %p %d", len, output, outputlen);
    spice_channel_flush_wire(channel, output, outputlen);
}
#endif

/* coroutine context */
static void spice_channel_write(SpiceChannel *channel, const void *data, size_t len)
{
#if HAVE_SASL
    SpiceChannelPrivate *c = channel->priv;

    if (c->sasl_conn)
        spice_channel_flush_sasl(channel, data, len);
    else
#endif
        spice_channel_flush_wire(channel, data, len);
}

/* coroutine context */
static void spice_channel_write_msg(SpiceChannel *channel, SpiceMsgOut *out)
{
    uint8_t *data;
    int free_data;
    size_t len;
    uint32_t msg_size;

    g_return_if_fail(channel != NULL);
    g_return_if_fail(out != NULL);
    g_return_if_fail(channel == out->channel);

    if (out->ro_check &&
        spice_channel_get_read_only(channel)) {
        g_warning("Try to send message while read-only. Please report a bug.");
        return;
    }

    msg_size = spice_marshaller_get_total_size(out->marshaller) -
               spice_header_get_header_size(channel->priv->use_mini_header);
    spice_header_set_msg_size(out->header, channel->priv->use_mini_header, msg_size);
    data = spice_marshaller_linearize(out->marshaller, 0, &len, &free_data);
    /* spice_msg_out_hexdump(out, data, len); */
    spice_channel_write(channel, data, len);

    if (free_data)
        g_free(data);

    spice_msg_out_unref(out);
}

/*
 * Read at least 1 more byte of data straight off the wire
 * into the requested buffer.
 */
/* coroutine context */
static int spice_channel_read_wire(SpiceChannel *channel, void *data, size_t len)
{
    SpiceChannelPrivate *c = channel->priv;
    gssize ret;
    GIOCondition cond;

reread:

    if (c->has_error) return 0; /* has_error is set by disconnect(), return no error */

    cond = 0;
    if (c->ws) {
        ret = nopoll_conn_read(c->np_conn, data, len, nopoll_false, 0);
        if (ret < 0) {
            if (errno == 11) {
                cond = G_IO_IN;
            }
            ret = -1;
        }
    } else if (c->tls) {
        ret = SSL_read(c->ssl, data, len);
        if (ret < 0) {
            ret = SSL_get_error(c->ssl, ret);
            if (ret == SSL_ERROR_WANT_READ)
                cond |= G_IO_IN;
            if (ret == SSL_ERROR_WANT_WRITE)
                cond |= G_IO_OUT;
            ret = -1;
        }
    } else {
        GError *error = NULL;
#if GLIB_CHECK_VERSION(2, 28, 0)
        ret = g_pollable_input_stream_read_nonblocking(G_POLLABLE_INPUT_STREAM(c->in),
                                                       data, len, NULL, &error);
#else
        ret = g_socket_receive(c->sock,
                               data, len, NULL, &error);
#endif
        if (ret < 0) {
            if (g_error_matches(error, G_IO_ERROR, G_IO_ERROR_WOULD_BLOCK)) {
                cond = G_IO_IN;
            } else {
                CHANNEL_DEBUG(channel, "Read error %s", error->message);
            }
            g_clear_error(&error);
            ret = -1;
        }
    }

    if (ret == -1) {
        if (cond != 0) {
            // TODO: should use g_pollable_input/output_stream_create_source() ?
            g_coroutine_socket_wait(&c->coroutine, c->sock, cond);
            goto reread;
        } else {
            c->has_error = TRUE;
            return -errno;
        }
    }
    if (ret == 0) {
        CHANNEL_DEBUG(channel, "Closing the connection: spice_channel_read() - ret=0");
        c->has_error = TRUE;
        return 0;
    }

    return ret;
}

#if HAVE_SASL
/*
 * Read at least 1 more byte of data out of the SASL decrypted
 * data buffer, into the internal read buffer
 */
static int spice_channel_read_sasl(SpiceChannel *channel, void *data, size_t len)
{
    SpiceChannelPrivate *c = channel->priv;

    /* CHANNEL_DEBUG(channel, "Read %lu SASL %p size %d offset %d", len, c->sasl_decoded, */
    /*             c->sasl_decoded_length, c->sasl_decoded_offset); */

    if (c->sasl_decoded == NULL || c->sasl_decoded_length == 0) {
        char encoded[8192]; /* should stay lower than maxbufsize */
        int err, ret;

        g_warn_if_fail(c->sasl_decoded_offset == 0);

        ret = spice_channel_read_wire(channel, encoded, sizeof(encoded));
        if (ret < 0)
            return ret;

        err = sasl_decode(c->sasl_conn, encoded, ret,
                          &c->sasl_decoded, &c->sasl_decoded_length);
        if (err != SASL_OK) {
            g_warning("Failed to decode SASL data %s",
                      sasl_errstring(err, NULL, NULL));
            c->has_error = TRUE;
            return -EINVAL;
        }
        c->sasl_decoded_offset = 0;
    }

    if (c->sasl_decoded_length == 0)
        return 0;

    len = MIN(c->sasl_decoded_length - c->sasl_decoded_offset, len);
    memcpy(data, c->sasl_decoded + c->sasl_decoded_offset, len);
    c->sasl_decoded_offset += len;

    if (c->sasl_decoded_offset == c->sasl_decoded_length) {
        c->sasl_decoded_length = c->sasl_decoded_offset = 0;
        c->sasl_decoded = NULL;
    }

    return len;
}
#endif

/*
 * Fill the 'data' buffer up with exactly 'len' bytes worth of data
 */
/* coroutine context */
static int spice_channel_read(SpiceChannel *channel, void *data, size_t length)
{
    SpiceChannelPrivate *c = channel->priv;
    gsize len = length;
    int ret;

    while (len > 0) {
        if (c->has_error) return 0; /* has_error is set by disconnect(), return no error */

#if HAVE_SASL
        if (c->sasl_conn)
            ret = spice_channel_read_sasl(channel, data, len);
        else
#endif
            ret = spice_channel_read_wire(channel, data, len);
        if (ret < 0)
            return ret;
        g_assert(ret <= len);
        len -= ret;
        data = ((char*)data) + ret;
#if DEBUG
        if (len > 0)
            CHANNEL_DEBUG(channel, "still needs %" G_GSIZE_FORMAT, len);
#endif
    }
    c->total_read_bytes += length;

    return length;
}

/* coroutine context */
static void spice_channel_send_spice_ticket(SpiceChannel *channel)
{
    SpiceChannelPrivate *c = channel->priv;
    EVP_PKEY *pubkey;
    int nRSASize;
    BIO *bioKey;
    RSA *rsa;
    char *password;
    uint8_t *encrypted;
    int rc;

    bioKey = BIO_new(BIO_s_mem());
    g_return_if_fail(bioKey != NULL);

    BIO_write(bioKey, c->peer_msg->pub_key, SPICE_TICKET_PUBKEY_BYTES);
    pubkey = d2i_PUBKEY_bio(bioKey, NULL);
    g_return_if_fail(pubkey != NULL);

    rsa = pubkey->pkey.rsa;
    nRSASize = RSA_size(rsa);

    encrypted = g_alloca(nRSASize);
    /*
      The use of RSA encryption limit the potential maximum password length.
      for RSA_PKCS1_OAEP_PADDING it is RSA_size(rsa) - 41.
    */
    g_object_get(c->session, "password", &password, NULL);
    if (password == NULL)
        password = g_strdup("");
    rc = RSA_public_encrypt(strlen(password) + 1, (uint8_t*)password,
                            encrypted, rsa, RSA_PKCS1_OAEP_PADDING);
    g_warn_if_fail(rc > 0);

    spice_channel_write(channel, encrypted, nRSASize);
    memset(encrypted, 0, nRSASize);
    EVP_PKEY_free(pubkey);
    BIO_free(bioKey);
    g_free(password);
}

/* coroutine context */
static void spice_channel_recv_auth(SpiceChannel *channel)
{
    SpiceChannelPrivate *c = channel->priv;
    uint32_t link_res;
    int rc;

    rc = spice_channel_read(channel, &link_res, sizeof(link_res));
    if (rc != sizeof(link_res)) {
        CHANNEL_DEBUG(channel, "incomplete auth reply (%d/%" G_GSIZE_FORMAT ")",
                    rc, sizeof(link_res));
        g_coroutine_signal_emit(channel, signals[SPICE_CHANNEL_EVENT], 0, SPICE_CHANNEL_ERROR_LINK);
        return;
    }

    if (link_res != SPICE_LINK_ERR_OK) {
        CHANNEL_DEBUG(channel, "link result: reply %d", link_res);
        g_coroutine_signal_emit(channel, signals[SPICE_CHANNEL_EVENT], 0, SPICE_CHANNEL_ERROR_AUTH);
        return;
    }

    c->state = SPICE_CHANNEL_STATE_READY;

    g_coroutine_signal_emit(channel, signals[SPICE_CHANNEL_EVENT], 0, SPICE_CHANNEL_OPENED);

    if (c->state == SPICE_CHANNEL_STATE_MIGRATION_HANDSHAKE) {
        spice_channel_send_migration_handshake(channel);
    }

    if (c->state != SPICE_CHANNEL_STATE_MIGRATING)
        spice_channel_up(channel);
}

G_GNUC_INTERNAL
void spice_channel_up(SpiceChannel *channel)
{
    SpiceChannelPrivate *c = channel->priv;

    CHANNEL_DEBUG(channel, "channel up, state %d", c->state);

    if (SPICE_CHANNEL_GET_CLASS(channel)->channel_up)
        SPICE_CHANNEL_GET_CLASS(channel)->channel_up(channel);
}

/* coroutine context */
static void spice_channel_send_link(SpiceChannel *channel)
{
    SpiceChannelPrivate *c = channel->priv;
    uint8_t *buffer, *p;
    int protocol, i;

    c->link_hdr.magic = SPICE_MAGIC;
    c->link_hdr.size = sizeof(c->link_msg);

    g_object_get(c->session, "protocol", &protocol, NULL);
    switch (protocol) {
    case 1: /* protocol 1 == major 1, old 0.4 protocol, last active minor */
        c->link_hdr.major_version = 1;
        c->link_hdr.minor_version = 3;
        c->parser = spice_get_server_channel_parser1(c->channel_type, NULL);
        c->marshallers = spice_message_marshallers_get1();
        break;
    case SPICE_VERSION_MAJOR: /* protocol 2 == current */
        c->link_hdr.major_version = SPICE_VERSION_MAJOR;
        c->link_hdr.minor_version = SPICE_VERSION_MINOR;
        c->parser = spice_get_server_channel_parser(c->channel_type, NULL);
        c->marshallers = spice_message_marshallers_get();
        break;
    default:
        g_critical("unknown major %d", protocol);
        return;
    }

    c->link_msg.connection_id = spice_session_get_connection_id(c->session);
    c->link_msg.channel_type  = c->channel_type;
    c->link_msg.channel_id    = c->channel_id;
    c->link_msg.caps_offset   = sizeof(c->link_msg);

    c->link_msg.num_common_caps = c->common_caps->len;
    c->link_msg.num_channel_caps = c->caps->len;
    c->link_hdr.size += (c->link_msg.num_common_caps +
                         c->link_msg.num_channel_caps) * sizeof(uint32_t);

    buffer = g_malloc0(sizeof(c->link_hdr) + c->link_hdr.size);
    p = buffer;

    memcpy(p, &c->link_hdr, sizeof(c->link_hdr)); p += sizeof(c->link_hdr);
    memcpy(p, &c->link_msg, sizeof(c->link_msg)); p += sizeof(c->link_msg);

    for (i = 0; i < c->common_caps->len; i++) {
        *(uint32_t *)p = g_array_index(c->common_caps, uint32_t, i);
        p += sizeof(uint32_t);
    }
    for (i = 0; i < c->caps->len; i++) {
        *(uint32_t *)p = g_array_index(c->caps, uint32_t, i);
        p += sizeof(uint32_t);
    }
    CHANNEL_DEBUG(channel, "channel type %d id %d num common caps %d num caps %d",
                  c->link_msg.channel_type,
                  c->link_msg.channel_id,
                  c->link_msg.num_common_caps,
                  c->link_msg.num_channel_caps);
    spice_channel_write(channel, buffer, p - buffer);
    g_free(buffer);
}

/* coroutine context */
static gboolean spice_channel_recv_link_hdr(SpiceChannel *channel, gboolean *switch_protocol)
{
    SpiceChannelPrivate *c = channel->priv;
    int rc;

    *switch_protocol = FALSE;
    rc = spice_channel_read(channel, &c->peer_hdr, sizeof(c->peer_hdr));
    if (rc != sizeof(c->peer_hdr)) {
        g_warning("incomplete link header (%d/%" G_GSIZE_FORMAT ")",
                  rc, sizeof(c->peer_hdr));
        goto error;
    }
    if (c->peer_hdr.magic != SPICE_MAGIC) {
        g_warning("invalid SPICE_MAGIC!");
        goto error;
    }

    CHANNEL_DEBUG(channel, "Peer version: %d:%d", c->peer_hdr.major_version, c->peer_hdr.minor_version);
    if (c->peer_hdr.major_version != c->link_hdr.major_version) {
        g_warning("major mismatch (got %d, expected %d)",
                  c->peer_hdr.major_version, c->link_hdr.major_version);
        goto error;
    }

    c->peer_msg = g_malloc0(c->peer_hdr.size);
    if (c->peer_msg == NULL) {
        g_warning("invalid peer header size: %u", c->peer_hdr.size);
        goto error;
    }

    return TRUE;

error:
    /* Windows socket seems to give early CONNRESET errors. The server
       does not linger when closing the socket if the protocol is
       incompatible. Try with the oldest protocol in this case: */
    if (c->link_hdr.major_version != 1) {
        SPICE_DEBUG("%s: error, switching to protocol 1 (spice 0.4)", c->name);
        *switch_protocol = TRUE;
        g_object_set(c->session, "protocol", 1, NULL);
        return FALSE;
    }

    g_coroutine_signal_emit(channel, signals[SPICE_CHANNEL_EVENT], 0, SPICE_CHANNEL_ERROR_LINK);
    return FALSE;
}

#if HAVE_SASL
/*
 * NB, keep in sync with similar method in spice/server/reds.c
 */
static gchar *addr_to_string(GSocketAddress *addr)
{
    GInetSocketAddress *iaddr = G_INET_SOCKET_ADDRESS(addr);
    guint16 port;
    GInetAddress *host;
    gchar *hoststr;
    gchar *ret;

    host = g_inet_socket_address_get_address(iaddr);
    port = g_inet_socket_address_get_port(iaddr);
    hoststr = g_inet_address_to_string(host);

    ret = g_strdup_printf("%s;%hu", hoststr, port);
    g_free(hoststr);

    return ret;
}

static gboolean
spice_channel_gather_sasl_credentials(SpiceChannel *channel,
				       sasl_interact_t *interact)
{
    SpiceChannelPrivate *c;
    int ninteract;
    gboolean ret = TRUE;

    g_return_val_if_fail(channel != NULL, FALSE);
    g_return_val_if_fail(channel->priv != NULL, FALSE);

    c = channel->priv;

    /* FIXME: we could keep connection open and ask connection details if missing */

    for (ninteract = 0 ; interact[ninteract].id != 0 ; ninteract++) {
        switch (interact[ninteract].id) {
        case SASL_CB_AUTHNAME:
        case SASL_CB_USER:
            c->auth_needs_username_and_password = TRUE;
            if (spice_session_get_username(c->session) == NULL)
                return FALSE;

            interact[ninteract].result =  spice_session_get_username(c->session);
            interact[ninteract].len = strlen(interact[ninteract].result);
            break;

        case SASL_CB_PASS:
            if (spice_session_get_password(c->session) == NULL) {
                /* Even if we reach this point, we have to continue looking for
                 * SASL_CB_AUTHNAME|SASL_CB_USER, otherwise we would return a
                 * wrong error to the applications */
                ret = FALSE;
                continue;
            }

            interact[ninteract].result =  spice_session_get_password(c->session);
            interact[ninteract].len = strlen(interact[ninteract].result);
            break;
        }
    }

    CHANNEL_DEBUG(channel, "Filled SASL interact");

    return ret;
}

/*
 *
 * Init msg from server
 *
 *  u32 mechlist-length
 *  u8-array mechlist-string
 *
 * Start msg to server
 *
 *  u32 mechname-length
 *  u8-array mechname-string
 *  u32 clientout-length
 *  u8-array clientout-string
 *
 * Start msg from server
 *
 *  u32 serverin-length
 *  u8-array serverin-string
 *  u8 continue
 *
 * Step msg to server
 *
 *  u32 clientout-length
 *  u8-array clientout-string
 *
 * Step msg from server
 *
 *  u32 serverin-length
 *  u8-array serverin-string
 *  u8 continue
 */

#define SASL_MAX_MECHLIST_LEN 300
#define SASL_MAX_MECHNAME_LEN 100
#define SASL_MAX_DATA_LEN (1024 * 1024)

static void spice_channel_set_detailed_authentication_error(SpiceChannel *channel)
{
    SpiceChannelPrivate *c = channel->priv;

    if (c->auth_needs_username_and_password)
        g_set_error_literal(&c->error,
                            SPICE_CLIENT_ERROR,
                            SPICE_CLIENT_ERROR_AUTH_NEEDS_PASSWORD_AND_USERNAME,
                            _("Authentication failed: password and username are required"));
    else
        g_set_error_literal(&c->error,
                            SPICE_CLIENT_ERROR,
                            SPICE_CLIENT_ERROR_AUTH_NEEDS_PASSWORD,
                            _("Authentication failed: password is required"));
}

/* Perform the SASL authentication process
 */
static gboolean spice_channel_perform_auth_sasl(SpiceChannel *channel)
{
    SpiceChannelPrivate *c;
    sasl_conn_t *saslconn = NULL;
    sasl_security_properties_t secprops;
    const char *clientout;
    char *serverin = NULL;
    unsigned int clientoutlen;
    int err;
    char *localAddr = NULL, *remoteAddr = NULL;
    const void *val;
    sasl_ssf_t ssf;
    static const sasl_callback_t saslcb[] = {
        { .id = SASL_CB_USER },
        { .id = SASL_CB_AUTHNAME },
        { .id = SASL_CB_PASS },
        { .id = 0 },
    };
    sasl_interact_t *interact = NULL;
    guint32 len;
    char *mechlist = NULL;
    const char *mechname;
    gboolean ret = FALSE;
    GSocketAddress *addr = NULL;
    guint8 complete;

    g_return_val_if_fail(channel != NULL, FALSE);
    g_return_val_if_fail(channel->priv != NULL, FALSE);

    c = channel->priv;

    /* Sets up the SASL library as a whole */
    err = sasl_client_init(NULL);
    CHANNEL_DEBUG(channel, "Client initialize SASL authentication %d", err);
    if (err != SASL_OK) {
        g_critical("failed to initialize SASL library: %d (%s)",
                   err, sasl_errstring(err, NULL, NULL));
        goto error;
    }

    /* Get local address in form  IPADDR:PORT */
    addr = g_socket_get_local_address(c->sock, NULL);
    if (!addr) {
        g_critical("failed to get local address");
        goto error;
    }
    if ((g_socket_address_get_family(addr) == G_SOCKET_FAMILY_IPV4 ||
         g_socket_address_get_family(addr) == G_SOCKET_FAMILY_IPV6) &&
        (localAddr = addr_to_string(addr)) == NULL)
        goto error;
    g_clear_object(&addr);

    /* Get remote address in form  IPADDR:PORT */
    addr = g_socket_get_remote_address(c->sock, NULL);
    if (!addr) {
        g_critical("failed to get peer address");
        goto error;
    }
    if ((g_socket_address_get_family(addr) == G_SOCKET_FAMILY_IPV4 ||
         g_socket_address_get_family(addr) == G_SOCKET_FAMILY_IPV6) &&
        (remoteAddr = addr_to_string(addr)) == NULL)
        goto error;
    g_clear_object(&addr);

    CHANNEL_DEBUG(channel, "Client SASL new host:'%s' local:'%s' remote:'%s'",
                  spice_session_get_host(c->session), localAddr, remoteAddr);

    /* Setup a handle for being a client */
    err = sasl_client_new("spice",
                          spice_session_get_host(c->session),
                          localAddr,
                          remoteAddr,
                          saslcb,
                          SASL_SUCCESS_DATA,
                          &saslconn);

    if (err != SASL_OK) {
        g_critical("Failed to create SASL client context: %d (%s)",
                   err, sasl_errstring(err, NULL, NULL));
        goto error;
    }

    if (c->ssl) {
        sasl_ssf_t ssf;

        ssf = SSL_get_cipher_bits(c->ssl, NULL);
        err = sasl_setprop(saslconn, SASL_SSF_EXTERNAL, &ssf);
        if (err != SASL_OK) {
            g_critical("cannot set SASL external SSF %d (%s)",
                       err, sasl_errstring(err, NULL, NULL));
            goto error;
        }
    }

    memset(&secprops, 0, sizeof secprops);
    /* If we've got TLS, we don't care about SSF */
    secprops.min_ssf = c->ssl ? 0 : 56; /* Equiv to DES supported by all Kerberos */
    secprops.max_ssf = c->ssl ? 0 : 100000; /* Very strong ! AES == 256 */
    secprops.maxbufsize = 100000;
    /* If we're not TLS, then forbid any anonymous or trivially crackable auth */
    secprops.security_flags = c->ssl ? 0 :
        SASL_SEC_NOANONYMOUS | SASL_SEC_NOPLAINTEXT;

    err = sasl_setprop(saslconn, SASL_SEC_PROPS, &secprops);
    if (err != SASL_OK) {
        g_critical("cannot set security props %d (%s)",
                   err, sasl_errstring(err, NULL, NULL));
        goto error;
    }

    /* Get the supported mechanisms from the server */
    spice_channel_read(channel, &len, sizeof(len));
    if (c->has_error)
        goto error;
    if (len > SASL_MAX_MECHLIST_LEN) {
        g_critical("mechlistlen %d too long", len);
        goto error;
    }

    mechlist = g_malloc0(len + 1);
    spice_channel_read(channel, mechlist, len);
    mechlist[len] = '\0';
    if (c->has_error) {
        goto error;
    }

restart:
    /* Start the auth negotiation on the client end first */
    CHANNEL_DEBUG(channel, "Client start negotiation mechlist '%s'", mechlist);
    err = sasl_client_start(saslconn,
                            mechlist,
                            &interact,
                            &clientout,
                            &clientoutlen,
                            &mechname);
    if (err != SASL_OK && err != SASL_CONTINUE && err != SASL_INTERACT) {
        g_critical("Failed to start SASL negotiation: %d (%s)",
                   err, sasl_errdetail(saslconn));
        goto error;
    }

    /* Need to gather some credentials from the client */
    if (err == SASL_INTERACT) {
        if (!spice_channel_gather_sasl_credentials(channel, interact)) {
            CHANNEL_DEBUG(channel, "Failed to collect auth credentials");
            goto error;
        }
        goto restart;
    }

    CHANNEL_DEBUG(channel, "Server start negotiation with mech %s. Data %d bytes %p '%s'",
                  mechname, clientoutlen, clientout, clientout);

    if (clientoutlen > SASL_MAX_DATA_LEN) {
        g_critical("SASL negotiation data too long: %d bytes",
                   clientoutlen);
        goto error;
    }

    /* Send back the chosen mechname */
    len = strlen(mechname);
    spice_channel_write(channel, &len, sizeof(guint32));
    spice_channel_write(channel, mechname, len);

    /* NB, distinction of NULL vs "" is *critical* in SASL */
    if (clientout) {
        len = clientoutlen + 1;
        spice_channel_write(channel, &len, sizeof(guint32));
        spice_channel_write(channel, clientout, len);
    } else {
        len = 0;
        spice_channel_write(channel, &len, sizeof(guint32));
    }

    if (c->has_error)
        goto error;

    CHANNEL_DEBUG(channel, "Getting sever start negotiation reply");
    /* Read the 'START' message reply from server */
    spice_channel_read(channel, &len, sizeof(len));
    if (c->has_error)
        goto error;
    if (len > SASL_MAX_DATA_LEN) {
        g_critical("SASL negotiation data too long: %d bytes",
                   len);
        goto error;
    }

    /* NB, distinction of NULL vs "" is *critical* in SASL */
    if (len > 0) {
        serverin = g_malloc0(len);
        spice_channel_read(channel, serverin, len);
        serverin[len - 1] = '\0';
        len--;
    } else {
        serverin = NULL;
    }
    spice_channel_read(channel, &complete, sizeof(guint8));
    if (c->has_error)
        goto error;

    CHANNEL_DEBUG(channel, "Client start result complete: %d. Data %d bytes %p '%s'",
                complete, len, serverin, serverin);

    /* Loop-the-loop...
     * Even if the server has completed, the client must *always* do at least one step
     * in this loop to verify the server isn't lying about something. Mutual auth */
    for (;;) {
       if (complete && err == SASL_OK)
            break;

    restep:
        err = sasl_client_step(saslconn,
                               serverin,
                               len,
                               &interact,
                               &clientout,
                               &clientoutlen);
        if (err != SASL_OK && err != SASL_CONTINUE && err != SASL_INTERACT) {
            g_critical("Failed SASL step: %d (%s)",
                       err, sasl_errdetail(saslconn));
            goto error;
        }

        /* Need to gather some credentials from the client */
        if (err == SASL_INTERACT) {
            if (!spice_channel_gather_sasl_credentials(channel,
                                                       interact)) {
                CHANNEL_DEBUG(channel, "%s", "Failed to collect auth credentials");
                goto error;
            }
            goto restep;
        }

        if (serverin) {
            g_free(serverin);
            serverin = NULL;
        }

        CHANNEL_DEBUG(channel, "Client step result %d. Data %d bytes %p '%s'", err, clientoutlen, clientout, clientout);

        /* Previous server call showed completion & we're now locally complete too */
        if (complete && err == SASL_OK)
            break;

        /* Not done, prepare to talk with the server for another iteration */

        /* NB, distinction of NULL vs "" is *critical* in SASL */
        if (clientout) {
            len = clientoutlen + 1;
            spice_channel_write(channel, &len, sizeof(guint32));
            spice_channel_write(channel, clientout, len);
        } else {
            len = 0;
            spice_channel_write(channel, &len, sizeof(guint32));
        }

        if (c->has_error)
            goto error;

        CHANNEL_DEBUG(channel, "Server step with %d bytes %p", clientoutlen, clientout);

        spice_channel_read(channel, &len, sizeof(guint32));
        if (c->has_error)
            goto error;
        if (len > SASL_MAX_DATA_LEN) {
            g_critical("SASL negotiation data too long: %d bytes", len);
            goto error;
        }

        /* NB, distinction of NULL vs "" is *critical* in SASL */
        if (len) {
            serverin = g_malloc0(len);
            spice_channel_read(channel, serverin, len);
            serverin[len - 1] = '\0';
            len--;
        } else {
            serverin = NULL;
        }

        spice_channel_read(channel, &complete, sizeof(guint8));
        if (c->has_error)
            goto error;

        CHANNEL_DEBUG(channel, "Client step result complete: %d. Data %d bytes %p '%s'",
                    complete, len, serverin, serverin);

        /* This server call shows complete, and earlier client step was OK */
        if (complete) {
            g_free(serverin);
            serverin = NULL;
            if (err == SASL_CONTINUE) /* something went wrong */
                goto complete;
            break;
        }
    }

    /* Check for suitable SSF if non-TLS */
    if (!c->ssl) {
        err = sasl_getprop(saslconn, SASL_SSF, &val);
        if (err != SASL_OK) {
            g_critical("cannot query SASL ssf on connection %d (%s)",
                       err, sasl_errstring(err, NULL, NULL));
            goto error;
        }
        ssf = *(const int *)val;
        CHANNEL_DEBUG(channel, "SASL SSF value %d", ssf);
        if (ssf < 56) { /* 56 == DES level, good for Kerberos */
            g_critical("negotiation SSF %d was not strong enough", ssf);
            goto error;
        }
    }

complete:
    CHANNEL_DEBUG(channel, "%s", "SASL authentication complete");
    spice_channel_read(channel, &len, sizeof(len));
    if (len != SPICE_LINK_ERR_OK) {
        spice_channel_set_detailed_authentication_error(channel);
        g_coroutine_signal_emit(channel, signals[SPICE_CHANNEL_EVENT], 0, SPICE_CHANNEL_ERROR_AUTH);
    }
    ret = len == SPICE_LINK_ERR_OK;
    /* This must come *after* check-auth-result, because the former
     * is defined to be sent unencrypted, and setting saslconn turns
     * on the SSF layer encryption processing */
    c->sasl_conn = saslconn;
    goto cleanup;

error:
    if (saslconn)
        sasl_dispose(&saslconn);
    spice_channel_set_detailed_authentication_error(channel);
    g_coroutine_signal_emit(channel, signals[SPICE_CHANNEL_EVENT], 0, SPICE_CHANNEL_ERROR_AUTH);
    c->has_error = TRUE; /* force disconnect */
    ret = FALSE;

cleanup:
    g_free(localAddr);
    g_free(remoteAddr);
    g_free(mechlist);
    g_free(serverin);
    g_clear_object(&addr);
    return ret;
}
#endif /* HAVE_SASL */

/* coroutine context */
static void spice_channel_recv_link_msg(SpiceChannel *channel, gboolean *switch_tls)
{
    SpiceChannelPrivate *c;
    int rc, num_caps, i;
    uint32_t *caps;

    g_return_if_fail(channel != NULL);
    g_return_if_fail(channel->priv != NULL);

    c = channel->priv;

    rc = spice_channel_read(channel, (uint8_t*)c->peer_msg + c->peer_pos,
                            c->peer_hdr.size - c->peer_pos);
    c->peer_pos += rc;
    if (c->peer_pos != c->peer_hdr.size) {
        g_critical("%s: %s: incomplete link reply (%d/%d)",
                  c->name, __FUNCTION__, rc, c->peer_hdr.size);
        g_coroutine_signal_emit(channel, signals[SPICE_CHANNEL_EVENT], 0, SPICE_CHANNEL_ERROR_LINK);
        return;
    }
    switch (c->peer_msg->error) {
    case SPICE_LINK_ERR_OK:
        /* nothing */
        break;
    case SPICE_LINK_ERR_NEED_SECURED:
        *switch_tls = true;
        CHANNEL_DEBUG(channel, "switching to tls");
        return;
    default:
        g_warning("%s: %s: unhandled error %d",
                c->name, __FUNCTION__, c->peer_msg->error);
        goto error;
    }

    num_caps = c->peer_msg->num_channel_caps + c->peer_msg->num_common_caps;
    CHANNEL_DEBUG(channel, "%s: %d caps", __FUNCTION__, num_caps);

    /* see original spice/client code: */
    /* g_return_if_fail(c->peer_msg + c->peer_msg->caps_offset * sizeof(uint32_t) > c->peer_msg + c->peer_hdr.size); */

    caps = (uint32_t *)((uint8_t *)c->peer_msg + c->peer_msg->caps_offset);

    g_array_set_size(c->remote_common_caps, c->peer_msg->num_common_caps);
    for (i = 0; i < c->peer_msg->num_common_caps; i++, caps++) {
        g_array_index(c->remote_common_caps, uint32_t, i) = *caps;
        CHANNEL_DEBUG(channel, "got common caps %u:0x%X", i, *caps);
    }

    g_array_set_size(c->remote_caps, c->peer_msg->num_channel_caps);
    for (i = 0; i < c->peer_msg->num_channel_caps; i++, caps++) {
        g_array_index(c->remote_caps, uint32_t, i) = *caps;
        CHANNEL_DEBUG(channel, "got channel caps %u:0x%X", i, *caps);
    }

    if (!spice_channel_test_common_capability(channel,
            SPICE_COMMON_CAP_PROTOCOL_AUTH_SELECTION)) {
        CHANNEL_DEBUG(channel, "Server supports spice ticket auth only");
        spice_channel_send_spice_ticket(channel);
    } else {
        SpiceLinkAuthMechanism auth = { 0, };

#if HAVE_SASL
        if (spice_channel_test_common_capability(channel, SPICE_COMMON_CAP_AUTH_SASL)) {
            CHANNEL_DEBUG(channel, "Choosing SASL mechanism");
            auth.auth_mechanism = SPICE_COMMON_CAP_AUTH_SASL;
            spice_channel_write(channel, &auth, sizeof(auth));
            spice_channel_perform_auth_sasl(channel);
        } else
#endif
        if (spice_channel_test_common_capability(channel, SPICE_COMMON_CAP_AUTH_SPICE)) {
            auth.auth_mechanism = SPICE_COMMON_CAP_AUTH_SPICE;
            spice_channel_write(channel, &auth, sizeof(auth));
            spice_channel_send_spice_ticket(channel);
        } else {
            g_warning("No compatible AUTH mechanism");
            goto error;
        }
    }
    c->use_mini_header = spice_channel_test_common_capability(channel,
                                                              SPICE_COMMON_CAP_MINI_HEADER);
    CHANNEL_DEBUG(channel, "use mini header: %d", c->use_mini_header);
    return;

error:
    SPICE_CHANNEL_GET_CLASS(channel)->channel_disconnect(channel);
    g_coroutine_signal_emit(channel, signals[SPICE_CHANNEL_EVENT], 0, SPICE_CHANNEL_ERROR_LINK);
}

/* system context */
G_GNUC_INTERNAL
void spice_channel_wakeup(SpiceChannel *channel, gboolean cancel)
{
    GCoroutine *c = &channel->priv->coroutine;

    if (cancel)
        g_coroutine_condition_cancel(c);

    g_coroutine_wakeup(c);
}

G_GNUC_INTERNAL
gboolean spice_channel_get_read_only(SpiceChannel *channel)
{
    return spice_session_get_read_only(channel->priv->session);
}

/* coroutine context */
G_GNUC_INTERNAL
void spice_channel_recv_msg(SpiceChannel *channel,
                            handler_msg_in msg_handler, gpointer data)
{
    SpiceChannelPrivate *c = channel->priv;
    SpiceMsgIn *in;
    int msg_size;
    int msg_type;
    int sub_list_offset = 0;

    in = spice_msg_in_new(channel);

    /* receive message */
    spice_channel_read(channel, in->header,
                       spice_header_get_header_size(c->use_mini_header));
    if (c->has_error)
        goto end;

    msg_size = spice_header_get_msg_size(in->header, c->use_mini_header);
    /* FIXME: do not allow others to take ref on in, and use realloc here?
     * this would avoid malloc/free on each message?
     */
    in->data = g_malloc0(msg_size);
    spice_channel_read(channel, in->data, msg_size);
    if (c->has_error)
        goto end;
    in->dpos = msg_size;

    msg_type = spice_header_get_msg_type(in->header, c->use_mini_header);
    sub_list_offset = spice_header_get_msg_sub_list(in->header, c->use_mini_header);

    if (msg_type == SPICE_MSG_LIST || sub_list_offset) {
        SpiceSubMessageList *sub_list;
        SpiceSubMessage *sub;
        SpiceMsgIn *sub_in;
        int i;

        sub_list = (SpiceSubMessageList *)(in->data + sub_list_offset);
        for (i = 0; i < sub_list->size; i++) {
            sub = (SpiceSubMessage *)(in->data + sub_list->sub_messages[i]);
            sub_in = spice_msg_in_sub_new(channel, in, sub);
            sub_in->parsed = c->parser(sub_in->data, sub_in->data + sub_in->dpos,
                                       spice_header_get_msg_type(sub_in->header,
                                                                 c->use_mini_header),
                                       c->peer_hdr.minor_version,
                                       &sub_in->psize, &sub_in->pfree);
            if (sub_in->parsed == NULL) {
                g_critical("failed to parse sub-message: %s type %d",
                           c->name, spice_header_get_msg_type(sub_in->header, c->use_mini_header));
                goto end;
            }
            msg_handler(channel, sub_in, data);
            spice_msg_in_unref(sub_in);
        }
    }

    /* ack message */
    if (c->message_ack_count) {
        c->message_ack_count--;
        if (!c->message_ack_count) {
            SpiceMsgOut *out = spice_msg_out_new(channel, SPICE_MSGC_ACK);
            spice_msg_out_send_internal(out);
            c->message_ack_count = c->message_ack_window;
        }
    }

    if (msg_type == SPICE_MSG_LIST) {
        goto end;
    }

    /* parse message */
    in->parsed = c->parser(in->data, in->data + msg_size, msg_type,
                           c->peer_hdr.minor_version, &in->psize, &in->pfree);
    if (in->parsed == NULL) {
        g_critical("failed to parse message: %s type %d",
                   c->name, msg_type);
        goto end;
    }

    /* process message */
    /* spice_msg_in_hexdump(in); */
    msg_handler(channel, in, data);

end:
    /* If the server uses full header, the serial is not necessarily equal
     * to c->in_serial (the server can sometimes skip serials) */
    c->last_message_serial = spice_header_get_in_msg_serial(in);
    c->in_serial++;
    spice_msg_in_unref(in);
}

static const char *to_string[] = {
    NULL,
    [ SPICE_CHANNEL_MAIN ] = "main",
    [ SPICE_CHANNEL_DISPLAY ] = "display",
    [ SPICE_CHANNEL_INPUTS ] = "inputs",
    [ SPICE_CHANNEL_CURSOR ] = "cursor",
    [ SPICE_CHANNEL_PLAYBACK ] = "playback",
    [ SPICE_CHANNEL_RECORD ] = "record",
    [ SPICE_CHANNEL_TUNNEL ] = "tunnel",
    [ SPICE_CHANNEL_SMARTCARD ] = "smartcard",
    [ SPICE_CHANNEL_USBREDIR ] = "usbredir",
    [ SPICE_CHANNEL_PORT ] = "port",
    [ SPICE_CHANNEL_WEBDAV ] = "webdav",
};

/**
 * spice_channel_type_to_string:
 * @type: a channel-type property value
 *
 * Convert a channel-type property value to a string.
 *
 * Returns: string representation of @type.
 * Since: 0.20
 **/
const gchar* spice_channel_type_to_string(gint type)
{
    const char *str = NULL;

    if (type >= 0 && type < G_N_ELEMENTS(to_string)) {
        str = to_string[type];
    }

    return str ? str : "unknown channel type";
}

/**
 * spice_channel_string_to_type:
 * @str: a string representation of the channel-type property
 *
 * Convert a channel-type property value to a string.
 *
 * Returns: the channel-type property value for a @str channel
 * Since: 0.21
 **/
gint spice_channel_string_to_type(const gchar *str)
{
    int i;

    g_return_val_if_fail(str != NULL, -1);

    for (i = 0; i < G_N_ELEMENTS(to_string); i++)
        if (g_strcmp0(str, to_string[i]) == 0)
            return i;

    return -1;
}

G_GNUC_INTERNAL
gchar *spice_channel_supported_string(void)
{
    return g_strjoin(", ",
                     spice_channel_type_to_string(SPICE_CHANNEL_MAIN),
                     spice_channel_type_to_string(SPICE_CHANNEL_DISPLAY),
                     spice_channel_type_to_string(SPICE_CHANNEL_INPUTS),
                     spice_channel_type_to_string(SPICE_CHANNEL_CURSOR),
                     spice_channel_type_to_string(SPICE_CHANNEL_PLAYBACK),
                     spice_channel_type_to_string(SPICE_CHANNEL_RECORD),
#ifdef USE_SMARTCARD
                     spice_channel_type_to_string(SPICE_CHANNEL_SMARTCARD),
#endif
#ifdef USE_USBREDIR
                     spice_channel_type_to_string(SPICE_CHANNEL_USBREDIR),
#endif
#ifdef USE_PHODAV
                     spice_channel_type_to_string(SPICE_CHANNEL_WEBDAV),
#endif
                     NULL);
}


/**
 * spice_channel_new:
 * @s: the @SpiceSession the channel is linked to
 * @type: the requested SPICECHANNELPRIVATE type
 * @id: the channel-id
 *
 * Create a new #SpiceChannel of type @type, and channel ID @id.
 *
 * Returns: a weak reference to #SpiceChannel, the session owns the reference
 **/
SpiceChannel *spice_channel_new(SpiceSession *s, int type, int id)
{
    SpiceChannel *channel;
    GType gtype = 0;

    g_return_val_if_fail(s != NULL, NULL);

    switch (type) {
    case SPICE_CHANNEL_MAIN:
        gtype = SPICE_TYPE_MAIN_CHANNEL;
        break;
    case SPICE_CHANNEL_DISPLAY:
        gtype = SPICE_TYPE_DISPLAY_CHANNEL;
        break;
    case SPICE_CHANNEL_CURSOR:
        gtype = SPICE_TYPE_CURSOR_CHANNEL;
        break;
    case SPICE_CHANNEL_INPUTS:
        gtype = SPICE_TYPE_INPUTS_CHANNEL;
        break;
    case SPICE_CHANNEL_PLAYBACK:
    case SPICE_CHANNEL_RECORD: {
        if (!s->priv->audio) {
            g_debug("audio channel is disabled, not creating it");
            return NULL;
        }
        gtype = type == SPICE_CHANNEL_RECORD ?
            SPICE_TYPE_RECORD_CHANNEL : SPICE_TYPE_PLAYBACK_CHANNEL;
        break;
    }
#ifdef USE_SMARTCARD
    case SPICE_CHANNEL_SMARTCARD: {
        if (!s->priv->smartcard) {
            g_debug("smartcard channel is disabled, not creating it");
            return NULL;
        }
        gtype = SPICE_TYPE_SMARTCARD_CHANNEL;
        break;
    }
#endif
#ifdef USE_USBREDIR
    case SPICE_CHANNEL_USBREDIR: {
        if (!s->priv->usbredir) {
            g_debug("usbredir channel is disabled, not creating it");
            return NULL;
        }
        gtype = SPICE_TYPE_USBREDIR_CHANNEL;
        break;
    }
#endif
#ifdef USE_PHODAV
    case SPICE_CHANNEL_WEBDAV: {
        gtype = SPICE_TYPE_WEBDAV_CHANNEL;
        break;
    }
#endif
    case SPICE_CHANNEL_PORT:
        gtype = SPICE_TYPE_PORT_CHANNEL;
        break;
    default:
        g_debug("unsupported channel kind: %s: %d",
                spice_channel_type_to_string(type), type);
        return NULL;
    }
    channel = SPICE_CHANNEL(g_object_new(gtype,
                                         "spice-session", s,
                                         "channel-type", type,
                                         "channel-id", id,
                                         NULL));
    return channel;
}

/**
 * spice_channel_destroy:
 * @channel:
 *
 * Disconnect and unref the @channel. Called by @spice_session_disconnect()
 *
 **/
void spice_channel_destroy(SpiceChannel *channel)
{
    g_return_if_fail(channel != NULL);

    CHANNEL_DEBUG(channel, "channel destroy");
    spice_channel_disconnect(channel, SPICE_CHANNEL_NONE);
    g_object_unref(channel);
}

/* any context */
static void spice_channel_flushed(SpiceChannel *channel, gboolean success)
{
    SpiceChannelPrivate *c = channel->priv;
    GSList *l;

    for (l = c->flushing; l != NULL; l = l->next) {
        GSimpleAsyncResult *result = G_SIMPLE_ASYNC_RESULT(l->data);
        g_simple_async_result_set_op_res_gboolean(result, success);
        g_simple_async_result_complete_in_idle(result);
    }

    g_slist_free_full(c->flushing, g_object_unref);
    c->flushing = NULL;
}

/* coroutine context */
static void spice_channel_iterate_write(SpiceChannel *channel)
{
    SpiceChannelPrivate *c = channel->priv;
    SpiceMsgOut *out;

    do {
        STATIC_MUTEX_LOCK(c->xmit_queue_lock);
        out = g_queue_pop_head(&c->xmit_queue);
        STATIC_MUTEX_UNLOCK(c->xmit_queue_lock);
        if (out)
            spice_channel_write_msg(channel, out);
    } while (out);

    spice_channel_flushed(channel, TRUE);
}

/* coroutine context */
static void spice_channel_iterate_read(SpiceChannel *channel)
{
    SpiceChannelPrivate *c = channel->priv;
    gboolean pending_data = FALSE;

    if (c->ws && nopoll_conn_pending_write_bytes(c->np_conn) > 0) {
        pending_data = TRUE;
    } else {
        g_coroutine_socket_wait(&c->coroutine, c->sock, G_IO_IN);
    }

    /* treat all incoming data (block on message completion) */
    while (!c->has_error &&
           c->state != SPICE_CHANNEL_STATE_MIGRATING && (
#if GLIB_CHECK_VERSION(2, 28, 0)
           g_pollable_input_stream_is_readable(G_POLLABLE_INPUT_STREAM(c->in))
#else
           (g_socket_condition_check(c->sock, G_IO_IN) & G_IO_IN)
#endif
           || pending_data == TRUE)) {
        pending_data = FALSE;
        do
            spice_channel_recv_msg(channel,
                                   (handler_msg_in)SPICE_CHANNEL_GET_CLASS(channel)->handle_msg, NULL);
#if HAVE_SASL
            /* flush the sasl buffer too */
        while (c->sasl_decoded != NULL);
#else
        while (FALSE);
#endif
    }

}

static gboolean wait_migration(gpointer data)
{
    SpiceChannel *channel = SPICE_CHANNEL(data);
    SpiceChannelPrivate *c = channel->priv;

    if (c->state != SPICE_CHANNEL_STATE_MIGRATING) {
        CHANNEL_DEBUG(channel, "unfreeze channel");
        return TRUE;
    }

    return FALSE;
}

/* coroutine context */
static gboolean spice_channel_iterate(SpiceChannel *channel)
{
    SpiceChannelPrivate *c = channel->priv;

    if (c->state == SPICE_CHANNEL_STATE_MIGRATING &&
        !g_coroutine_condition_wait(&c->coroutine, wait_migration, channel))
        CHANNEL_DEBUG(channel, "migration wait cancelled");

    /* flush any pending write and read */
    if (!c->has_error)
        SPICE_CHANNEL_GET_CLASS(channel)->iterate_write(channel);
    if (!c->has_error)
        SPICE_CHANNEL_GET_CLASS(channel)->iterate_read(channel);

    if (c->has_error) {
        GIOCondition ret;
        /* We don't want to report an error if the socket was closed gracefully
         * on the other end (VM shutdown) */
        ret = g_socket_condition_check(c->sock, G_IO_IN | G_IO_ERR | G_IO_HUP);
        if (ret & (G_IO_ERR|G_IO_HUP)) {
            CHANNEL_DEBUG(channel, "channel got error");
            if (c->state > SPICE_CHANNEL_STATE_CONNECTING) {
                g_coroutine_signal_emit(channel, signals[SPICE_CHANNEL_EVENT], 0,
                                        c->state == SPICE_CHANNEL_STATE_READY ?
                                        SPICE_CHANNEL_ERROR_IO : SPICE_CHANNEL_ERROR_LINK);
            }
        }
        return FALSE;
    }

    return TRUE;
}

/* we use an idle function to allow the coroutine to exit before we actually
 * unref the object since the coroutine's state is part of the object */
static gboolean spice_channel_delayed_unref(gpointer data)
{
    SpiceChannel *channel = SPICE_CHANNEL(data);
    SpiceChannelPrivate *c = channel->priv;

    g_return_val_if_fail(channel != NULL, FALSE);
    CHANNEL_DEBUG(channel, "Delayed unref channel %p", channel);

    g_return_val_if_fail(c->coroutine.coroutine.exited == TRUE, FALSE);

    g_object_unref(G_OBJECT(data));

    return FALSE;
}

static X509_LOOKUP_METHOD spice_x509_mem_lookup = {
    "spice_x509_mem_lookup",
    0
};

static int spice_channel_load_ca(SpiceChannel *channel)
{
    SpiceChannelPrivate *c = channel->priv;
    STACK_OF(X509_INFO) *inf;
    X509_INFO *itmp;
    X509_LOOKUP *lookup;
    BIO *in;
    int i, count = 0;
    guint8 *ca;
    guint size;
    const gchar *ca_file;
    int rc;

    g_return_val_if_fail(c->ctx != NULL, 0);

    lookup = X509_STORE_add_lookup(c->ctx->cert_store, &spice_x509_mem_lookup);
    ca_file = spice_session_get_ca_file(c->session);
    spice_session_get_ca(c->session, &ca, &size);

    CHANNEL_DEBUG(channel, "Load CA, file: %s, data: %p", ca_file, ca);
    g_warn_if_fail(ca_file || ca);

    if (ca != NULL) {
        in = BIO_new_mem_buf(ca, size);
        inf = PEM_X509_INFO_read_bio(in, NULL, NULL, NULL);
        BIO_free(in);

        for (i = 0; i < sk_X509_INFO_num(inf); i++) {
            itmp = sk_X509_INFO_value(inf, i);
            if (itmp->x509) {
                X509_STORE_add_cert(lookup->store_ctx, itmp->x509);
                count++;
            }
            if (itmp->crl) {
                X509_STORE_add_crl(lookup->store_ctx, itmp->crl);
                count++;
            }
        }

        sk_X509_INFO_pop_free(inf, X509_INFO_free);
    }

    if (ca_file != NULL) {
        rc = SSL_CTX_load_verify_locations(c->ctx, ca_file, NULL);
        if (rc != 1)
            g_warning("loading ca certs from %s failed", ca_file);
        else
            count++;
    }

    if (count == 0) {
        rc = SSL_CTX_set_default_verify_paths(c->ctx);
        if (rc != 1)
            g_warning("loading ca certs from default location failed");
        else
            count++;
    }

    return count;
}

/**
 * spice_channel_get_error:
 * @channel:
 *
 * Retrieves the #GError currently set on channel, if the #SpiceChannel
 * is in error state and can provide additional error details.
 *
 * Returns: the pointer to the error, or %NULL
 * Since: 0.24
 **/
const GError* spice_channel_get_error(SpiceChannel *self)
{
    SpiceChannelPrivate *c;

    g_return_val_if_fail(SPICE_IS_CHANNEL(self), NULL);
    c = self->priv;

    return c->error;
}

/* coroutine context */
static void *spice_channel_coroutine(void *data)
{
    SpiceChannel *channel = SPICE_CHANNEL(data);
    SpiceChannelPrivate *c = channel->priv;
    guint verify;
    int rc, delay_val = 1;
    gboolean switch_tls = FALSE;
    gboolean switch_protocol = FALSE;
    /* When some other SSL/TLS version becomes obsolete, add it to this
     * variable. */
    long ssl_options = SSL_OP_NO_SSLv2 | SSL_OP_NO_SSLv3;
    gchar wsportstr[32];
    GSocketAddress *addr = NULL;
    GInetSocketAddress *iaddr = NULL;
    GInetAddress *host;
    char *ws_token = NULL;

    CHANNEL_DEBUG(channel, "Started background coroutine %p", &c->coroutine);

    if (spice_session_get_client_provided_socket(c->session)) {
        if (c->fd < 0) {
            g_critical("fd not provided!");
            g_coroutine_signal_emit(channel, signals[SPICE_CHANNEL_EVENT], 0, SPICE_CHANNEL_ERROR_CONNECT);
            goto cleanup;
        }

        if (!(c->sock = g_socket_new_from_fd(c->fd, NULL))) {
                CHANNEL_DEBUG(channel, "Failed to open socket from fd %d", c->fd);
                g_coroutine_signal_emit(channel, signals[SPICE_CHANNEL_EVENT], 0, SPICE_CHANNEL_ERROR_CONNECT);
                goto cleanup;
        }

        g_socket_set_blocking(c->sock, FALSE);
        g_socket_set_keepalive(c->sock, TRUE);
        c->conn = g_socket_connection_factory_create_connection(c->sock);
        goto connected;
    }


reconnect:
    c->conn = spice_session_channel_open_host(c->session, channel, &c->tls, &ws_token, &c->error);
    if (c->conn == NULL) {
        if (!c->error && !c->tls) {
            CHANNEL_DEBUG(channel, "trying with TLS port");
            c->tls = true; /* FIXME: does that really work with provided fd */
            goto reconnect;
        } else {
            CHANNEL_DEBUG(channel, "Connect error");
            g_coroutine_signal_emit(channel, signals[SPICE_CHANNEL_EVENT], 0, SPICE_CHANNEL_ERROR_CONNECT);
            g_clear_error(&c->error);
            goto cleanup;
        }
    }
    c->sock = g_object_ref(g_socket_connection_get_socket(c->conn));

    c->has_error = FALSE;

    if (ws_token != NULL) {
        c->ws = TRUE;

        c->np_ctx = nopoll_ctx_new();
        if (c->np_ctx == NULL) {
            g_critical("Can't allocate noPoll context");
            emit_main_context(channel, SPICE_CHANNEL_EVENT, SPICE_CHANNEL_ERROR_TLS);
            goto cleanup;
        }

        //nopoll_log_enable(c->np_ctx, nopoll_true);

        addr = g_socket_get_remote_address(c->sock, NULL);
        if (!addr) {
            g_critical("failed to get peer address");
            goto cleanup;
        }

        iaddr = G_INET_SOCKET_ADDRESS(addr);
        host = g_inet_socket_address_get_address(iaddr);
        snprintf(&wsportstr[0], 32, "/?token=%s", ws_token);

        c->np_conn = nopoll_conn_tls_new_with_socket(c->np_ctx, NULL, g_socket_get_fd(c->sock),
                                                     g_inet_address_to_string(host), NULL, NULL,
                                                     &wsportstr[0], "binary", NULL);
        if (nopoll_conn_is_ok(c->np_conn) != nopoll_true) {
            g_critical("Can't connect to websocket");
            emit_main_context(channel, SPICE_CHANNEL_EVENT, SPICE_CHANNEL_ERROR_TLS);
            goto cleanup;
        }

        if (nopoll_conn_wait_until_connection_ready(c->np_conn, 100) == nopoll_false) {
            g_critical("Time out waiting for websocket connection");
            emit_main_context(channel, SPICE_CHANNEL_EVENT, SPICE_CHANNEL_ERROR_TLS);
            goto cleanup;
        }

        if (nopoll_conn_is_ready(c->np_conn) != nopoll_true) {
            g_critical("Websocket connection is NOT ready");
            emit_main_context(channel, SPICE_CHANNEL_EVENT, SPICE_CHANNEL_ERROR_TLS);
            goto cleanup;
        }
    } else if (c->tls) {
        c->ctx = SSL_CTX_new(SSLv23_method());
        if (c->ctx == NULL) {
            g_critical("SSL_CTX_new failed");
            g_coroutine_signal_emit(channel, signals[SPICE_CHANNEL_EVENT], 0, SPICE_CHANNEL_ERROR_TLS);
            goto cleanup;
        }

        SSL_CTX_set_options(c->ctx, ssl_options);

        verify = spice_session_get_verify(c->session);
        if (verify &
            (SPICE_SESSION_VERIFY_SUBJECT | SPICE_SESSION_VERIFY_HOSTNAME)) {
            rc = spice_channel_load_ca(channel);
            if (rc == 0) {
                g_warning("no cert loaded");
                if (verify & SPICE_SESSION_VERIFY_PUBKEY) {
                    g_warning("only pubkey active");
                    verify = SPICE_SESSION_VERIFY_PUBKEY;
                } else {
                    g_coroutine_signal_emit(channel, signals[SPICE_CHANNEL_EVENT], 0, SPICE_CHANNEL_ERROR_TLS);
                    goto cleanup;
                }
            }
        }

        {
            const gchar *ciphers = spice_session_get_ciphers(c->session);
            if (ciphers != NULL) {
                rc = SSL_CTX_set_cipher_list(c->ctx, ciphers);
                if (rc != 1)
                    g_warning("loading cipher list %s failed", ciphers);
            }
        }

        c->ssl = SSL_new(c->ctx);
        if (c->ssl == NULL) {
            g_critical("SSL_new failed");
            g_coroutine_signal_emit(channel, signals[SPICE_CHANNEL_EVENT], 0, SPICE_CHANNEL_ERROR_TLS);
            goto cleanup;
        }


#if GLIB_CHECK_VERSION(2, 28, 0)
        BIO *bio = bio_new_giostream(G_IO_STREAM(c->conn));
#else
        BIO *bio = bio_new_gsocket(c->sock);
#endif
        SSL_set_bio(c->ssl, bio, bio);

        {
            guint8 *pubkey;
            guint pubkey_len;

            spice_session_get_pubkey(c->session, &pubkey, &pubkey_len);
            c->sslverify = spice_openssl_verify_new(c->ssl, verify,
                spice_session_get_host(c->session),
                (char*)pubkey, pubkey_len,
                spice_session_get_cert_subject(c->session));
        }

ssl_reconnect:
        rc = SSL_connect(c->ssl);
        if (rc <= 0) {
            rc = SSL_get_error(c->ssl, rc);
            if (rc == SSL_ERROR_WANT_READ || rc == SSL_ERROR_WANT_WRITE) {
                g_coroutine_socket_wait(&c->coroutine, c->sock, G_IO_OUT|G_IO_ERR|G_IO_HUP);
                goto ssl_reconnect;
            } else {
                g_warning("%s: SSL_connect: %s",
                          c->name, ERR_error_string(rc, NULL));
                g_coroutine_signal_emit(channel, signals[SPICE_CHANNEL_EVENT], 0, SPICE_CHANNEL_ERROR_TLS);
                goto cleanup;
            }
        }
    }

connected:
    c->in = g_io_stream_get_input_stream(G_IO_STREAM(c->conn));
    c->out = g_io_stream_get_output_stream(G_IO_STREAM(c->conn));

    rc = setsockopt(g_socket_get_fd(c->sock), IPPROTO_TCP, TCP_NODELAY,
                    (const char*)&delay_val, sizeof(delay_val));
    if ((rc != 0)
#ifdef ENOTSUP
        && (errno != ENOTSUP)
#endif
        ) {
        g_warning("%s: could not set sockopt TCP_NODELAY: %s", c->name,
                  strerror(errno));
    }

    spice_channel_send_link(channel);
    if (spice_channel_recv_link_hdr(channel, &switch_protocol) == FALSE)
        goto cleanup;
    spice_channel_recv_link_msg(channel, &switch_tls);
    if (switch_tls)
        goto cleanup;
    spice_channel_recv_auth(channel);

    while (spice_channel_iterate(channel))
        ;

cleanup:
    CHANNEL_DEBUG(channel, "Coroutine exit %s", c->name);

    SPICE_CHANNEL_GET_CLASS(channel)->channel_disconnect(channel);

    if (switch_protocol || (switch_tls && !c->tls)) {
        c->tls = switch_tls;
        spice_channel_connect(channel);
        g_object_unref(channel);
    } else
        g_idle_add(spice_channel_delayed_unref, data);

    /* Co-routine exits now - the SpiceChannel object may no longer exist,
       so don't do anything else now unless you like SEGVs */
    return NULL;
}

static gboolean connect_delayed(gpointer data)
{
    SpiceChannel *channel = data;
    SpiceChannelPrivate *c = channel->priv;
    struct coroutine *co;

    CHANNEL_DEBUG(channel, "Open coroutine starting %p", channel);
    c->connect_delayed_id = 0;

    co = &c->coroutine.coroutine;

    co->stack_size = 16 << 20; /* 16Mb */
    co->entry = spice_channel_coroutine;
    co->release = NULL;

    coroutine_init(co);
    coroutine_yieldto(co, channel);

    return FALSE;
}

static gboolean channel_connect(SpiceChannel *channel)
{
    SpiceChannelPrivate *c = channel->priv;

    g_return_val_if_fail(c != NULL, FALSE);

    if (c->session == NULL || c->channel_type == -1 || c->channel_id == -1) {
        /* unset properties or unknown channel type */
        g_warning("%s: channel setup incomplete", __FUNCTION__);
        return false;
    }
    if (c->state != SPICE_CHANNEL_STATE_UNCONNECTED) {
        g_warning("Invalid channel_connect state: %d", c->state);
        return true;
    }

    if (spice_session_get_client_provided_socket(c->session)) {
        if (c->fd == -1) {
            g_signal_emit(channel, signals[SPICE_CHANNEL_OPEN_FD], 0, c->tls);
            return true;
        }
    }
    c->state = SPICE_CHANNEL_STATE_CONNECTING;
    c->xmit_queue_blocked = FALSE;

    g_return_val_if_fail(c->sock == NULL, FALSE);
    g_object_ref(G_OBJECT(channel)); /* Unref'd when co-routine exits */

    /* we connect in idle, to let previous coroutine exit, if present */
    c->connect_delayed_id = g_idle_add(connect_delayed, channel);

    return true;
}

/**
 * spice_channel_connect:
 * @channel:
 *
 * Connect the channel, using #SpiceSession connection informations
 *
 * Returns: %TRUE on success.
 **/
gboolean spice_channel_connect(SpiceChannel *channel)
{
    g_return_val_if_fail(SPICE_IS_CHANNEL(channel), FALSE);
    SpiceChannelPrivate *c = channel->priv;

    if (c->state >= SPICE_CHANNEL_STATE_CONNECTING)
        return TRUE;

    return channel_connect(channel);
}

/**
 * spice_channel_open_fd:
 * @channel:
 * @fd: a file descriptor (socket) or -1.
 * request mechanism
 *
 * Connect the channel using @fd socket.
 *
 * If @fd is -1, a valid fd will be requested later via the
 * SpiceChannel::open-fd signal.
 *
 * Returns: %TRUE on success.
 **/
gboolean spice_channel_open_fd(SpiceChannel *channel, int fd)
{
    SpiceChannelPrivate *c;

    g_return_val_if_fail(SPICE_IS_CHANNEL(channel), FALSE);
    g_return_val_if_fail(channel->priv != NULL, FALSE);
    g_return_val_if_fail(fd >= -1, FALSE);

    c = channel->priv;
    c->fd = fd;

    return channel_connect(channel);
}

/* system or coroutine context */
static void channel_reset(SpiceChannel *channel, gboolean migrating)
{
    SpiceChannelPrivate *c = channel->priv;

    if (c->connect_delayed_id) {
        g_source_remove(c->connect_delayed_id);
        c->connect_delayed_id = 0;
    }

#if HAVE_SASL
    if (c->sasl_conn) {
        sasl_dispose(&c->sasl_conn);
        c->sasl_conn = NULL;
        c->sasl_decoded_offset = c->sasl_decoded_length = 0;
    }
#endif

    spice_openssl_verify_free(c->sslverify);
    c->sslverify = NULL;

    if (c->ssl) {
        SSL_free(c->ssl);
        c->ssl = NULL;
    }

    if (c->ctx) {
        SSL_CTX_free(c->ctx);
        c->ctx = NULL;
    }

    if (c->conn) {
        g_object_unref(c->conn);
        c->conn = NULL;
    }

    g_clear_object(&c->sock);

    c->fd = -1;

    c->auth_needs_username_and_password = FALSE;

    g_free(c->peer_msg);
    c->peer_msg = NULL;
    c->peer_pos = 0;

    STATIC_MUTEX_LOCK(c->xmit_queue_lock);
    c->xmit_queue_blocked = TRUE; /* Disallow queuing new messages */
    gboolean was_empty = g_queue_is_empty(&c->xmit_queue);
    g_queue_foreach(&c->xmit_queue, (GFunc)spice_msg_out_unref, NULL);
    g_queue_clear(&c->xmit_queue);
    if (c->xmit_queue_wakeup_id) {
        g_source_remove(c->xmit_queue_wakeup_id);
        c->xmit_queue_wakeup_id = 0;
    }
    STATIC_MUTEX_UNLOCK(c->xmit_queue_lock);
    spice_channel_flushed(channel, was_empty);

    g_array_set_size(c->remote_common_caps, 0);
    g_array_set_size(c->remote_caps, 0);
    g_array_set_size(c->common_caps, 0);
    /* Restore our default capabilities in case the channel gets re-used */
    spice_channel_set_common_capability(channel, SPICE_COMMON_CAP_PROTOCOL_AUTH_SELECTION);
    spice_channel_set_common_capability(channel, SPICE_COMMON_CAP_MINI_HEADER);
    spice_channel_reset_capabilities(channel);
}

/* system or coroutine context */
G_GNUC_INTERNAL
void spice_channel_reset(SpiceChannel *channel, gboolean migrating)
{
    SPICE_CHANNEL_GET_CLASS(channel)->channel_reset(channel, migrating);
}

/* system or coroutine context */
static void channel_disconnect(SpiceChannel *channel)
{
    SpiceChannelPrivate *c = channel->priv;

    g_return_if_fail(c != NULL);

    if (c->state == SPICE_CHANNEL_STATE_UNCONNECTED)
        return;

    c->has_error = TRUE; /* break the loop */

    if (c->state == SPICE_CHANNEL_STATE_READY)
        g_coroutine_signal_emit(channel, signals[SPICE_CHANNEL_EVENT], 0, SPICE_CHANNEL_CLOSED);

    c->state = SPICE_CHANNEL_STATE_UNCONNECTED;
    spice_channel_reset(channel, FALSE);

    g_return_if_fail(SPICE_IS_CHANNEL(channel));
}

/**
 * spice_channel_disconnect:
 * @channel:
 * @reason: a channel event emitted on main context (or #SPICE_CHANNEL_NONE)
 *
 * Close the socket and reset connection specific data. Finally, emit
 * @reason #SpiceChannel::channel-event on main context if not
 * #SPICE_CHANNEL_NONE.
 **/
void spice_channel_disconnect(SpiceChannel *channel, SpiceChannelEvent reason)
{
    SpiceChannelPrivate *c;

    CHANNEL_DEBUG(channel, "channel disconnect %d", reason);

    g_return_if_fail(SPICE_IS_CHANNEL(channel));
    g_return_if_fail(channel->priv != NULL);

    c = channel->priv;

    if (c->state == SPICE_CHANNEL_STATE_UNCONNECTED)
        return;

    if (reason == SPICE_CHANNEL_SWITCHING)
        c->state = SPICE_CHANNEL_STATE_SWITCHING;

    c->has_error = TRUE; /* break the loop */

    if (c->state == SPICE_CHANNEL_STATE_MIGRATING) {
        c->state = SPICE_CHANNEL_STATE_READY;
    } else
        spice_channel_wakeup(channel, TRUE);

    if (reason != SPICE_CHANNEL_NONE)
        g_signal_emit(G_OBJECT(channel), signals[SPICE_CHANNEL_EVENT], 0, reason);
}

static gboolean test_capability(GArray *caps, guint32 cap)
{
    guint32 c, word_index = cap / 32;
    gboolean ret;

    if (caps == NULL)
        return FALSE;

    if (caps->len < word_index + 1)
        return FALSE;

    c = g_array_index(caps, guint32, word_index);
    ret = (c & (1 << (cap % 32))) != 0;

    SPICE_DEBUG("test cap %d in 0x%X: %s", cap, c, ret ? "yes" : "no");
    return ret;
}

/**
 * spice_channel_test_capability:
 * @channel:
 * @cap:
 *
 * Test availability of remote "channel kind capability".
 *
 * Returns: %TRUE if @cap (channel kind capability) is available.
 **/
gboolean spice_channel_test_capability(SpiceChannel *self, guint32 cap)
{
    SpiceChannelPrivate *c;

    g_return_val_if_fail(SPICE_IS_CHANNEL(self), FALSE);

    c = self->priv;
    return test_capability(c->remote_caps, cap);
}

/**
 * spice_channel_test_common_capability:
 * @channel:
 * @cap:
 *
 * Test availability of remote "common channel capability".
 *
 * Returns: %TRUE if @cap (common channel capability) is available.
 **/
gboolean spice_channel_test_common_capability(SpiceChannel *self, guint32 cap)
{
    SpiceChannelPrivate *c;

    g_return_val_if_fail(SPICE_IS_CHANNEL(self), FALSE);

    c = self->priv;
    return test_capability(c->remote_common_caps, cap);
}

static void set_capability(GArray *caps, guint32 cap)
{
    guint word_index = cap / 32;

    g_return_if_fail(caps != NULL);

    if (caps->len <= word_index)
        g_array_set_size(caps, word_index + 1);

    g_array_index(caps, guint32, word_index) =
        g_array_index(caps, guint32, word_index) | (1 << (cap % 32));
}

/**
 * spice_channel_set_capability:
 * @channel:
 * @cap: a capability
 *
 * Enable specific channel-kind capability.
 * Deprecated: 0.13: this function has been removed
 **/
#undef spice_channel_set_capability
void spice_channel_set_capability(SpiceChannel *channel, guint32 cap)
{
    SpiceChannelPrivate *c;

    g_return_if_fail(SPICE_IS_CHANNEL(channel));

    c = channel->priv;
    set_capability(c->caps, cap);
}

G_GNUC_INTERNAL
void spice_caps_set(GArray *caps, guint32 cap, const gchar *desc)
{
    g_return_if_fail(caps != NULL);
    g_return_if_fail(desc != NULL);

    if (g_strcmp0(g_getenv(desc), "0") == 0)
        return;

    set_capability(caps, cap);
}

G_GNUC_INTERNAL
SpiceSession* spice_channel_get_session(SpiceChannel *channel)
{
    g_return_val_if_fail(SPICE_IS_CHANNEL(channel), NULL);

    return channel->priv->session;
}

G_GNUC_INTERNAL
enum spice_channel_state spice_channel_get_state(SpiceChannel *channel)
{
    g_return_val_if_fail(SPICE_IS_CHANNEL(channel),
                         SPICE_CHANNEL_STATE_UNCONNECTED);

    return channel->priv->state;
}

G_GNUC_INTERNAL
void spice_channel_swap(SpiceChannel *channel, SpiceChannel *swap, gboolean swap_msgs)
{
    SpiceChannelPrivate *c = channel->priv;
    SpiceChannelPrivate *s = swap->priv;

    g_return_if_fail(c != NULL);
    g_return_if_fail(s != NULL);

    g_return_if_fail(s->session != NULL);
    g_return_if_fail(s->sock != NULL);

#define SWAP(Field) ({                          \
    typeof (c->Field) Field = c->Field;         \
    c->Field = s->Field;                        \
    s->Field = Field;                           \
})

    /* TODO: split channel in 2 objects: a controller and a swappable
       state object */
    SWAP(sock);
    SWAP(conn);
    SWAP(in);
    SWAP(out);
    SWAP(ctx);
    SWAP(ssl);
    SWAP(sslverify);
    SWAP(tls);
    SWAP(use_mini_header);
    if (swap_msgs) {
        SWAP(xmit_queue);
        SWAP(xmit_queue_blocked);
        SWAP(in_serial);
        SWAP(out_serial);
    }
    SWAP(caps);
    SWAP(common_caps);
    SWAP(remote_caps);
    SWAP(remote_common_caps);
#if HAVE_SASL
    SWAP(sasl_conn);
    SWAP(sasl_decoded);
    SWAP(sasl_decoded_length);
    SWAP(sasl_decoded_offset);
#endif
}

/* coroutine context */
static void spice_channel_handle_msg(SpiceChannel *channel, SpiceMsgIn *msg)
{
    SpiceChannelClass *klass = SPICE_CHANNEL_GET_CLASS(channel);
    int type = spice_msg_in_type(msg);
    spice_msg_handler handler;

    g_return_if_fail(type < klass->handlers->len);
    if (type > SPICE_MSG_BASE_LAST && channel->priv->disable_channel_msg)
        return;

    handler = g_array_index(klass->handlers, spice_msg_handler, type);
    g_return_if_fail(handler != NULL);
    handler(channel, msg);
}

static void spice_channel_reset_capabilities(SpiceChannel *channel)
{
    SpiceChannelPrivate *c = channel->priv;
    g_array_set_size(c->caps, 0);

    if (SPICE_CHANNEL_GET_CLASS(channel)->channel_reset_capabilities) {
        SPICE_CHANNEL_GET_CLASS(channel)->channel_reset_capabilities(channel);
    }
}

static void spice_channel_send_migration_handshake(SpiceChannel *channel)
{
    SpiceChannelPrivate *c = channel->priv;

    if (SPICE_CHANNEL_GET_CLASS(channel)->channel_send_migration_handshake) {
        SPICE_CHANNEL_GET_CLASS(channel)->channel_send_migration_handshake(channel);
    } else {
        c->state = SPICE_CHANNEL_STATE_MIGRATING;
    }
}

/**
 * spice_channel_flush_async:
 * @channel: a #SpiceChannel
 * @cancellable: (allow-none): optional GCancellable object, %NULL to ignore
 * @callback: (scope async): callback to call when the request is satisfied
 * @user_data: (closure): the data to pass to callback function
 *
 * Forces an asynchronous write of all user-space buffered data for
 * the given channel.
 *
 * When the operation is finished callback will be called. You can
 * then call spice_channel_flush_finish() to get the result of the
 * operation.
 *
 * Since: 0.15
 **/
void spice_channel_flush_async(SpiceChannel *self, GCancellable *cancellable,
                               GAsyncReadyCallback callback, gpointer user_data)
{
    GSimpleAsyncResult *simple;
    SpiceChannelPrivate *c;
    gboolean was_empty;

    g_return_if_fail(SPICE_IS_CHANNEL(self));
    c = self->priv;

    if (c->state != SPICE_CHANNEL_STATE_READY) {
        g_simple_async_report_error_in_idle(G_OBJECT(self), callback, user_data,
            SPICE_CLIENT_ERROR, SPICE_CLIENT_ERROR_FAILED,
            "The channel is not ready yet");
        return;
    }

    simple = g_simple_async_result_new(G_OBJECT(self), callback, user_data,
                                       spice_channel_flush_async);

    STATIC_MUTEX_LOCK(c->xmit_queue_lock);
    was_empty = g_queue_is_empty(&c->xmit_queue);
    STATIC_MUTEX_UNLOCK(c->xmit_queue_lock);
    if (was_empty) {
        g_simple_async_result_set_op_res_gboolean(simple, TRUE);
        g_simple_async_result_complete_in_idle(simple);
        g_object_unref(simple);
        return;
    }

    c->flushing = g_slist_append(c->flushing, simple);
}

/**
 * spice_channel_flush_finish:
 * @channel: a #SpiceChannel
 * @result: a #GAsyncResult
 * @error: a #GError location to store the error occurring, or %NULL
 * to ignore.
 *
 * Finishes flushing a channel.
 *
 * Returns: %TRUE if flush operation succeeded, %FALSE otherwise.
 * Since: 0.15
 **/
gboolean spice_channel_flush_finish(SpiceChannel *self, GAsyncResult *result,
                                    GError **error)
{
    GSimpleAsyncResult *simple;

    g_return_val_if_fail(SPICE_IS_CHANNEL(self), FALSE);
    g_return_val_if_fail(result != NULL, FALSE);

    simple = (GSimpleAsyncResult *)result;

    if (g_simple_async_result_propagate_error(simple, error))
        return -1;

    g_return_val_if_fail(g_simple_async_result_is_valid(result, G_OBJECT(self),
                                                        spice_channel_flush_async), FALSE);

    CHANNEL_DEBUG(self, "flushed finished!");
    return g_simple_async_result_get_op_res_gboolean(simple);
}<|MERGE_RESOLUTION|>--- conflicted
+++ resolved
@@ -26,12 +26,9 @@
 #include "spice-marshal.h"
 #include "bio-gio.h"
 
-<<<<<<< HEAD
+#include <glib/gi18n.h>
+
 #include <nopoll.h>
-=======
-#include <glib/gi18n.h>
-
->>>>>>> 787b6677
 #include <openssl/rsa.h>
 #include <openssl/evp.h>
 #include <openssl/x509.h>
@@ -2362,7 +2359,7 @@
         c->np_ctx = nopoll_ctx_new();
         if (c->np_ctx == NULL) {
             g_critical("Can't allocate noPoll context");
-            emit_main_context(channel, SPICE_CHANNEL_EVENT, SPICE_CHANNEL_ERROR_TLS);
+            g_coroutine_signal_emit(channel, signals[SPICE_CHANNEL_EVENT], 0, SPICE_CHANNEL_ERROR_TLS);
             goto cleanup;
         }
 
@@ -2383,19 +2380,19 @@
                                                      &wsportstr[0], "binary", NULL);
         if (nopoll_conn_is_ok(c->np_conn) != nopoll_true) {
             g_critical("Can't connect to websocket");
-            emit_main_context(channel, SPICE_CHANNEL_EVENT, SPICE_CHANNEL_ERROR_TLS);
+            g_coroutine_signal_emit(channel, signals[SPICE_CHANNEL_EVENT], 0, SPICE_CHANNEL_ERROR_TLS);
             goto cleanup;
         }
 
         if (nopoll_conn_wait_until_connection_ready(c->np_conn, 100) == nopoll_false) {
             g_critical("Time out waiting for websocket connection");
-            emit_main_context(channel, SPICE_CHANNEL_EVENT, SPICE_CHANNEL_ERROR_TLS);
+            g_coroutine_signal_emit(channel, signals[SPICE_CHANNEL_EVENT], 0, SPICE_CHANNEL_ERROR_TLS);
             goto cleanup;
         }
 
         if (nopoll_conn_is_ready(c->np_conn) != nopoll_true) {
             g_critical("Websocket connection is NOT ready");
-            emit_main_context(channel, SPICE_CHANNEL_EVENT, SPICE_CHANNEL_ERROR_TLS);
+            g_coroutine_signal_emit(channel, signals[SPICE_CHANNEL_EVENT], 0, SPICE_CHANNEL_ERROR_TLS);
             goto cleanup;
         }
     } else if (c->tls) {
