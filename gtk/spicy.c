--- conflicted
+++ resolved
@@ -1239,18 +1239,12 @@
     case SPICE_CHANNEL_ERROR_CONNECT:
         error = spice_channel_get_error(channel);
         g_message("main channel: failed to connect");
-<<<<<<< HEAD
-        if (kiosk_mode) {
-            exit(2);
-=======
         if (error) {
             g_message("channel error: %s", error->message);
         }
 
-        rc = connect_dialog(conn->session);
-        if (rc == 0) {
-            connection_connect(conn);
->>>>>>> 63569419
+        if (kiosk_mode) {
+            exit(2);
         } else {
             rc = connect_dialog(conn->session);
             if (rc == 0) {
