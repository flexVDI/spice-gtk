--- conflicted
+++ resolved
@@ -1860,7 +1860,6 @@
         exit(0);
     }
 
-<<<<<<< HEAD
     if (kiosk_mode) {
         g_key_file_set_boolean(keyfile, "general", "scaling", TRUE);
         g_key_file_set_boolean(keyfile, "general", "resize-guest", TRUE);
@@ -1869,9 +1868,7 @@
         g_key_file_set_boolean(keyfile, "general", "grab-mouse", TRUE);
     }
 
-=======
 #if !GLIB_CHECK_VERSION(2,36,0)
->>>>>>> af733ed7
     g_type_init();
 #endif
     mainloop = g_main_loop_new(NULL, false);
