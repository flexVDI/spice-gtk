--- conflicted
+++ resolved
@@ -121,11 +121,7 @@
 gboolean spice_session_get_client_provided_socket(SpiceSession *session);
 
 GSocketConnection* spice_session_channel_open_host(SpiceSession *session, SpiceChannel *channel,
-<<<<<<< HEAD
-                                                   gboolean *use_tls, char **ws_token);
-=======
-                                                   gboolean *use_tls, GError **error);
->>>>>>> ba50d905
+                                                   gboolean *use_tls, char **ws_token, GError **error);
 void spice_session_channel_new(SpiceSession *session, SpiceChannel *channel);
 void spice_session_channel_destroy(SpiceSession *session, SpiceChannel *channel);
 void spice_session_channel_migrate(SpiceSession *session, SpiceChannel *channel);
