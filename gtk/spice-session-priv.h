/* -*- Mode: C; c-basic-offset: 4; indent-tabs-mode: nil -*- */
/*
   Copyright (C) 2010 Red Hat, Inc.

   This library is free software; you can redistribute it and/or
   modify it under the terms of the GNU Lesser General Public
   License as published by the Free Software Foundation; either
   version 2.1 of the License, or (at your option) any later version.

   This library is distributed in the hope that it will be useful,
   but WITHOUT ANY WARRANTY; without even the implied warranty of
   MERCHANTABILITY or FITNESS FOR A PARTICULAR PURPOSE.  See the GNU
   Lesser General Public License for more details.

   You should have received a copy of the GNU Lesser General Public
   License along with this library; if not, see <http://www.gnu.org/licenses/>.
*/
#ifndef __SPICE_CLIENT_SESSION_PRIV_H__
#define __SPICE_CLIENT_SESSION_PRIV_H__

#include "config.h"

#include <glib.h>
#include <gio/gio.h>

#ifdef USE_PHODAV
#include <libphodav/phodav.h>
#else
typedef struct _PhodavServer PhodavServer;
#endif

#include "desktop-integration.h"
#include "spice-session.h"
#include "spice-gtk-session.h"
#include "spice-channel-cache.h"
#include "decode.h"

G_BEGIN_DECLS

<<<<<<< HEAD
#define IMAGES_CACHE_SIZE_DEFAULT (1024 * 1024 * 80)
#define MIN_GLZ_WINDOW_SIZE_DEFAULT (1024 * 1024 * 12)
#define MAX_GLZ_WINDOW_SIZE_DEFAULT MIN((LZ_MAX_WINDOW_SIZE * 4), 1024 * 1024 * 64)

struct _SpiceSessionPrivate {
    char              *host;
    char              *port;
    char              *tls_port;
    char              *ws_port;
    char              *username;
    char              *password;
    char              *ca_file;
    char              *ciphers;
    GByteArray        *pubkey;
    GByteArray        *ca;
    char              *cert_subject;
    guint             verify;
    gboolean          read_only;
    SpiceURI          *proxy;
    gchar             *shared_dir;

    /* whether to enable audio */
    gboolean          audio;

    /* whether to enable smartcard event forwarding to the server */
    gboolean          smartcard;

    /* list of certificates to use for the software smartcard reader if
     * enabled. For now, it has to contain exactly 3 certificates for
     * the software reader to be functional
     */
    GStrv             smartcard_certificates;

    /* path to the local certificate database to use to lookup the
     * certificates stored in 'certificates'. If NULL, libcacard will
     * fallback to using a default database.
     */
    char *            smartcard_db;

    /* whether to enable USB redirection */
    gboolean          usbredir;

    /* Set when a usbredir channel has requested the keyboard grab to be
       temporarily released (because it is going to invoke policykit) */
    gboolean          inhibit_keyboard_grab;

    GStrv             disable_effects;
    GStrv             secure_channels;
    gint              color_depth;

    int               connection_id;
    int               protocol;
    SpiceChannel      *cmain; /* weak reference */
    Ring              channels;
    guint32           mm_time;
    gboolean          client_provided_sockets;
    guint64           mm_time_at_clock;
    SpiceSession      *migration;
    GList             *migration_left;
    SpiceSessionMigration migration_state;
    gboolean          full_migration; /* seamless migration indicator */
    gboolean          disconnecting;
    gboolean          migrate_wait_init;
    guint             after_main_init;
    gboolean          migration_copy;

    display_cache     *images;
    display_cache     *palettes;
    SpiceGlzDecoderWindow *glz_window;
    int               images_cache_size;
    int               glz_window_size;
    uint32_t          pci_ram_size;
    uint32_t          display_channels_count;
    guint8            uuid[16];
    gchar             *name;

    /* associated objects */
    SpiceAudio        *audio_manager;
    SpiceDesktopIntegration *desktop_integration;
    SpiceGtkSession   *gtk_session;
    SpiceUsbDeviceManager *usb_manager;
    SpicePlaybackChannel *playback_channel;
    PhodavServer      *webdav;
    guint8             webdav_magic[16];
};
=======
#define WEBDAV_MAGIC_SIZE 16
>>>>>>> 620faed8

SpiceSession *spice_session_new_from_session(SpiceSession *session);

void spice_session_set_connection_id(SpiceSession *session, int id);
int spice_session_get_connection_id(SpiceSession *session);
gboolean spice_session_get_client_provided_socket(SpiceSession *session);

GSocketConnection* spice_session_channel_open_host(SpiceSession *session, SpiceChannel *channel,
                                                   gboolean *use_tls, char **ws_token, GError **error);
void spice_session_channel_new(SpiceSession *session, SpiceChannel *channel);
void spice_session_channel_migrate(SpiceSession *session, SpiceChannel *channel);

void spice_session_set_mm_time(SpiceSession *session, guint32 time);
guint32 spice_session_get_mm_time(SpiceSession *session);

void spice_session_switching_disconnect(SpiceSession *session);
void spice_session_start_migrating(SpiceSession *session,
                                   gboolean full_migration);
void spice_session_abort_migration(SpiceSession *session);
void spice_session_set_migration_state(SpiceSession *session, SpiceSessionMigration state);

void spice_session_set_port(SpiceSession *session, int port, gboolean tls);
void spice_session_get_pubkey(SpiceSession *session, guint8 **pubkey, guint *size);
guint spice_session_get_verify(SpiceSession *session);
const gchar* spice_session_get_username(SpiceSession *session);
const gchar* spice_session_get_password(SpiceSession *session);
const gchar* spice_session_get_host(SpiceSession *session);
const gchar* spice_session_get_cert_subject(SpiceSession *session);
const gchar* spice_session_get_ciphers(SpiceSession *session);
const gchar* spice_session_get_ca_file(SpiceSession *session);
void spice_session_get_ca(SpiceSession *session, guint8 **ca, guint *size);

void spice_session_set_caches_hints(SpiceSession *session,
                                    uint32_t pci_ram_size,
                                    uint32_t n_display_channels);
void spice_session_get_caches(SpiceSession *session,
                              display_cache **images,
                              SpiceGlzDecoderWindow **glz_window);
void spice_session_palettes_clear(SpiceSession *session);
void spice_session_images_clear(SpiceSession *session);
void spice_session_migrate_end(SpiceSession *session);
gboolean spice_session_migrate_after_main_init(SpiceSession *session);
SpiceChannel* spice_session_lookup_channel(SpiceSession *session, gint id, gint type);
void spice_session_set_uuid(SpiceSession *session, guint8 uuid[16]);
void spice_session_set_name(SpiceSession *session, const gchar *name);
gboolean spice_session_is_playback_active(SpiceSession *session);
guint32 spice_session_get_playback_latency(SpiceSession *session);
void spice_session_sync_playback_latency(SpiceSession *session);
const gchar* spice_session_get_shared_dir(SpiceSession *session);
void spice_session_set_shared_dir(SpiceSession *session, const gchar *dir);
gboolean spice_session_get_audio_enabled(SpiceSession *session);
gboolean spice_session_get_smartcard_enabled(SpiceSession *session);
gboolean spice_session_get_usbredir_enabled(SpiceSession *session);

const guint8* spice_session_get_webdav_magic(SpiceSession *session);
PhodavServer *spice_session_get_webdav_server(SpiceSession *session);
PhodavServer* channel_webdav_server_new(SpiceSession *session);
guint spice_session_get_n_display_channels(SpiceSession *session);
void spice_session_set_main_channel(SpiceSession *session, SpiceChannel *channel);
gboolean spice_session_set_migration_session(SpiceSession *session, SpiceSession *mig_session);

G_END_DECLS

#endif /* __SPICE_CLIENT_SESSION_PRIV_H__ */<|MERGE_RESOLUTION|>--- conflicted
+++ resolved
@@ -37,95 +37,11 @@
 
 G_BEGIN_DECLS
 
-<<<<<<< HEAD
 #define IMAGES_CACHE_SIZE_DEFAULT (1024 * 1024 * 80)
 #define MIN_GLZ_WINDOW_SIZE_DEFAULT (1024 * 1024 * 12)
 #define MAX_GLZ_WINDOW_SIZE_DEFAULT MIN((LZ_MAX_WINDOW_SIZE * 4), 1024 * 1024 * 64)
 
-struct _SpiceSessionPrivate {
-    char              *host;
-    char              *port;
-    char              *tls_port;
-    char              *ws_port;
-    char              *username;
-    char              *password;
-    char              *ca_file;
-    char              *ciphers;
-    GByteArray        *pubkey;
-    GByteArray        *ca;
-    char              *cert_subject;
-    guint             verify;
-    gboolean          read_only;
-    SpiceURI          *proxy;
-    gchar             *shared_dir;
-
-    /* whether to enable audio */
-    gboolean          audio;
-
-    /* whether to enable smartcard event forwarding to the server */
-    gboolean          smartcard;
-
-    /* list of certificates to use for the software smartcard reader if
-     * enabled. For now, it has to contain exactly 3 certificates for
-     * the software reader to be functional
-     */
-    GStrv             smartcard_certificates;
-
-    /* path to the local certificate database to use to lookup the
-     * certificates stored in 'certificates'. If NULL, libcacard will
-     * fallback to using a default database.
-     */
-    char *            smartcard_db;
-
-    /* whether to enable USB redirection */
-    gboolean          usbredir;
-
-    /* Set when a usbredir channel has requested the keyboard grab to be
-       temporarily released (because it is going to invoke policykit) */
-    gboolean          inhibit_keyboard_grab;
-
-    GStrv             disable_effects;
-    GStrv             secure_channels;
-    gint              color_depth;
-
-    int               connection_id;
-    int               protocol;
-    SpiceChannel      *cmain; /* weak reference */
-    Ring              channels;
-    guint32           mm_time;
-    gboolean          client_provided_sockets;
-    guint64           mm_time_at_clock;
-    SpiceSession      *migration;
-    GList             *migration_left;
-    SpiceSessionMigration migration_state;
-    gboolean          full_migration; /* seamless migration indicator */
-    gboolean          disconnecting;
-    gboolean          migrate_wait_init;
-    guint             after_main_init;
-    gboolean          migration_copy;
-
-    display_cache     *images;
-    display_cache     *palettes;
-    SpiceGlzDecoderWindow *glz_window;
-    int               images_cache_size;
-    int               glz_window_size;
-    uint32_t          pci_ram_size;
-    uint32_t          display_channels_count;
-    guint8            uuid[16];
-    gchar             *name;
-
-    /* associated objects */
-    SpiceAudio        *audio_manager;
-    SpiceDesktopIntegration *desktop_integration;
-    SpiceGtkSession   *gtk_session;
-    SpiceUsbDeviceManager *usb_manager;
-    SpicePlaybackChannel *playback_channel;
-    PhodavServer      *webdav;
-    guint8             webdav_magic[16];
-};
-=======
 #define WEBDAV_MAGIC_SIZE 16
->>>>>>> 620faed8
 
 SpiceSession *spice_session_new_from_session(SpiceSession *session);
 
