/* -*- Mode: C; c-basic-offset: 4; indent-tabs-mode: nil -*- */
/*
   Copyright (C) 2010 Red Hat, Inc.

   This library is free software; you can redistribute it and/or
   modify it under the terms of the GNU Lesser General Public
   License as published by the Free Software Foundation; either
   version 2.1 of the License, or (at your option) any later version.

   This library is distributed in the hope that it will be useful,
   but WITHOUT ANY WARRANTY; without even the implied warranty of
   MERCHANTABILITY or FITNESS FOR A PARTICULAR PURPOSE.  See the GNU
   Lesser General Public License for more details.

   You should have received a copy of the GNU Lesser General Public
   License along with this library; if not, see <http://www.gnu.org/licenses/>.
*/
#ifndef __SPICE_CLIENT_SESSION_PRIV_H__
#define __SPICE_CLIENT_SESSION_PRIV_H__

#include "config.h"

#include <glib.h>
#include <gio/gio.h>

#ifdef USE_PHODAV
#include <libphodav/phodav.h>
#else
typedef struct _PhodavServer PhodavServer;
#endif

#include "desktop-integration.h"
#include "spice-session.h"
#include "spice-gtk-session.h"
#include "spice-channel-cache.h"
#include "decode.h"

G_BEGIN_DECLS

#define IMAGES_CACHE_SIZE_DEFAULT (1024 * 1024 * 80)
#define MIN_GLZ_WINDOW_SIZE_DEFAULT (1024 * 1024 * 12)
#define MAX_GLZ_WINDOW_SIZE_DEFAULT MIN((LZ_MAX_WINDOW_SIZE * 4), 1024 * 1024 * 64)

struct _SpiceSessionPrivate {
    char              *host;
    char              *port;
    char              *tls_port;
<<<<<<< HEAD
    char              *ws_port;
=======
    char              *username;
>>>>>>> 787b6677
    char              *password;
    char              *ca_file;
    char              *ciphers;
    GByteArray        *pubkey;
    GByteArray        *ca;
    char              *cert_subject;
    guint             verify;
    gboolean          read_only;
    SpiceURI          *proxy;
    gchar             *shared_dir;

    /* whether to enable audio */
    gboolean          audio;

    /* whether to enable smartcard event forwarding to the server */
    gboolean          smartcard;

    /* list of certificates to use for the software smartcard reader if
     * enabled. For now, it has to contain exactly 3 certificates for
     * the software reader to be functional
     */
    GStrv             smartcard_certificates;

    /* path to the local certificate database to use to lookup the
     * certificates stored in 'certificates'. If NULL, libcacard will
     * fallback to using a default database.
     */
    char *            smartcard_db;

    /* whether to enable USB redirection */
    gboolean          usbredir;

    /* Set when a usbredir channel has requested the keyboard grab to be
       temporarily released (because it is going to invoke policykit) */
    gboolean          inhibit_keyboard_grab;

    GStrv             disable_effects;
    GStrv             secure_channels;
    gint              color_depth;

    int               connection_id;
    int               protocol;
    SpiceChannel      *cmain; /* weak reference */
    Ring              channels;
    guint32           mm_time;
    gboolean          client_provided_sockets;
    guint64           mm_time_at_clock;
    SpiceSession      *migration;
    GList             *migration_left;
    SpiceSessionMigration migration_state;
    gboolean          full_migration; /* seamless migration indicator */
    gboolean          disconnecting;
    gboolean          migrate_wait_init;
    guint             after_main_init;
    gboolean          migration_copy;

    display_cache     *images;
    display_cache     *palettes;
    SpiceGlzDecoderWindow *glz_window;
    int               images_cache_size;
    int               glz_window_size;
    uint32_t          pci_ram_size;
    uint32_t          display_channels_count;
    guint8            uuid[16];
    gchar             *name;

    /* associated objects */
    SpiceAudio        *audio_manager;
    SpiceDesktopIntegration *desktop_integration;
    SpiceGtkSession   *gtk_session;
    SpiceUsbDeviceManager *usb_manager;
    SpicePlaybackChannel *playback_channel;
    PhodavServer      *webdav;
    guint8             webdav_magic[16];
};

SpiceSession *spice_session_new_from_session(SpiceSession *session);

void spice_session_set_connection_id(SpiceSession *session, int id);
int spice_session_get_connection_id(SpiceSession *session);
gboolean spice_session_get_client_provided_socket(SpiceSession *session);

GSocketConnection* spice_session_channel_open_host(SpiceSession *session, SpiceChannel *channel,
                                                   gboolean *use_tls, char **ws_token, GError **error);
void spice_session_channel_new(SpiceSession *session, SpiceChannel *channel);
void spice_session_channel_destroy(SpiceSession *session, SpiceChannel *channel);
void spice_session_channel_migrate(SpiceSession *session, SpiceChannel *channel);

void spice_session_set_mm_time(SpiceSession *session, guint32 time);
guint32 spice_session_get_mm_time(SpiceSession *session);

void spice_session_switching_disconnect(SpiceSession *session);
void spice_session_set_migration(SpiceSession *session,
                                 SpiceSession *migration,
                                 gboolean full_migration);
void spice_session_abort_migration(SpiceSession *session);
void spice_session_set_migration_state(SpiceSession *session, SpiceSessionMigration state);

void spice_session_set_port(SpiceSession *session, int port, gboolean tls);
void spice_session_get_pubkey(SpiceSession *session, guint8 **pubkey, guint *size);
guint spice_session_get_verify(SpiceSession *session);
const gchar* spice_session_get_username(SpiceSession *session);
const gchar* spice_session_get_password(SpiceSession *session);
const gchar* spice_session_get_host(SpiceSession *session);
const gchar* spice_session_get_cert_subject(SpiceSession *session);
const gchar* spice_session_get_ciphers(SpiceSession *session);
const gchar* spice_session_get_ca_file(SpiceSession *session);
void spice_session_get_ca(SpiceSession *session, guint8 **ca, guint *size);

void spice_session_set_caches_hints(SpiceSession *session,
                                    uint32_t pci_ram_size,
                                    uint32_t display_channels_count);
void spice_session_get_caches(SpiceSession *session,
                              display_cache **images,
                              SpiceGlzDecoderWindow **glz_window);
void spice_session_palettes_clear(SpiceSession *session);
void spice_session_images_clear(SpiceSession *session);
void spice_session_migrate_end(SpiceSession *session);
gboolean spice_session_migrate_after_main_init(SpiceSession *session);
SpiceChannel* spice_session_lookup_channel(SpiceSession *session, gint id, gint type);
void spice_session_set_uuid(SpiceSession *session, guint8 uuid[16]);
void spice_session_set_name(SpiceSession *session, const gchar *name);
gboolean spice_session_is_playback_active(SpiceSession *session);
guint32 spice_session_get_playback_latency(SpiceSession *session);
void spice_session_sync_playback_latency(SpiceSession *session);
const gchar* spice_session_get_shared_dir(SpiceSession *session);
void spice_session_set_shared_dir(SpiceSession *session, const gchar *dir);

G_END_DECLS

#endif /* __SPICE_CLIENT_SESSION_PRIV_H__ */<|MERGE_RESOLUTION|>--- conflicted
+++ resolved
@@ -45,11 +45,8 @@
     char              *host;
     char              *port;
     char              *tls_port;
-<<<<<<< HEAD
     char              *ws_port;
-=======
     char              *username;
->>>>>>> 787b6677
     char              *password;
     char              *ca_file;
     char              *ciphers;
