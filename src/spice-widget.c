/* -*- Mode: C; c-basic-offset: 4; indent-tabs-mode: nil -*- */
/*
   Copyright (C) 2010 Red Hat, Inc.

   This library is free software; you can redistribute it and/or
   modify it under the terms of the GNU Lesser General Public
   License as published by the Free Software Foundation; either
   version 2.1 of the License, or (at your option) any later version.

   This library is distributed in the hope that it will be useful,
   but WITHOUT ANY WARRANTY; without even the implied warranty of
   MERCHANTABILITY or FITNESS FOR A PARTICULAR PURPOSE.  See the GNU
   Lesser General Public License for more details.

   You should have received a copy of the GNU Lesser General Public
   License along with this library; if not, see <http://www.gnu.org/licenses/>.
*/
#include "config.h"

#include <math.h>
#include <glib.h>
#include <gdk/gdk.h>

#ifdef HAVE_X11_XKBLIB_H
#include <X11/XKBlib.h>
#endif
#ifdef GDK_WINDOWING_X11
#include <X11/Xlib.h>
#include <gdk/gdkx.h>
#endif
#ifdef G_OS_WIN32
#include <windows.h>
#include <dinput.h>
#include <ime.h>
#include <gdk/gdkwin32.h>
#ifndef MAPVK_VK_TO_VSC /* may be undefined in older mingw-headers */
#define MAPVK_VK_TO_VSC 0
#endif
#endif

#include "spice-widget.h"
#include "spice-widget-priv.h"
#include "spice-gtk-session-priv.h"
#include "vncdisplaykeymap.h"
#include "spice-grabsequence-priv.h"


/**
 * SECTION:spice-widget
 * @short_description: a GTK display widget
 * @title: Spice Display
 * @section_id:
 * @stability: Stable
 * @include: spice-client-gtk.h
 *
 * A GTK widget that displays a SPICE server. It sends keyboard/mouse
 * events and can also share clipboard...
 *
 * Arbitrary key events can be sent thanks to spice_display_send_keys().
 *
 * The widget will optionally grab the keyboard and the mouse when
 * focused if the properties #SpiceDisplay:grab-keyboard and
 * #SpiceDisplay:grab-mouse are #TRUE respectively.  It can be
 * ungrabbed with spice_display_mouse_ungrab(), and by setting a key
 * combination with spice_display_set_grab_keys().
 *
 * Finally, spice_display_get_pixbuf() will take a screenshot of the
 * current display and return an #GdkPixbuf (that you can then easily
 * save to disk).
 */

G_DEFINE_TYPE(SpiceDisplay, spice_display, GTK_TYPE_EVENT_BOX)

/* Properties */
enum {
    PROP_0,
    PROP_SESSION,
    PROP_CHANNEL_ID,
    PROP_KEYBOARD_GRAB,
    PROP_MOUSE_GRAB,
    PROP_RESIZE_GUEST,
    PROP_SCALING,
    PROP_ONLY_DOWNSCALE,
    PROP_DISABLE_INPUTS,
    PROP_ZOOM_LEVEL,
    PROP_MONITOR_ID,
    PROP_KEYPRESS_DELAY,
    PROP_READY
};

/* Signals */
enum {
    SPICE_DISPLAY_MOUSE_GRAB,
    SPICE_DISPLAY_KEYBOARD_GRAB,
    SPICE_DISPLAY_GRAB_KEY_PRESSED,
    SPICE_DISPLAY_LAST_SIGNAL,
};

#define DEFAULT_KEYPRESS_DELAY 100

static guint signals[SPICE_DISPLAY_LAST_SIGNAL];

#ifdef G_OS_WIN32
static HWND win32_window = NULL;
#endif

static void update_keyboard_grab(SpiceDisplay *display);
static void try_keyboard_grab(SpiceDisplay *display);
static void try_keyboard_ungrab(SpiceDisplay *display);
static void update_mouse_grab(SpiceDisplay *display);
static void try_mouse_grab(SpiceDisplay *display);
static void try_mouse_ungrab(SpiceDisplay *display);
static void recalc_geometry(GtkWidget *widget);
static void channel_new(SpiceSession *s, SpiceChannel *channel, gpointer data);
static void channel_destroy(SpiceSession *s, SpiceChannel *channel, gpointer data);
static void cursor_invalidate(SpiceDisplay *display);
static void update_area(SpiceDisplay *display, gint x, gint y, gint width, gint height);
static void release_keys(SpiceDisplay *display);
static void size_allocate(GtkWidget *widget, GtkAllocation *conf, gpointer data);
static gboolean draw_event(GtkWidget *widget, cairo_t *cr, gpointer data);
static void update_size_request(SpiceDisplay *display);
static GdkDevice *spice_gdk_window_get_pointing_device(GdkWindow *window);

/* ---------------------------------------------------------------- */

static void spice_display_get_property(GObject    *object,
                                       guint       prop_id,
                                       GValue     *value,
                                       GParamSpec *pspec)
{
    SpiceDisplay *display = SPICE_DISPLAY(object);
    SpiceDisplayPrivate *d = display->priv;

    switch (prop_id) {
    case PROP_SESSION:
        g_value_set_object(value, d->session);
        break;
    case PROP_CHANNEL_ID:
        g_value_set_int(value, d->channel_id);
        break;
    case PROP_MONITOR_ID:
        g_value_set_int(value, d->monitor_id);
        break;
    case PROP_KEYBOARD_GRAB:
        g_value_set_boolean(value, d->keyboard_grab_enable);
        break;
    case PROP_MOUSE_GRAB:
        g_value_set_boolean(value, d->mouse_grab_enable);
        break;
    case PROP_RESIZE_GUEST:
        g_value_set_boolean(value, d->resize_guest_enable);
        break;
    case PROP_SCALING:
        g_value_set_boolean(value, d->allow_scaling);
        break;
    case PROP_ONLY_DOWNSCALE:
        g_value_set_boolean(value, d->only_downscale);
        break;
    case PROP_DISABLE_INPUTS:
        g_value_set_boolean(value, d->disable_inputs);
        break;
    case PROP_ZOOM_LEVEL:
        g_value_set_int(value, d->zoom_level);
        break;
    case PROP_READY:
        g_value_set_boolean(value, d->ready);
        break;
    case PROP_KEYPRESS_DELAY:
        g_value_set_uint(value, d->keypress_delay);
        break;
    default:
        G_OBJECT_WARN_INVALID_PROPERTY_ID(object, prop_id, pspec);
        break;
    }
}

static void scaling_updated(SpiceDisplay *display)
{
    SpiceDisplayPrivate *d = display->priv;
    GdkWindow *window = gtk_widget_get_window(GTK_WIDGET(display));

    recalc_geometry(GTK_WIDGET(display));
    if (d->canvas.surface && window) { /* if not yet shown */
        gtk_widget_queue_draw(GTK_WIDGET(display));
    }
    update_size_request(display);
}

static void update_size_request(SpiceDisplay *display)
{
    SpiceDisplayPrivate *d = display->priv;
    gint reqwidth, reqheight;

    if (d->resize_guest_enable || d->allow_scaling) {
        reqwidth = 640;
        reqheight = 480;
    } else {
        reqwidth = d->area.width;
        reqheight = d->area.height;
    }

    gtk_widget_set_size_request(GTK_WIDGET(display), reqwidth, reqheight);
    recalc_geometry(GTK_WIDGET(display));
}

static void update_keyboard_focus(SpiceDisplay *display, gboolean state)
{
    SpiceDisplayPrivate *d = display->priv;

    d->keyboard_have_focus = state;
    spice_gtk_session_set_keyboard_has_focus(d->gtk_session, state);

    /* keyboard grab gets inhibited by usb-device-manager when it is
       in the process of redirecting a usb-device (as this may show a
       policykit dialog). Making autoredir/automount setting changes while
       this is happening is not a good idea! */
    if (d->keyboard_grab_inhibit)
        return;

    spice_gtk_session_request_auto_usbredir(d->gtk_session, state);
}

static gint get_display_id(SpiceDisplay *display)
{
    SpiceDisplayPrivate *d = display->priv;

    /* supported monitor_id only with display channel #0 */
    if (d->channel_id == 0 && d->monitor_id >= 0)
        return d->monitor_id;

    g_return_val_if_fail(d->monitor_id <= 0, -1);

    return d->channel_id;
}

static bool egl_enabled(SpiceDisplayPrivate *d)
{
#if HAVE_EGL
    return d->egl.enabled;
#else
    return false;
#endif
}

static void update_ready(SpiceDisplay *display)
{
    SpiceDisplayPrivate *d = display->priv;
    gboolean ready = FALSE;

    if (d->monitor_ready) {
        ready = egl_enabled(d) || d->mark != 0;
    }
    /* If the 'resize-guest' property is set, the application expects spice-gtk
     * to manage the size and state of the displays, so update the 'enabled'
     * state here. If 'resize-guest' is false, we can assume that the
     * application will manage the state of the displays.
     */
    if (d->resize_guest_enable) {
        spice_main_update_display_enabled(d->main, get_display_id(display),
                                          ready, TRUE);
    }

    if (d->ready == ready)
        return;

    if (ready && gtk_widget_get_window(GTK_WIDGET(display)))
        gtk_widget_queue_draw(GTK_WIDGET(display));

    d->ready = ready;
    g_object_notify(G_OBJECT(display), "ready");
}

static void set_monitor_ready(SpiceDisplay *self, gboolean ready)
{
    SpiceDisplayPrivate *d = self->priv;

    d->monitor_ready = ready;
    update_ready(self);
}

G_GNUC_INTERNAL
void spice_display_widget_update_monitor_area(SpiceDisplay *display)
{
    SpiceDisplayPrivate *d = display->priv;
    SpiceDisplayMonitorConfig *cfg, *c = NULL;
    GArray *monitors = NULL;
    int i;

    DISPLAY_DEBUG(display, "update monitor area");
    if (d->monitor_id < 0)
        goto whole;

    g_object_get(d->display, "monitors", &monitors, NULL);
    for (i = 0; monitors != NULL && i < monitors->len; i++) {
        cfg = &g_array_index(monitors, SpiceDisplayMonitorConfig, i);
        if (cfg->id == d->monitor_id) {
           c = cfg;
           break;
        }
    }
    if (c == NULL) {
        DISPLAY_DEBUG(display, "update monitor: no monitor %d", d->monitor_id);
        set_monitor_ready(display, false);
        if (spice_channel_test_capability(SPICE_CHANNEL(d->display),
                                          SPICE_DISPLAY_CAP_MONITORS_CONFIG)) {
            DISPLAY_DEBUG(display, "waiting until MonitorsConfig is received");
            g_clear_pointer(&monitors, g_array_unref);
            return;
        }
        goto whole;
    }

    if (c->surface_id != 0) {
        g_warning("FIXME: only support monitor config with primary surface 0, "
                  "but given config surface %u", c->surface_id);
        goto whole;
    }

    /* If only one head on this monitor, update the whole area */
    if (monitors->len == 1 && !egl_enabled(d)) {
        update_area(display, 0, 0, c->width, c->height);
    } else {
        update_area(display, c->x, c->y, c->width, c->height);
    }
    g_clear_pointer(&monitors, g_array_unref);
    return;

whole:
    g_clear_pointer(&monitors, g_array_unref);
    /* by display whole surface */
    update_area(display, 0, 0, d->canvas.width, d->canvas.height);
    set_monitor_ready(display, true);
}

<<<<<<< HEAD
static gboolean check_inactivity(gpointer user_data)
{
    SpiceDisplay *display = user_data;
    SpiceDisplayPrivate *d = display->priv;
    gint inactivity_timeout;
    g_object_get(d->session, "inactivity-timeout", &inactivity_timeout, NULL);
    if (inactivity_timeout >= 40) {
        gint64 now = g_get_monotonic_time();
        d->time_to_inactivity = (d->last_input_time - now)/1000 + inactivity_timeout*1000;
        gtk_widget_queue_draw(GTK_WIDGET(display));
        if (d->time_to_inactivity <= 0) {
            spice_session_disconnect(d->session);
        } else if (d->time_to_inactivity <= 30000) {
            g_timeout_add(100, check_inactivity, display);
        } else {
            g_timeout_add(d->time_to_inactivity - 30000, check_inactivity, display);
        }
    }
    return FALSE;
=======
static void
spice_display_set_keypress_delay(SpiceDisplay *display, guint delay)
{
    SpiceDisplayPrivate *d = display->priv;
    const gchar *env = g_getenv("SPICE_KEYPRESS_DELAY");

    if (env != NULL)
        delay = strtoul(env, NULL, 10);

    if (d->keypress_delay != delay) {
        DISPLAY_DEBUG(display, "keypress-delay is set to %u ms", delay);
        d->keypress_delay = delay;
        g_object_notify(G_OBJECT(display), "keypress-delay");
    }
>>>>>>> c9129ed2
}

static void spice_display_set_property(GObject      *object,
                                       guint         prop_id,
                                       const GValue *value,
                                       GParamSpec   *pspec)
{
    SpiceDisplay *display = SPICE_DISPLAY(object);
    SpiceDisplayPrivate *d = display->priv;

    switch (prop_id) {
    case PROP_SESSION:
        g_warn_if_fail(d->session == NULL);
        d->session = g_value_dup_object(value);
        d->gtk_session = spice_gtk_session_get(d->session);
        spice_g_signal_connect_object(d->gtk_session, "notify::pointer-grabbed",
                                      G_CALLBACK(cursor_invalidate), object,
                                      G_CONNECT_SWAPPED);
        d->last_input_time = g_get_monotonic_time();
        check_inactivity(display);
        break;
    case PROP_CHANNEL_ID:
        d->channel_id = g_value_get_int(value);
        break;
    case PROP_MONITOR_ID:
        d->monitor_id = g_value_get_int(value);
        if (d->display) /* if constructed */
            spice_display_widget_update_monitor_area(display);
        break;
    case PROP_KEYBOARD_GRAB:
        d->keyboard_grab_enable = g_value_get_boolean(value);
        update_keyboard_grab(display);
        break;
    case PROP_MOUSE_GRAB:
        d->mouse_grab_enable = g_value_get_boolean(value);
        update_mouse_grab(display);
        break;
    case PROP_RESIZE_GUEST:
        d->resize_guest_enable = g_value_get_boolean(value);
        update_ready(display);
        update_size_request(display);
        break;
    case PROP_SCALING:
        d->allow_scaling = g_value_get_boolean(value);
        scaling_updated(display);
        break;
    case PROP_ONLY_DOWNSCALE:
        d->only_downscale = g_value_get_boolean(value);
        scaling_updated(display);
        break;
    case PROP_DISABLE_INPUTS:
        d->disable_inputs = g_value_get_boolean(value);
        gtk_widget_set_can_focus(GTK_WIDGET(display), !d->disable_inputs);
        update_keyboard_grab(display);
        update_mouse_grab(display);
        break;
    case PROP_ZOOM_LEVEL:
        d->zoom_level = g_value_get_int(value);
        scaling_updated(display);
        break;
    case PROP_KEYPRESS_DELAY:
        spice_display_set_keypress_delay(display, g_value_get_uint(value));
        break;
    default:
        G_OBJECT_WARN_INVALID_PROPERTY_ID(object, prop_id, pspec);
        break;
    }
}

static void session_inhibit_keyboard_grab_changed(GObject    *gobject,
                                                  GParamSpec *pspec,
                                                  gpointer    user_data)
{
    SpiceDisplay *display = user_data;
    SpiceDisplayPrivate *d = display->priv;

    g_object_get(d->session, "inhibit-keyboard-grab",
                 &d->keyboard_grab_inhibit, NULL);
    update_keyboard_grab(display);
    update_mouse_grab(display);
}

static void spice_display_dispose(GObject *obj)
{
    SpiceDisplay *display = SPICE_DISPLAY(obj);
    SpiceDisplayPrivate *d = display->priv;

    DISPLAY_DEBUG(display, "spice display dispose");

    spice_cairo_image_destroy(display);
    g_clear_object(&d->session);
    d->gtk_session = NULL;

    if (d->key_delayed_id) {
        g_source_remove(d->key_delayed_id);
        d->key_delayed_id = 0;
    }

    G_OBJECT_CLASS(spice_display_parent_class)->dispose(obj);
}

static void spice_display_finalize(GObject *obj)
{
    SpiceDisplay *display = SPICE_DISPLAY(obj);
    SpiceDisplayPrivate *d = display->priv;

    DISPLAY_DEBUG(display, "Finalize spice display");

    g_clear_pointer(&d->grabseq, spice_grab_sequence_free);
    g_clear_pointer(&d->activeseq, g_free);

    g_clear_object(&d->show_cursor);
    g_clear_object(&d->mouse_cursor);
    g_clear_object(&d->mouse_pixbuf);

    G_OBJECT_CLASS(spice_display_parent_class)->finalize(obj);
}

static GdkCursor* spice_display_get_blank_cursor(SpiceDisplay *display)
{
    GdkDisplay *gdk_display;
    const gchar *cursor_name;
    GdkWindow *gdk_window = GDK_WINDOW(gtk_widget_get_window(GTK_WIDGET(display)));

    if (gdk_window == NULL)
        return NULL;

    gdk_display = gdk_window_get_display(gdk_window);
    cursor_name = g_getenv("SPICE_DEBUG_CURSOR") ? "crosshair" : "none";

    return gdk_cursor_new_from_name(gdk_display, cursor_name);
}

static gboolean grab_broken(SpiceDisplay *self, GdkEventGrabBroken *event,
                            gpointer user_data G_GNUC_UNUSED)
{
    GdkWindow *window = gtk_widget_get_window(GTK_WIDGET(self));
    DISPLAY_DEBUG(self, "%s (implicit: %d, keyboard: %d)", __FUNCTION__,
                  event->implicit, event->keyboard);
    DISPLAY_DEBUG(self, "%s (SpiceDisplay::GdkWindow %p, event->grab_window: %p)",
                  __FUNCTION__, window, event->grab_window);
    if (window == event->grab_window) {
        /* ignore grab-broken event moving the grab to GtkEventBox::window
         * (from GtkEventBox::event_window) as we initially called
         * gdk_pointer_grab() on GtkEventBox::window, see
         * https://bugzilla.gnome.org/show_bug.cgi?id=769635
         */
        return false;
    }

    if (event->keyboard) {
        try_keyboard_ungrab(self);
        release_keys(self);
    }

    /* always release mouse when grab broken, this could be more
       generally placed in keyboard_ungrab(), but one might worry of
       breaking someone else code. */
    try_mouse_ungrab(self);

    return false;
}

static void file_transfer_callback(GObject *source_object,
                                   GAsyncResult *result,
                                   gpointer user_data G_GNUC_UNUSED)
{
    SpiceMainChannel *channel = SPICE_MAIN_CHANNEL(source_object);
    GError *error = NULL;

    if (spice_main_file_copy_finish(channel, result, &error))
        return;

    if (error != NULL && error->message != NULL)
        g_warning("File transfer failed with error: %s", error->message);
    else
        g_warning("File transfer failed");

    g_clear_error(&error);
}

static void drag_data_received_callback(SpiceDisplay *self,
                                        GdkDragContext *drag_context,
                                        gint x,
                                        gint y,
                                        GtkSelectionData *data,
                                        guint info,
                                        guint time,
                                        gpointer *user_data)
{
    const guchar *buf;
    gchar **file_urls;
    int n_files;
    SpiceDisplayPrivate *d = self->priv;
    int i = 0;
    GFile **files;

    /* We get a buf like:
     * file:///root/a.txt\r\nfile:///root/b.txt\r\n
     */
    DISPLAY_DEBUG(self, "%s: drag a file", __FUNCTION__);
    buf = gtk_selection_data_get_data(data);
    g_return_if_fail(buf != NULL);

    file_urls = g_uri_list_extract_uris((const gchar*)buf);
    n_files = g_strv_length(file_urls);
    files = g_new0(GFile*, n_files + 1);
    for (i = 0; i < n_files; i++) {
        files[i] = g_file_new_for_uri(file_urls[i]);
    }
    g_strfreev(file_urls);

    spice_main_file_copy_async(d->main, files, 0, NULL, NULL,
                               NULL, file_transfer_callback, NULL);
    for (i = 0; i < n_files; i++) {
        g_object_unref(files[i]);
    }
    g_free(files);

    gtk_drag_finish(drag_context, TRUE, FALSE, time);
}

static void grab_notify(SpiceDisplay *display, gboolean was_grabbed)
{
    DISPLAY_DEBUG(display, "grab notify %d", was_grabbed);

    if (was_grabbed == FALSE)
        release_keys(display);
}

#if GTK_CHECK_VERSION(3,16,0)
#if HAVE_EGL
/* Ignore GLib's too-new warnings */
G_GNUC_BEGIN_IGNORE_DEPRECATIONS
static gboolean
gl_area_render(GtkGLArea *area, GdkGLContext *context, gpointer user_data)
{
    SpiceDisplay *display = SPICE_DISPLAY(user_data);
    SpiceDisplayPrivate *d = display->priv;

    spice_egl_update_display(display);
    glFlush();
    if (d->egl.call_draw_done) {
        spice_display_gl_draw_done(d->display);
        d->egl.call_draw_done = FALSE;
    }

    return TRUE;
}

static void
gl_area_realize(GtkGLArea *area, gpointer user_data)
{
    SpiceDisplay *display = SPICE_DISPLAY(user_data);
    GError *err = NULL;

    gtk_gl_area_make_current(area);
    if (gtk_gl_area_get_error(area) != NULL)
        return;

    if (!spice_egl_init(display, &err)) {
        g_critical("egl init failed: %s", err->message);
        g_clear_error(&err);
    }
}
G_GNUC_END_IGNORE_DEPRECATIONS
#endif
#endif

static void
drawing_area_realize(GtkWidget *area, gpointer user_data)
{
#if defined(GDK_WINDOWING_X11) && defined(HAVE_EGL)
    SpiceDisplay *display = SPICE_DISPLAY(user_data);

    if (GDK_IS_X11_DISPLAY(gdk_display_get_default()) &&
        spice_display_get_gl_scanout(display->priv->display) != NULL) {
        spice_display_widget_gl_scanout(display);
    }
#endif
}

static void spice_display_init(SpiceDisplay *display)
{
    GtkWidget *widget = GTK_WIDGET(display);
    GtkWidget *area;
    SpiceDisplayPrivate *d;
    GtkTargetEntry targets = { "text/uri-list", 0, 0 };

    d = display->priv = SPICE_DISPLAY_GET_PRIVATE(display);
    d->stack = GTK_STACK(gtk_stack_new());
    gtk_container_add(GTK_CONTAINER(display), GTK_WIDGET(d->stack));
    area = gtk_drawing_area_new();

    g_object_connect(area,
                     "signal::draw", draw_event, display,
                     "signal::realize", drawing_area_realize, display,
                     NULL);
    gtk_stack_add_named(d->stack, area, "draw-area");
    gtk_widget_set_double_buffered(area, true);
    gtk_stack_set_visible_child(d->stack, area);

#if GTK_CHECK_VERSION(3,16,0)
#if HAVE_EGL
/* Ignore GLib's too-new warnings */
G_GNUC_BEGIN_IGNORE_DEPRECATIONS
    area = gtk_gl_area_new();
    gtk_gl_area_set_required_version(GTK_GL_AREA(area), 3, 2);
    gtk_gl_area_set_auto_render(GTK_GL_AREA(area), false);
    g_object_connect(area,
                     "signal::render", gl_area_render, display,
                     "signal::realize", gl_area_realize, display,
                     NULL);
    gtk_stack_add_named(d->stack, area, "gl-area");
G_GNUC_END_IGNORE_DEPRECATIONS
#endif
#endif
    gtk_widget_show_all(widget);

    g_signal_connect(display, "grab-broken-event", G_CALLBACK(grab_broken), NULL);
    g_signal_connect(display, "grab-notify", G_CALLBACK(grab_notify), NULL);

    gtk_drag_dest_set(widget, GTK_DEST_DEFAULT_ALL, &targets, 1, GDK_ACTION_COPY);
    g_signal_connect(display, "drag-data-received",
                     G_CALLBACK(drag_data_received_callback), NULL);
    g_signal_connect(display, "size-allocate", G_CALLBACK(size_allocate), NULL);

    gtk_widget_add_events(widget,
                          GDK_POINTER_MOTION_MASK |
                          GDK_BUTTON_PRESS_MASK |
                          GDK_BUTTON_RELEASE_MASK |
                          GDK_BUTTON_MOTION_MASK |
                          GDK_ENTER_NOTIFY_MASK |
                          GDK_LEAVE_NOTIFY_MASK |
                          GDK_KEY_PRESS_MASK |
                          GDK_SCROLL_MASK);
    gtk_widget_set_can_focus(widget, true);
    gtk_event_box_set_above_child(GTK_EVENT_BOX(widget), true);

    d->grabseq = spice_grab_sequence_new_from_string("Control_L+Alt_L");
    d->activeseq = g_new0(gboolean, d->grabseq->nkeysyms);
<<<<<<< HEAD

    d->mouse_cursor = get_blank_cursor();
    d->have_mitshm = true;
    d->time_to_inactivity = 100*1000; // 100 seconds
=======
>>>>>>> c9129ed2
}

static GObject *
spice_display_constructor(GType                  gtype,
                          guint                  n_properties,
                          GObjectConstructParam *properties)
{
    GObject *obj;
    SpiceDisplay *display;
    SpiceDisplayPrivate *d;
    GList *list;
    GList *it;

    {
        /* Always chain up to the parent constructor */
        GObjectClass *parent_class;
        parent_class = G_OBJECT_CLASS(spice_display_parent_class);
        obj = parent_class->constructor(gtype, n_properties, properties);
    }

    display = SPICE_DISPLAY(obj);
    d = display->priv;

    if (!d->session)
        g_error("SpiceDisplay constructed without a session");

    spice_g_signal_connect_object(d->session, "channel-new",
                                  G_CALLBACK(channel_new), display, 0);
    spice_g_signal_connect_object(d->session, "channel-destroy",
                                  G_CALLBACK(channel_destroy), display, 0);
    list = spice_session_get_channels(d->session);
    for (it = g_list_first(list); it != NULL; it = g_list_next(it)) {
        if (SPICE_IS_MAIN_CHANNEL(it->data)) {
            channel_new(d->session, it->data, (gpointer*)display);
            break;
        }
    }
    for (it = g_list_first(list); it != NULL; it = g_list_next(it)) {
        if (!SPICE_IS_MAIN_CHANNEL(it->data))
            channel_new(d->session, it->data, (gpointer*)display);
    }
    g_list_free(list);

    spice_g_signal_connect_object(d->session, "notify::inhibit-keyboard-grab",
                                  G_CALLBACK(session_inhibit_keyboard_grab_changed),
                                  display, 0);

    return obj;
}

/**
 * spice_display_set_grab_keys:
 * @display: the display widget
 * @seq: (transfer none): key sequence
 *
 * Set the key combination to grab/ungrab the keyboard. The default is
 * "Control L + Alt L".
 **/
void spice_display_set_grab_keys(SpiceDisplay *display, SpiceGrabSequence *seq)
{
    SpiceDisplayPrivate *d;

    g_return_if_fail(SPICE_IS_DISPLAY(display));

    d = display->priv;
    g_return_if_fail(d != NULL);

    if (d->grabseq) {
        spice_grab_sequence_free(d->grabseq);
    }
    if (seq)
        d->grabseq = spice_grab_sequence_copy(seq);
    else
        d->grabseq = spice_grab_sequence_new_from_string("Control_L+Alt_L");
    g_free(d->activeseq);
    d->activeseq = g_new0(gboolean, d->grabseq->nkeysyms);
}

#ifdef G_OS_WIN32
static LRESULT CALLBACK keyboard_hook_cb(int code, WPARAM wparam, LPARAM lparam)
{
    if  (win32_window && code == HC_ACTION && wparam != WM_KEYUP) {
        KBDLLHOOKSTRUCT *hooked = (KBDLLHOOKSTRUCT*)lparam;
        DWORD dwmsg = (hooked->flags << 24) | (hooked->scanCode << 16) | 1;

        if (hooked->vkCode == VK_NUMLOCK || hooked->vkCode == VK_RSHIFT) {
            dwmsg &= ~(1 << 24);
            SendMessage(win32_window, wparam, hooked->vkCode, dwmsg);
        }
        switch (hooked->vkCode) {
        case VK_CAPITAL:
        case VK_SCROLL:
        case VK_NUMLOCK:
        case VK_LSHIFT:
        case VK_RSHIFT:
        case VK_RCONTROL:
        case VK_LMENU:
        case VK_RMENU:
            break;
        case VK_LCONTROL:
            /* When pressing AltGr, an extra VK_LCONTROL with a special
             * scancode with bit 9 set is sent. Let's ignore the extra
             * VK_LCONTROL, as that will make AltGr misbehave. */
            if (hooked->scanCode & 0x200)
                return 1;
            break;
        default:
            SendMessage(win32_window, wparam, hooked->vkCode, dwmsg);
            return 1;
        }
    }
    return CallNextHookEx(NULL, code, wparam, lparam);
}
#endif

/**
 * spice_display_get_grab_keys:
 * @display: the display widget
 *
 * Finds the current grab key combination for the @display.
 *
 * Returns: (transfer none): the current grab key combination.
 **/
SpiceGrabSequence *spice_display_get_grab_keys(SpiceDisplay *display)
{
    SpiceDisplayPrivate *d;

    g_return_val_if_fail(SPICE_IS_DISPLAY(display), NULL);

    d = display->priv;
    g_return_val_if_fail(d != NULL, NULL);

    return d->grabseq;
}

#if GTK_CHECK_VERSION(3, 20, 0)
static GdkSeat *spice_display_get_default_seat(SpiceDisplay *display)
{
    GdkWindow *window = gtk_widget_get_window(GTK_WIDGET(display));
    GdkDisplay *gdk_display = gdk_window_get_display(window);
    G_GNUC_BEGIN_IGNORE_DEPRECATIONS
    return gdk_display_get_default_seat(gdk_display);
    G_GNUC_END_IGNORE_DEPRECATIONS
}
#endif

/* FIXME: gdk_keyboard_grab/ungrab() is deprecated */
G_GNUC_BEGIN_IGNORE_DEPRECATIONS

static void try_keyboard_grab(SpiceDisplay *display)
{
    GtkWidget *widget = GTK_WIDGET(display);
    SpiceDisplayPrivate *d = display->priv;
    GdkGrabStatus status;

    if (g_getenv("SPICE_NOGRAB"))
        return;
    if (d->disable_inputs)
        return;

    if (d->keyboard_grab_inhibit)
        return;
    if (!d->keyboard_grab_enable)
        return;
    if (d->keyboard_grab_active)
        return;
#ifdef G_OS_WIN32
    if (!d->keyboard_have_focus)
        return;
    if (!d->mouse_have_pointer)
        return;
#else
    if (!spice_gtk_session_get_keyboard_has_focus(d->gtk_session))
        return;
    if (!spice_gtk_session_get_mouse_has_pointer(d->gtk_session))
        return;
#endif
    if (d->keyboard_grab_released)
        return;

    g_return_if_fail(gtk_widget_is_focus(widget));

    DISPLAY_DEBUG(display, "grab keyboard");
    gtk_widget_grab_focus(widget);

#ifdef G_OS_WIN32
    if (d->keyboard_hook == NULL)
        d->keyboard_hook = SetWindowsHookEx(WH_KEYBOARD_LL, keyboard_hook_cb,
                                            GetModuleHandle(NULL), 0);
    g_warn_if_fail(d->keyboard_hook != NULL);
#endif
#if GTK_CHECK_VERSION(3, 20, 0)
    status = gdk_seat_grab(spice_display_get_default_seat(display),
                           gtk_widget_get_window(widget),
                           GDK_SEAT_CAPABILITY_KEYBOARD,
                           FALSE,
                           NULL,
                           NULL,
                           NULL,
                           NULL);
#else
    status = gdk_keyboard_grab(gtk_widget_get_window(widget), FALSE,
                               GDK_CURRENT_TIME);
#endif
    if (status != GDK_GRAB_SUCCESS) {
        g_warning("keyboard grab failed %u", status);
        d->keyboard_grab_active = false;
    } else {
        d->keyboard_grab_active = true;
        g_signal_emit(widget, signals[SPICE_DISPLAY_KEYBOARD_GRAB], 0, true);
    }
}

static void ungrab_keyboard(G_GNUC_UNUSED SpiceDisplay *display)
{
    G_GNUC_BEGIN_IGNORE_DEPRECATIONS
#if GTK_CHECK_VERSION(3, 20, 0)
    /* we want to ungrab just the keyboard - it is not possible using gdk_seat_ungrab().
       See also https://bugzilla.gnome.org/show_bug.cgi?id=780133 */
    GdkDevice *keyboard = gdk_seat_get_keyboard(spice_display_get_default_seat(display));
    gdk_device_ungrab(keyboard, GDK_CURRENT_TIME);
#else
    gdk_keyboard_ungrab(GDK_CURRENT_TIME);
#endif
    G_GNUC_END_IGNORE_DEPRECATIONS
}

static void try_keyboard_ungrab(SpiceDisplay *display)
{
    SpiceDisplayPrivate *d = display->priv;
    GtkWidget *widget = GTK_WIDGET(display);

    if (!d->keyboard_grab_active)
        return;

    DISPLAY_DEBUG(display, "ungrab keyboard");
    ungrab_keyboard(display);
#ifdef G_OS_WIN32
    // do not use g_clear_pointer as Windows API have different linkage
    if (d->keyboard_hook) {
        UnhookWindowsHookEx(d->keyboard_hook);
        d->keyboard_hook = NULL;
    }
#endif
    d->keyboard_grab_active = false;
    g_signal_emit(widget, signals[SPICE_DISPLAY_KEYBOARD_GRAB], 0, false);
}
G_GNUC_END_IGNORE_DEPRECATIONS


static void update_keyboard_grab(SpiceDisplay *display)
{
    SpiceDisplayPrivate *d = display->priv;

    if (d->keyboard_grab_enable &&
        !d->keyboard_grab_inhibit &&
        !d->disable_inputs)
        try_keyboard_grab(display);
    else
        try_keyboard_ungrab(display);
}

static void set_mouse_accel(SpiceDisplay *display, gboolean enabled)
{
#if defined GDK_WINDOWING_X11
    SpiceDisplayPrivate *d = display->priv;
    GdkWindow *w = GDK_WINDOW(gtk_widget_get_window(GTK_WIDGET(display)));

    if (!GDK_IS_X11_DISPLAY(gdk_window_get_display(w))) {
        DISPLAY_DEBUG(display, "FIXME: gtk backend is not X11");
        return;
    }

    Display *x_display = GDK_WINDOW_XDISPLAY(w);
    if (enabled) {
        /* restore mouse acceleration */
        XChangePointerControl(x_display, True, True,
                              d->x11_accel_numerator, d->x11_accel_denominator, d->x11_threshold);
    } else {
        XGetPointerControl(x_display,
                           &d->x11_accel_numerator, &d->x11_accel_denominator, &d->x11_threshold);
        /* set mouse acceleration to default */
        XChangePointerControl(x_display, True, True, -1, -1, -1);
        DISPLAY_DEBUG(display, "disabled X11 mouse motion %d %d %d",
                      d->x11_accel_numerator, d->x11_accel_denominator, d->x11_threshold);
    }
#elif defined GDK_WINDOWING_WIN32
    SpiceDisplayPrivate *d = display->priv;
    if (enabled) {
        g_return_if_fail(SystemParametersInfo(SPI_SETMOUSE, 0, &d->win_mouse, 0));
        g_return_if_fail(SystemParametersInfo(SPI_SETMOUSESPEED, 0, (PVOID)(INT_PTR)d->win_mouse_speed, 0));
    } else {
        int accel[3] = { 0, 0, 0 }; // disabled
        g_return_if_fail(SystemParametersInfo(SPI_GETMOUSE, 0, &d->win_mouse, 0));
        g_return_if_fail(SystemParametersInfo(SPI_GETMOUSESPEED, 0, &d->win_mouse_speed, 0));
        g_return_if_fail(SystemParametersInfo(SPI_SETMOUSE, 0, &accel, SPIF_SENDCHANGE));
        g_return_if_fail(SystemParametersInfo(SPI_SETMOUSESPEED, 0, (PVOID)10, SPIF_SENDCHANGE)); // default
    }
#else
    /* TODO: Add mouse acceleration for macOS */
    g_warning("Mouse acceleration code missing for your platform");
#endif
}

#ifdef G_OS_WIN32
static gboolean win32_clip_cursor(void)
{
    RECT window, workarea, rect;
    HMONITOR monitor;
    MONITORINFO mi = { 0, };

    g_return_val_if_fail(win32_window != NULL, FALSE);

    if (!GetWindowRect(win32_window, &window))
        goto error;

    monitor = MonitorFromRect(&window, MONITOR_DEFAULTTONEAREST);
    g_return_val_if_fail(monitor != NULL, false);

    mi.cbSize = sizeof(mi);
    if (!GetMonitorInfo(monitor, &mi))
        goto error;
    workarea = mi.rcWork;

    if (!IntersectRect(&rect, &window, &workarea)) {
        g_critical("error clipping cursor");
        return false;
    }

    SPICE_DEBUG("clip rect %ld %ld %ld %ld\n",
                rect.left, rect.right, rect.top, rect.bottom);

    if (!ClipCursor(&rect))
        goto error;

    return true;

error:
    {
        DWORD errval  = GetLastError();
        gchar *errstr = g_win32_error_message(errval);
        g_warning("failed to clip cursor (%lu) %s", errval, errstr);
    }

    return false;
}
#endif

static gboolean do_pointer_grab(SpiceDisplay *display)
{
    SpiceDisplayPrivate *d = display->priv;
    GdkWindow *window = GDK_WINDOW(gtk_widget_get_window(GTK_WIDGET(display)));
    GdkGrabStatus status;
    GdkCursor *blank = spice_display_get_blank_cursor(display);
    gboolean grab_successful = FALSE;

    if (!gtk_widget_get_realized(GTK_WIDGET(display)))
        goto end;

#ifdef G_OS_WIN32
    if (!win32_clip_cursor())
        goto end;
#endif

    try_keyboard_grab(display);
    G_GNUC_BEGIN_IGNORE_DEPRECATIONS
#if GTK_CHECK_VERSION(3, 20, 0)
    status = gdk_seat_grab(spice_display_get_default_seat(display),
                           window,
                           GDK_SEAT_CAPABILITY_ALL_POINTING,
                           TRUE,
                           blank,
                           NULL,
                           NULL,
                           NULL);
#else
    /*
     * from gtk-vnc:
     * For relative mouse to work correctly when grabbed we need to
     * allow the pointer to move anywhere on the local desktop, so
     * use NULL for the 'confine_to' argument. Furthermore we need
     * the coords to be reported to our VNC window, regardless of
     * what window the pointer is actally over, so use 'FALSE' for
     * 'owner_events' parameter
     */
    status = gdk_pointer_grab(window, FALSE,
                     GDK_POINTER_MOTION_MASK |
                     GDK_BUTTON_PRESS_MASK |
                     GDK_BUTTON_RELEASE_MASK |
                     GDK_BUTTON_MOTION_MASK |
                     GDK_SCROLL_MASK,
                     NULL,
                     blank,
                     GDK_CURRENT_TIME);
#endif
    G_GNUC_END_IGNORE_DEPRECATIONS
    grab_successful = (status == GDK_GRAB_SUCCESS);
    if (!grab_successful) {
        d->mouse_grab_active = false;
        g_warning("pointer grab failed %u", status);
    } else {
        d->mouse_grab_active = true;
        g_signal_emit(display, signals[SPICE_DISPLAY_MOUSE_GRAB], 0, true);
        spice_gtk_session_set_pointer_grabbed(d->gtk_session, true);
        set_mouse_accel(display, FALSE);
    }

end:
    g_clear_object(&blank);
    return grab_successful;
}

static void update_mouse_pointer(SpiceDisplay *display)
{
    SpiceDisplayPrivate *d = display->priv;
    GdkWindow *window = GDK_WINDOW(gtk_widget_get_window(GTK_WIDGET(display)));

    if (!window)
        return;

    switch (d->mouse_mode) {
    case SPICE_MOUSE_MODE_CLIENT:
        if (gdk_window_get_cursor(window) != d->mouse_cursor)
            gdk_window_set_cursor(window, d->mouse_cursor);
        break;
    case SPICE_MOUSE_MODE_SERVER:
        if (gdk_window_get_cursor(window) != NULL)
            gdk_window_set_cursor(window, NULL);
        break;
    default:
        g_warn_if_reached();
        break;
    }
}

static void try_mouse_grab(SpiceDisplay *display)
{
    SpiceDisplayPrivate *d = display->priv;

    if (g_getenv("SPICE_NOGRAB"))
        return;
    if (d->disable_inputs)
        return;

    if (!d->mouse_have_pointer)
        return;
    if (!d->keyboard_have_focus)
        return;

    if (!d->mouse_grab_enable)
        return;
    if (d->mouse_mode != SPICE_MOUSE_MODE_SERVER)
        return;
    if (d->mouse_grab_active)
        return;

    if (!do_pointer_grab(display))
        return;

    d->mouse_last_x = -1;
    d->mouse_last_y = -1;
}

static void mouse_wrap(SpiceDisplay *display, GdkEventMotion *motion)
{
    SpiceDisplayPrivate *d = display->priv;
    gint xr, yr;

#ifdef G_OS_WIN32
    RECT clip;
    g_return_if_fail(GetClipCursor(&clip));
    xr = clip.left + (clip.right - clip.left) / 2;
    yr = clip.top + (clip.bottom - clip.top) / 2;
    /* the clip rectangle has no offset, so we can't use gdk_wrap_pointer */
    SetCursorPos(xr, yr);
    d->mouse_last_x = -1;
    d->mouse_last_y = -1;
#else
    GdkScreen *screen = gtk_widget_get_screen(GTK_WIDGET(display));
    xr = gdk_screen_get_width(screen) / 2;
    yr = gdk_screen_get_height(screen) / 2;

    if (xr != (gint)motion->x_root || yr != (gint)motion->y_root) {
        GdkWindow *window = gtk_widget_get_window(GTK_WIDGET(display));
        /* FIXME: we try our best to ignore that next pointer move event.. */
        gdk_display_sync(gdk_screen_get_display(screen));

        gdk_device_warp(spice_gdk_window_get_pointing_device(window), screen, xr, yr);
        d->mouse_last_x = -1;
        d->mouse_last_y = -1;
    }
#endif

}

static void ungrab_pointer(G_GNUC_UNUSED SpiceDisplay *display)
{
    G_GNUC_BEGIN_IGNORE_DEPRECATIONS
#if GTK_CHECK_VERSION(3, 20, 0)
    /* we want to ungrab just the pointer - it is not possible using gdk_seat_ungrab().
       See also https://bugzilla.gnome.org/show_bug.cgi?id=780133 */
    GdkDevice *pointer = gdk_seat_get_pointer(spice_display_get_default_seat(display));
    gdk_device_ungrab(pointer, GDK_CURRENT_TIME);
#else
    gdk_pointer_ungrab(GDK_CURRENT_TIME);
#endif
    G_GNUC_END_IGNORE_DEPRECATIONS
}

static void try_mouse_ungrab(SpiceDisplay *display)
{
    SpiceDisplayPrivate *d = display->priv;
    double s;
    int x, y;
    GdkWindow *window;

    if (!d->mouse_grab_active)
        return;

    ungrab_pointer(display);
    gtk_grab_remove(GTK_WIDGET(display));
#ifdef G_OS_WIN32
    ClipCursor(NULL);
#endif
    set_mouse_accel(display, TRUE);

    d->mouse_grab_active = false;

    spice_display_get_scaling(display, &s, &x, &y, NULL, NULL);

    window = gtk_widget_get_window(GTK_WIDGET(display));
    gdk_window_get_root_coords(window,
                               x + d->mouse_guest_x * s,
                               y + d->mouse_guest_y * s,
                               &x, &y);

    gdk_device_warp(spice_gdk_window_get_pointing_device(window),
                    gtk_widget_get_screen(GTK_WIDGET(display)),
                    x, y);

    g_signal_emit(display, signals[SPICE_DISPLAY_MOUSE_GRAB], 0, false);
    spice_gtk_session_set_pointer_grabbed(d->gtk_session, false);
}

static void update_mouse_grab(SpiceDisplay *display)
{
    SpiceDisplayPrivate *d = display->priv;

    if (d->mouse_grab_enable &&
        !d->keyboard_grab_inhibit &&
        !d->disable_inputs)
        try_mouse_grab(display);
    else
        try_mouse_ungrab(display);
}

static void recalc_geometry(GtkWidget *widget)
{
    SpiceDisplay *display = SPICE_DISPLAY(widget);
    SpiceDisplayPrivate *d = display->priv;
    gdouble zoom = 1.0;

    if (spice_cairo_is_scaled(display))
        zoom = (gdouble)d->zoom_level / 100;

    DISPLAY_DEBUG(display,
                  "recalc geom monitor: %d:%d, guest +%d+%d:%dx%d, window %dx%d, zoom %g",
                  d->channel_id, d->monitor_id, d->area.x, d->area.y,
                  d->area.width, d->area.height,
                  d->ww, d->wh, zoom);

    if (d->resize_guest_enable)
        spice_main_set_display(d->main, get_display_id(display),
                               d->area.x, d->area.y, d->ww / zoom, d->wh / zoom);
}

/* ---------------------------------------------------------------- */

#define CONVERT_0565_TO_0888(s)                                         \
    (((((s) << 3) & 0xf8) | (((s) >> 2) & 0x7)) |                       \
     ((((s) << 5) & 0xfc00) | (((s) >> 1) & 0x300)) |                   \
     ((((s) << 8) & 0xf80000) | (((s) << 3) & 0x70000)))

#define CONVERT_0565_TO_8888(s) (CONVERT_0565_TO_0888(s) | 0xff000000)

#define CONVERT_0555_TO_0888(s)                                         \
    (((((s) & 0x001f) << 3) | (((s) & 0x001c) >> 2)) |                  \
     ((((s) & 0x03e0) << 6) | (((s) & 0x0380) << 1)) |                  \
     ((((s) & 0x7c00) << 9) | ((((s) & 0x7000)) << 4)))

#define CONVERT_0555_TO_8888(s) (CONVERT_0555_TO_0888(s) | 0xff000000)

static gboolean do_color_convert(SpiceDisplay *display, GdkRectangle *r)
{
    SpiceDisplayPrivate *d = display->priv;
    guint32 *dest = d->canvas.data;
    guint16 *src = d->canvas.data_origin;
    gint x, y;

    g_return_val_if_fail(r != NULL, false);
    g_return_val_if_fail(d->canvas.format == SPICE_SURFACE_FMT_16_555 ||
                         d->canvas.format == SPICE_SURFACE_FMT_16_565, false);

    src += (d->canvas.stride / 2) * r->y + r->x;
    dest += d->area.width * (r->y - d->area.y) + (r->x - d->area.x);

    if (d->canvas.format == SPICE_SURFACE_FMT_16_555) {
        for (y = 0; y < r->height; y++) {
            for (x = 0; x < r->width; x++) {
                dest[x] = CONVERT_0555_TO_0888(src[x]);
            }

            dest += d->area.width;
            src += d->canvas.stride / 2;
        }
    } else if (d->canvas.format == SPICE_SURFACE_FMT_16_565) {
        for (y = 0; y < r->height; y++) {
            for (x = 0; x < r->width; x++) {
                dest[x] = CONVERT_0565_TO_0888(src[x]);
            }

            dest += d->area.width;
            src += d->canvas.stride / 2;
        }
    }

    return true;
}

#if HAVE_EGL
static void set_egl_enabled(SpiceDisplay *display, bool enabled)
{
    SpiceDisplayPrivate *d = display->priv;

    if (egl_enabled(d) == enabled)
        return;

#ifdef GDK_WINDOWING_X11
    if (GDK_IS_X11_DISPLAY(gdk_display_get_default())) {
        /* even though the function is marked as deprecated, it's the
         * only way I found to prevent glitches when the window is
         * resized. */
        GtkWidget *area = gtk_stack_get_child_by_name(d->stack, "draw-area");
        gtk_widget_set_double_buffered(GTK_WIDGET(area), !enabled);
    } else
#endif
    {
        gtk_stack_set_visible_child_name(d->stack,
                                         enabled ? "gl-area" : "draw-area");
    }

    if (enabled && d->egl.context_ready) {
        spice_egl_resize_display(display, d->ww, d->wh);
    }

    d->egl.enabled = enabled;
}
#endif

static gboolean draw_event(GtkWidget *widget, cairo_t *cr, gpointer data)
{
    SpiceDisplay *display = SPICE_DISPLAY(data);
    SpiceDisplayPrivate *d = display->priv;
    g_return_val_if_fail(d != NULL, false);

#if HAVE_EGL
    if (egl_enabled(d) &&
        g_str_equal(gtk_stack_get_visible_child_name(d->stack), "draw-area")) {
        spice_egl_update_display(display);
        return false;
    }
#endif

    if (d->mark == 0 || d->canvas.data == NULL ||
        d->area.width == 0 || d->area.height == 0)
        return false;

    spice_cairo_draw_event(display, cr);
    update_mouse_pointer(display);

    return true;
}

/* ---------------------------------------------------------------- */
typedef enum {
    SEND_KEY_PRESS,
    SEND_KEY_RELEASE,
} SendKeyType;

static void key_press_and_release(SpiceDisplay *display)
{
    SpiceDisplayPrivate *d = display->priv;

    if (d->key_delayed_scancode == 0)
        return;

    d->last_input_time = g_get_monotonic_time();
    spice_inputs_key_press_and_release(d->inputs, d->key_delayed_scancode);
    d->key_delayed_scancode = 0;

    if (d->key_delayed_id) {
        g_source_remove(d->key_delayed_id);
        d->key_delayed_id = 0;
    }
}

static gboolean key_press_delayed(gpointer data)
{
    SpiceDisplay *display = data;
    SpiceDisplayPrivate *d = display->priv;

    if (d->key_delayed_scancode == 0)
        return FALSE;

    d->last_input_time = g_get_monotonic_time();
    spice_inputs_key_press(d->inputs, d->key_delayed_scancode);
    d->key_delayed_scancode = 0;

    if (d->key_delayed_id) {
        g_source_remove(d->key_delayed_id);
        d->key_delayed_id = 0;
    }

    return FALSE;
}

static bool send_pause(SpiceDisplay *display, GdkEventType type)
{
    SpiceInputsChannel *inputs = display->priv->inputs;

    /* Send proper scancodes. This will send same scancodes
     * as hardware.
     * The 0x21d is a sort of Third-Ctrl while
     * 0x45 is the NumLock.
     */
    if (type == GDK_KEY_PRESS) {
        spice_inputs_key_press(inputs, 0x21d);
        spice_inputs_key_press(inputs, 0x45);
    } else {
        spice_inputs_key_release(inputs, 0x21d);
        spice_inputs_key_release(inputs, 0x45);
    }
    return true;
}

static void send_key(SpiceDisplay *display, int scancode, SendKeyType type, gboolean press_delayed)
{
    SpiceDisplayPrivate *d = display->priv;
    uint32_t i, b, m;

    g_return_if_fail(scancode != 0);

    if (!d->inputs)
        return;

    if (d->disable_inputs)
        return;

    i = scancode / 32;
    b = scancode % 32;
    m = (1 << b);
    g_return_if_fail(i < SPICE_N_ELEMENTS(d->key_state));

    switch (type) {
    case SEND_KEY_PRESS:
        /* ensure delayed key is pressed before any new input event */
        key_press_delayed(display);

        if (press_delayed &&
            d->keypress_delay != 0 &&
            !(d->key_state[i] & m)) {
            g_warn_if_fail(d->key_delayed_id == 0);
            d->key_delayed_id = g_timeout_add(d->keypress_delay, key_press_delayed, display);
            d->key_delayed_scancode = scancode;
        } else {
            d->last_input_time = g_get_monotonic_time();
            spice_inputs_key_press(d->inputs, scancode);
        }

        d->key_state[i] |= m;
        break;

    case SEND_KEY_RELEASE:
        if (!(d->key_state[i] & m))
            break;

        if (d->key_delayed_scancode == scancode)
            key_press_and_release(display);
        else {
            /* ensure delayed key is pressed before other key are released */
            key_press_delayed(display);
            d->last_input_time = g_get_monotonic_time();
            spice_inputs_key_release(d->inputs, scancode);
        }

        d->key_state[i] &= ~m;
        break;

    default:
        g_warn_if_reached();
    }
}

static void release_keys(SpiceDisplay *display)
{
    SpiceDisplayPrivate *d = display->priv;
    uint32_t i, b;

    DISPLAY_DEBUG(display, "%s", __FUNCTION__);
    for (i = 0; i < SPICE_N_ELEMENTS(d->key_state); i++) {
        if (!d->key_state[i]) {
            continue;
        }
        for (b = 0; b < 32; b++) {
            unsigned int scancode = i * 32 + b;
            if (scancode != 0) {
                send_key(display, scancode, SEND_KEY_RELEASE, FALSE);
            }
        }
    }
}

static gboolean check_for_grab_key(SpiceDisplay *display, int type, int keyval,
                                   int check_type, int reset_type)
{
    SpiceDisplayPrivate *d = display->priv;
    int i;

    if (!d->grabseq->nkeysyms)
        return FALSE;

    if (type == check_type) {
        /* Record the new key */
        for (i = 0 ; i < d->grabseq->nkeysyms ; i++)
            if (d->grabseq->keysyms[i] == keyval)
                d->activeseq[i] = TRUE;

        /* Return if any key is missing */
        for (i = 0 ; i < d->grabseq->nkeysyms ; i++)
            if (d->activeseq[i] == FALSE)
                return FALSE;

        /* resets the whole grab sequence on success */
        memset(d->activeseq, 0, sizeof(gboolean) * d->grabseq->nkeysyms);
        return TRUE;
    } else if (type == reset_type) {
        /* reset key event type resets the whole grab sequence */
        memset(d->activeseq, 0, sizeof(gboolean) * d->grabseq->nkeysyms);
        d->seq_pressed = FALSE;
        return FALSE;
    } else
        g_warn_if_reached();

    return FALSE;
}

static gboolean check_for_grab_key_pressed(SpiceDisplay *display, int type, int keyval)
{
    return check_for_grab_key(display, type, keyval, GDK_KEY_PRESS, GDK_KEY_RELEASE);
}

static gboolean check_for_grab_key_released(SpiceDisplay *display, int type, int keyval)
{
    return check_for_grab_key(display, type, keyval, GDK_KEY_RELEASE, GDK_KEY_PRESS);
}

static void update_display(SpiceDisplay *display)
{
#ifdef G_OS_WIN32
    win32_window = display ?
                        gdk_win32_window_get_impl_hwnd(gtk_widget_get_window(GTK_WIDGET(display))) :
                        NULL;
    if(win32_window) {
        SpiceDisplayPrivate *d = display->priv;
        if(spice_gtk_session_get_keyboard_has_focus(d->gtk_session) &&
           spice_gtk_session_get_mouse_has_pointer(d->gtk_session))
            SetFocus(win32_window);
    }
#endif
}

static gboolean key_event(GtkWidget *widget, GdkEventKey *key)
{
    SpiceDisplay *display = SPICE_DISPLAY(widget);
    SpiceDisplayPrivate *d = display->priv;
    int scancode = 0;
#ifdef G_OS_WIN32
    int native_scancode;
    WORD langid = LOWORD(GetKeyboardLayout(0));
    gboolean no_key_release = FALSE;
#endif

#ifdef G_OS_WIN32
    /* Try to get scancode with gdk_event_get_scancode.
     * This API is available from 3.22 or if backported.
     */
#if HAVE_GDK_EVENT_GET_SCANCODE
    native_scancode = gdk_event_get_scancode((GdkEvent *) key);
    if (native_scancode) {
        scancode = native_scancode & 0x1ff;
        /* Windows always set extended attribute for these keys */
        if (scancode == (0x100|DIK_NUMLOCK) || scancode == (0x100|DIK_RSHIFT))
            scancode &= 0xff;
    }
#else
    native_scancode = 0;
#endif

    /* on windows, we ought to ignore the reserved key event? */
    if (!native_scancode && key->hardware_keycode == 0xff)
        return false;

    if (!d->keyboard_grab_active) {
        if (key->hardware_keycode == VK_LWIN ||
            key->hardware_keycode == VK_RWIN ||
            key->hardware_keycode == VK_APPS)
            return false;
    }

#endif
    DISPLAY_DEBUG(display, "%s %s: keycode: %d  state: %u  group %d modifier %d",
                  __FUNCTION__, key->type == GDK_KEY_PRESS ? "press" : "release",
                  key->hardware_keycode, key->state, key->group, key->is_modifier);

    if (!d->seq_pressed && check_for_grab_key_pressed(display, key->type, key->keyval)) {
        g_signal_emit(widget, signals[SPICE_DISPLAY_GRAB_KEY_PRESSED], 0);

        if (d->mouse_mode == SPICE_MOUSE_MODE_SERVER) {
            if (d->mouse_grab_active)
                try_mouse_ungrab(display);
            else
                try_mouse_grab(display);
        }
        d->seq_pressed = TRUE;
    } else if (d->seq_pressed && check_for_grab_key_released(display, key->type, key->keyval)) {
        release_keys(display);
        if (!d->keyboard_grab_released) {
            d->keyboard_grab_released = TRUE;
            try_keyboard_ungrab(display);
        } else {
            d->keyboard_grab_released = FALSE;
            try_keyboard_grab(display);
        }
        d->seq_pressed = FALSE;
    }

    if (!d->inputs)
        return true;

    if (key->keyval == GDK_KEY_Pause
#ifdef G_OS_WIN32
        /* for some reason GDK does not fill keyval for VK_PAUSE
         * See https://bugzilla.gnome.org/show_bug.cgi?id=769214
         */
        || key->hardware_keycode == VK_PAUSE
#endif
        ) {
        return send_pause(display, key->type);
    }
    if (!scancode)
        scancode = vnc_display_keymap_gdk2xtkbd(d->keycode_map, d->keycode_maplen,
                                                key->hardware_keycode);
#ifdef G_OS_WIN32
    if (!native_scancode) {
        native_scancode = MapVirtualKey(key->hardware_keycode, MAPVK_VK_TO_VSC);
        /* MapVirtualKey doesn't return scancode with needed higher byte */
        scancode = native_scancode | (scancode & 0xff00);
    }

    /* Some virtual-key codes are missed in MapVirtualKey(). */
    switch (langid) {
    case MAKELANGID(LANG_JAPANESE, SUBLANG_JAPANESE_JAPAN):
        if (native_scancode == 0) {
            switch (key->hardware_keycode) {
            case VK_DBE_DBCSCHAR:       /* from Pressed Zenkaku_Hankaku */
            case VK_KANJI:              /* from Alt + Zenkaku_Hankaku */
            case VK_DBE_ENTERIMECONFIGMODE:
                                        /* from Ctrl+Alt+Zenkaku_Hankaku */
                scancode = MapVirtualKey(VK_DBE_SBCSCHAR, MAPVK_VK_TO_VSC);
                                        /* to Released Zenkaku_Hankaku */
                break;
            case VK_CAPITAL:            /* from Shift + Eisu_toggle */
            case VK_DBE_CODEINPUT:      /* from Pressed Ctrl+Alt+Eisu_toggle */
            case VK_DBE_NOCODEINPUT:    /* from Released Ctrl+Alt+Eisu_toggle */
                scancode = MapVirtualKey(VK_DBE_ALPHANUMERIC, MAPVK_VK_TO_VSC);
                                        /* to Eisu_toggle */
                break;
            case VK_DBE_ROMAN:          /* from Pressed Alt+Hiragana_Katakana */
            case VK_KANA:               /* from Ctrl+Shift+Hiragana_Katakana */
                scancode = MapVirtualKey(VK_DBE_HIRAGANA, MAPVK_VK_TO_VSC);
                                        /* to Hiragana_Katakana */
                break;
            case VK_DBE_ENTERWORDREGISTERMODE:
                                        /* from Ctrl + Alt + Muhenkan */
                scancode = MapVirtualKey(VK_NONCONVERT, MAPVK_VK_TO_VSC);
                                        /* to Muhenkan */
                break;
            }
        }
        break;
    case MAKELANGID(LANG_KOREAN, SUBLANG_KOREAN):
        if (key->hardware_keycode == VK_HANGUL && native_scancode == DIK_LALT) {
            /* Left Alt (VK_MENU) has the scancode DIK_LALT (0x38) but
             * Hangul (VK_HANGUL) has the scancode 0x138
             */
            scancode = native_scancode | 0x100;
        }
        break;
    }

    /* Emulate KeyRelease events for the following keys.
     *
     * Alt+Zenkaku_Hankaku generates WM_KEYDOWN VK_KANJI and no WM_KEYUP
     * and it caused unlimited VK_KANJI in Linux desktop and the desktop
     * hung up. We send WM_KEYUP VK_KANJI here to avoid unlimited events.
     *
     * Eisu_toggle generates WM_KEYDOWN VK_DBE_ALPHANUMERIC only in
     * English mode,  WM_KEYDOWN VK_DBE_ALPHANUMERIC and WM_KEYUP
     * VK_DBE_HIRAGANA in Japanese mode, and it caused unlimited
     * VK_DBE_ALPHANUMERIC in Linux desktop.
     * Since VK_DBE_HIRAGANA is also assigned in Hiragana key,
     * we send WM_KEYUP VK_DBE_ALPHANUMERIC here to avoid unlimited events.
     * No KeyPress VK_DBE_HIRAGANA seems harmless.
     *
     * Hiragana_Katakana generates WM_KEYDOWN VK_DBE_HIRAGANA and
     * WM_KEYUP VK_DBE_ALPHANUMERIC in English mode, WM_KEYDOWN
     * VK_DBE_HIRAGANA only in Japanese mode, and it caused unlimited
     * VK_DBE_HIRAGANA in Linux desktop.
     *
     * Alt+Hiragana_Katakana generates WM_KEYUP VK_DBE_NOROMAN and
     * WM_KEYDOWN VK_DBE_ROMAN but the KeyRelease is called before
     * KeyDown is called and it caused unlimited VK_DBE_ROMAN.
     * We ignore the scancode of VK_DBE_NOROMAN and emulate WM_KEYUP
     * VK_DBE_ROMAN.
     *
     * Ctrl+Alt+Zenkaku_Hankaku generates WM_KEYDOWN VK_DBE_ENTERIMECONFIGMODE
     * and no WM_KEYUP and it caused unlimited VK_DBE_ENTERIMECONFIGMODE
     * in Linux desktop.
     */
    switch (langid) {
    case MAKELANGID(LANG_JAPANESE, SUBLANG_JAPANESE_JAPAN):
        switch (key->hardware_keycode) {
        case VK_KANJI:                  /* Alt + Zenkaku_Hankaku */
        case VK_DBE_ALPHANUMERIC:       /* Eisu_toggle */
        case VK_DBE_HIRAGANA:           /* Hiragana_Katakana */
        case VK_DBE_ROMAN:              /* Alt+Hiragana_Katakana */
        case VK_DBE_ENTERIMECONFIGMODE: /* Ctrl + Alt + Zenkaku_Hankaku */
            no_key_release = TRUE;
            break;
        }
        break;
    }
#endif

    switch (key->type) {
    case GDK_KEY_PRESS:
        send_key(display, scancode, SEND_KEY_PRESS, !key->is_modifier);
#ifdef G_OS_WIN32
        if (no_key_release)
            send_key(display, scancode, SEND_KEY_RELEASE, !key->is_modifier);
#endif
        break;
    case GDK_KEY_RELEASE:
        send_key(display, scancode, SEND_KEY_RELEASE, !key->is_modifier);
        break;
    default:
        g_warn_if_reached();
        break;
    }

    return true;
}

static guint get_scancode_from_keyval(SpiceDisplay *display, guint keyval)
{
    SpiceDisplayPrivate *d = display->priv;
    guint keycode = 0;
    GdkKeymapKey *keys = NULL;
    gint n_keys = 0;

    if (gdk_keymap_get_entries_for_keyval(gdk_keymap_get_default(),
                                          keyval, &keys, &n_keys)) {
        /* FIXME what about levels? */
        keycode = keys[0].keycode;
        g_free(keys);
    } else {
        g_warning("could not lookup keyval %u, please report a bug", keyval);
        return 0;
    }

    return vnc_display_keymap_gdk2xtkbd(d->keycode_map, d->keycode_maplen, keycode);
}


/**
 * spice_display_send_keys:
 * @display: The #SpiceDisplay
 * @keyvals: (array length=nkeyvals): Keyval array
 * @nkeyvals: Length of keyvals
 * @kind: #SpiceDisplayKeyEvent action
 *
 * Send keyval press/release events to the display.
 *
 **/
void spice_display_send_keys(SpiceDisplay *display, const guint *keyvals,
                             int nkeyvals, SpiceDisplayKeyEvent kind)
{
    int i;

    g_return_if_fail(SPICE_IS_DISPLAY(display));
    g_return_if_fail(keyvals != NULL);

    DISPLAY_DEBUG(display, "%s", __FUNCTION__);

    if (kind & SPICE_DISPLAY_KEY_EVENT_PRESS) {
        for (i = 0 ; i < nkeyvals ; i++)
            send_key(display, get_scancode_from_keyval(display, keyvals[i]), SEND_KEY_PRESS, FALSE);
    }

    if (kind & SPICE_DISPLAY_KEY_EVENT_RELEASE) {
        for (i = (nkeyvals-1) ; i >= 0 ; i--)
            send_key(display, get_scancode_from_keyval(display, keyvals[i]), SEND_KEY_RELEASE, FALSE);
    }
}

static gboolean enter_event(GtkWidget *widget, GdkEventCrossing *crossing G_GNUC_UNUSED)
{
    SpiceDisplay *display = SPICE_DISPLAY(widget);
    SpiceDisplayPrivate *d = display->priv;

    DISPLAY_DEBUG(display, "%s", __FUNCTION__);

    d->mouse_have_pointer = true;
    spice_gtk_session_set_mouse_has_pointer(d->gtk_session, true);
    try_keyboard_grab(display);
    update_display(display);

    return true;
}

static gboolean leave_event(GtkWidget *widget, GdkEventCrossing *crossing G_GNUC_UNUSED)
{
    SpiceDisplay *display = SPICE_DISPLAY(widget);
    SpiceDisplayPrivate *d = display->priv;

    DISPLAY_DEBUG(display, "%s", __FUNCTION__);

    if (d->mouse_grab_active)
        return true;

    d->mouse_have_pointer = false;
    spice_gtk_session_set_mouse_has_pointer(d->gtk_session, false);
    try_keyboard_ungrab(display);

    return true;
}

static gboolean focus_in_event(GtkWidget *widget, GdkEventFocus *focus G_GNUC_UNUSED)
{
    SpiceDisplay *display = SPICE_DISPLAY(widget);
    SpiceDisplayPrivate *d = display->priv;

    DISPLAY_DEBUG(display, "%s", __FUNCTION__);

    /*
     * Ignore focus in when we already have the focus
     * (this happens when doing an ungrab from the leave_event callback).
     */
    if (d->keyboard_have_focus)
        return true;

    release_keys(display);
#ifdef G_OS_WIN32
    /* Reset the IME context of the focused window.
     * Note that the focused window can be different from SpiceDisplay
     * one but the events are received and forwarder by this window. */
    HWND hwnd_focused = GetFocus();
    if (hwnd_focused != NULL) {
        ImmAssociateContext(hwnd_focused, NULL);
    }
#endif
    if (!d->disable_inputs)
        spice_gtk_session_sync_keyboard_modifiers(d->gtk_session);
    if (d->keyboard_grab_released)
        memset(d->activeseq, 0, sizeof(gboolean) * d->grabseq->nkeysyms);
    update_keyboard_focus(display, true);
    try_keyboard_grab(display);

    if (gtk_widget_get_realized(widget))
        update_display(display);

    return true;
}

static gboolean focus_out_event(GtkWidget *widget, GdkEventFocus *focus G_GNUC_UNUSED)
{
    SpiceDisplay *display = SPICE_DISPLAY(widget);

    DISPLAY_DEBUG(display, "%s", __FUNCTION__);
    update_display(NULL);

    /*
     * Ignore focus out after a keyboard grab
     * (this happens when doing the grab from the enter_event callback).
     */
#ifndef G_OS_WIN32
    SpiceDisplayPrivate *d = display->priv;
    if (d->keyboard_grab_active)
        return true;
#endif

    release_keys(display);
    update_keyboard_focus(display, false);

    return true;
}

static int button_gdk_to_spice(guint gdk)
{
    static const int map[] = {
        [ 1 ] = SPICE_MOUSE_BUTTON_LEFT,
        [ 2 ] = SPICE_MOUSE_BUTTON_MIDDLE,
        [ 3 ] = SPICE_MOUSE_BUTTON_RIGHT,
        [ 4 ] = SPICE_MOUSE_BUTTON_UP,
        [ 5 ] = SPICE_MOUSE_BUTTON_DOWN,
    };

    if (gdk < SPICE_N_ELEMENTS(map)) {
        return map [ gdk ];
    }
    return 0;
}

static int button_mask_gdk_to_spice(int gdk)
{
    int spice = 0;

    if (gdk & GDK_BUTTON1_MASK)
        spice |= SPICE_MOUSE_BUTTON_MASK_LEFT;
    if (gdk & GDK_BUTTON2_MASK)
        spice |= SPICE_MOUSE_BUTTON_MASK_MIDDLE;
    if (gdk & GDK_BUTTON3_MASK)
        spice |= SPICE_MOUSE_BUTTON_MASK_RIGHT;
    return spice;
}

static void transform_input(SpiceDisplay *display,
                            double window_x, double window_y,
                            int *input_x, int *input_y)
{
    SpiceDisplayPrivate *d = display->priv;
    int display_x, display_y, display_w, display_h;
    double is;

    spice_display_get_scaling(display, NULL,
                              &display_x, &display_y,
                              &display_w, &display_h);

    /* For input we need a different scaling factor in order to
       be able to reach the full width of a display. For instance, consider
       a display of 100 pixels showing in a window 10 pixels wide. The normal
       scaling factor here would be 100/10==10, but if you then take the largest
       possible window coordinate, i.e. 9 and multiply by 10 you get 90, not 99,
       which is the max display coord.

       If you want to be able to reach the last pixel in the window you need
       max_window_x * input_scale == max_display_x, which is
       (window_width - 1) * input_scale == (display_width - 1)

       Note, this is the inverse of s (i.e. s ~= 1/is) as we're converting the
       coordinates in the inverse direction (window -> display) as the fb size
       (display -> window).
    */
    is = (double)(d->area.width-1) / (double)(display_w-1);

    window_x -= display_x;
    window_y -= display_y;

    *input_x = floor (window_x * is);
    *input_y = floor (window_y * is);
}

static gboolean motion_event(GtkWidget *widget, GdkEventMotion *motion)
{
    SpiceDisplay *display = SPICE_DISPLAY(widget);
    SpiceDisplayPrivate *d = display->priv;
    int x, y;

    if (!d->inputs)
        return true;
    if (d->disable_inputs)
        return true;

    d->seq_pressed = FALSE;

    if (d->keyboard_grab_released && d->keyboard_have_focus) {
        d->keyboard_grab_released = FALSE;
        release_keys(display);
        try_keyboard_grab(display);
    }

    transform_input(display, motion->x, motion->y, &x, &y);

    switch (d->mouse_mode) {
    case SPICE_MOUSE_MODE_CLIENT:
        if (x >= 0 && x < d->area.width &&
            y >= 0 && y < d->area.height) {
            d->last_input_time = g_get_monotonic_time();
            spice_inputs_position(d->inputs, x, y, get_display_id(display),
                                  button_mask_gdk_to_spice(motion->state));
        }
        break;
    case SPICE_MOUSE_MODE_SERVER:
        if (d->mouse_grab_active) {
            gint dx = d->mouse_last_x != -1 ? x - d->mouse_last_x : 0;
            gint dy = d->mouse_last_y != -1 ? y - d->mouse_last_y : 0;

            d->last_input_time = g_get_monotonic_time();
            spice_inputs_motion(d->inputs, dx, dy,
                                button_mask_gdk_to_spice(motion->state));

            d->mouse_last_x = x;
            d->mouse_last_y = y;
            if (dx != 0 || dy != 0)
                mouse_wrap(display, motion);
        }
        break;
    default:
        g_warn_if_reached();
        break;
    }
    return true;
}

static gboolean scroll_event(GtkWidget *widget, GdkEventScroll *scroll)
{
    int button;
    SpiceDisplay *display = SPICE_DISPLAY(widget);
    SpiceDisplayPrivate *d = display->priv;

    DISPLAY_DEBUG(display, "%s", __FUNCTION__);

    if (!d->inputs)
        return true;
    if (d->disable_inputs)
        return true;

    if (scroll->direction == GDK_SCROLL_UP)
        button = SPICE_MOUSE_BUTTON_UP;
    else if (scroll->direction == GDK_SCROLL_DOWN)
        button = SPICE_MOUSE_BUTTON_DOWN;
    else {
        DISPLAY_DEBUG(display, "unsupported scroll direction");
        return true;
    }

    d->last_input_time = g_get_monotonic_time();
    spice_inputs_button_press(d->inputs, button,
                              button_mask_gdk_to_spice(scroll->state));
    spice_inputs_button_release(d->inputs, button,
                                button_mask_gdk_to_spice(scroll->state));
    return true;
}

static gboolean button_event(GtkWidget *widget, GdkEventButton *button)
{
    SpiceDisplay *display = SPICE_DISPLAY(widget);
    SpiceDisplayPrivate *d = display->priv;
    int x, y;

    DISPLAY_DEBUG(display, "%s %s: button %u, state 0x%x", __FUNCTION__,
                  button->type == GDK_BUTTON_PRESS ? "press" : "release",
                  button->button, button->state);

    if (d->disable_inputs)
        return true;

    transform_input(display, button->x, button->y, &x, &y);
    if ((x < 0 || x >= d->area.width ||
         y < 0 || y >= d->area.height) &&
        d->mouse_mode == SPICE_MOUSE_MODE_CLIENT) {
        /* rule out clicks in outside region */
        return true;
    }

    gtk_widget_grab_focus(widget);
    if (d->mouse_mode == SPICE_MOUSE_MODE_SERVER) {
        if (!d->mouse_grab_active) {
            try_mouse_grab(display);
            return true;
        }
    } else {
        /* allow to drag and drop between windows/displays:

           By default, X (and other window system) do a pointer grab
           when you press a button, so that the release event is
           received by the same window regardless of where the pointer
           is. Here, we change that behaviour, so that you can press
           and release in two differents displays. This is only
           supported in client mouse mode.

           FIXME: should be multiple widget grab, but how?
           or should know the position of the other widgets?
        */
        ungrab_pointer(display);
    }

    if (!d->inputs)
        return true;

    switch (button->type) {
    case GDK_BUTTON_PRESS:
        d->last_input_time = g_get_monotonic_time();
        spice_inputs_button_press(d->inputs,
                                  button_gdk_to_spice(button->button),
                                  button_mask_gdk_to_spice(button->state));
        break;
    case GDK_BUTTON_RELEASE:
        d->last_input_time = g_get_monotonic_time();
        spice_inputs_button_release(d->inputs,
                                    button_gdk_to_spice(button->button),
                                    button_mask_gdk_to_spice(button->state));
        break;
    default:
        break;
    }
    return true;
}

static void size_allocate(GtkWidget *widget, GtkAllocation *conf, gpointer data)
{
    SpiceDisplay *display = SPICE_DISPLAY(widget);
    SpiceDisplayPrivate *d = display->priv;

    if (conf->width == d->ww && conf->height == d->wh &&
            conf->x == d->mx && conf->y == d->my) {
        return;
    }

    if (conf->width != d->ww  || conf->height != d->wh) {
        d->ww = conf->width;
        d->wh = conf->height;
        recalc_geometry(widget);
#if HAVE_EGL
        if (egl_enabled(d))
            spice_egl_resize_display(display, conf->width, conf->height);
#endif
    }

    d->mx = conf->x;
    d->my = conf->y;

#ifdef G_OS_WIN32
    if (d->mouse_grab_active) {
        try_mouse_ungrab(display);
        try_mouse_grab(display);
    }
#endif
}

static void update_image(SpiceDisplay *display)
{
    SpiceDisplayPrivate *d = display->priv;

    spice_cairo_image_create(display);
    if (d->canvas.convert)
        do_color_convert(display, &d->area);
}

static void realize(GtkWidget *widget)
{
    SpiceDisplay *display = SPICE_DISPLAY(widget);
    SpiceDisplayPrivate *d = display->priv;

    GTK_WIDGET_CLASS(spice_display_parent_class)->realize(widget);

    d->keycode_map =
        vnc_display_keymap_gdk2xtkbd_table(gtk_widget_get_window(widget),
                                           &d->keycode_maplen);

    update_image(display);
}

static void unrealize(GtkWidget *widget)
{
    spice_cairo_image_destroy(SPICE_DISPLAY(widget));
#if HAVE_EGL
    if (SPICE_DISPLAY(widget)->priv->egl.context_ready)
        spice_egl_unrealize_display(SPICE_DISPLAY(widget));
#endif

    GTK_WIDGET_CLASS(spice_display_parent_class)->unrealize(widget);
}


/* ---------------------------------------------------------------- */

static void spice_display_class_init(SpiceDisplayClass *klass)
{
    GObjectClass *gobject_class = G_OBJECT_CLASS(klass);
    GtkWidgetClass *gtkwidget_class = GTK_WIDGET_CLASS(klass);

    gtkwidget_class->key_press_event = key_event;
    gtkwidget_class->key_release_event = key_event;
    gtkwidget_class->enter_notify_event = enter_event;
    gtkwidget_class->leave_notify_event = leave_event;
    gtkwidget_class->focus_in_event = focus_in_event;
    gtkwidget_class->focus_out_event = focus_out_event;
    gtkwidget_class->motion_notify_event = motion_event;
    gtkwidget_class->button_press_event = button_event;
    gtkwidget_class->button_release_event = button_event;
    gtkwidget_class->scroll_event = scroll_event;
    gtkwidget_class->realize = realize;
    gtkwidget_class->unrealize = unrealize;

    gobject_class->constructor = spice_display_constructor;
    gobject_class->dispose = spice_display_dispose;
    gobject_class->finalize = spice_display_finalize;
    gobject_class->get_property = spice_display_get_property;
    gobject_class->set_property = spice_display_set_property;

    /**
     * SpiceDisplay:session:
     *
     * #SpiceSession for this #SpiceDisplay
     *
     **/
    g_object_class_install_property
        (gobject_class, PROP_SESSION,
         g_param_spec_object("session",
                             "Session",
                             "SpiceSession",
                             SPICE_TYPE_SESSION,
                             G_PARAM_CONSTRUCT_ONLY | G_PARAM_READWRITE |
                             G_PARAM_STATIC_STRINGS));

    /**
     * SpiceDisplay:channel-id:
     *
     * channel-id for this #SpiceDisplay
     *
     **/
    g_object_class_install_property
        (gobject_class, PROP_CHANNEL_ID,
         g_param_spec_int("channel-id",
                          "Channel ID",
                          "Channel ID for this display",
                          0, 255, 0,
                          G_PARAM_CONSTRUCT_ONLY | G_PARAM_READWRITE |
                          G_PARAM_STATIC_STRINGS));

    g_object_class_install_property
        (gobject_class, PROP_KEYBOARD_GRAB,
         g_param_spec_boolean("grab-keyboard",
                              "Grab Keyboard",
                              "Whether we should grab the keyboard.",
                              TRUE,
                              G_PARAM_READWRITE |
                              G_PARAM_CONSTRUCT |
                              G_PARAM_STATIC_STRINGS));

    g_object_class_install_property
        (gobject_class, PROP_MOUSE_GRAB,
         g_param_spec_boolean("grab-mouse",
                              "Grab Mouse",
                              "Whether we should grab the mouse.",
                              TRUE,
                              G_PARAM_READWRITE |
                              G_PARAM_CONSTRUCT |
                              G_PARAM_STATIC_STRINGS));

    g_object_class_install_property
        (gobject_class, PROP_RESIZE_GUEST,
         g_param_spec_boolean("resize-guest",
                              "Resize guest",
                              "Try to adapt guest display on window resize. "
                              "Requires guest cooperation.",
                              TRUE,
                              G_PARAM_READWRITE |
                              G_PARAM_CONSTRUCT |
                              G_PARAM_STATIC_STRINGS));

    /**
     * SpiceDisplay:ready:
     *
     * Indicate whether the display is ready to be shown. It takes
     * into account several conditions, such as the channel display
     * "mark" state, whether the monitor area is visible..
     *
     * Since: 0.13
     **/
    g_object_class_install_property
        (gobject_class, PROP_READY,
         g_param_spec_boolean("ready",
                              "Ready",
                              "Ready to display",
                              FALSE,
                              G_PARAM_READABLE |
                              G_PARAM_STATIC_STRINGS));

    g_object_class_install_property
        (gobject_class, PROP_SCALING,
         g_param_spec_boolean("scaling", "Scaling",
                              "Whether we should use scaling",
                              TRUE,
                              G_PARAM_READWRITE |
                              G_PARAM_CONSTRUCT |
                              G_PARAM_STATIC_STRINGS));

    /**
     * SpiceDisplay:only-downscale:
     *
     * If scaling, only scale down, never up.
     *
     * Since: 0.14
     **/
    g_object_class_install_property
        (gobject_class, PROP_ONLY_DOWNSCALE,
         g_param_spec_boolean("only-downscale", "Only Downscale",
                              "If scaling, only scale down, never up",
                              FALSE,
                              G_PARAM_READWRITE |
                              G_PARAM_CONSTRUCT |
                              G_PARAM_STATIC_STRINGS));

    /**
     * SpiceDisplay:keypress-delay:
     *
     * Delay in ms of non-modifiers key press events. If the key is
     * released before this delay, a single press & release event is
     * sent to the server. If the key is pressed longer than the
     * keypress-delay, the server will receive the delayed press
     * event, and a following release event when the key is released.
     *
     * Since: 0.13
     **/
    g_object_class_install_property
        (gobject_class, PROP_KEYPRESS_DELAY,
         g_param_spec_uint("keypress-delay", "Keypress delay",
                           "Keypress delay",
                           0, G_MAXUINT, DEFAULT_KEYPRESS_DELAY,
                           G_PARAM_READWRITE |
                           G_PARAM_CONSTRUCT |
                           G_PARAM_STATIC_STRINGS));

    /**
     * SpiceDisplay:disable-inputs:
     *
     * Disable all keyboard & mouse inputs.
     *
     * Since: 0.8
     **/
    g_object_class_install_property
        (gobject_class, PROP_DISABLE_INPUTS,
         g_param_spec_boolean("disable-inputs", "Disable inputs",
                              "Whether inputs should be disabled",
                              FALSE,
                              G_PARAM_READWRITE |
                              G_PARAM_CONSTRUCT |
                              G_PARAM_STATIC_STRINGS));


    /**
     * SpiceDisplay:zoom-level:
     *
     * Zoom level in percentage, from 10 to 400. Default to 100.
     * (this option is only supported with cairo backend when scaling
     * is enabled)
     *
     * Since: 0.10
     **/
    g_object_class_install_property
        (gobject_class, PROP_ZOOM_LEVEL,
         g_param_spec_int("zoom-level", "Zoom Level",
                          "Zoom Level",
                          10, 400, 100,
                          G_PARAM_READWRITE |
                          G_PARAM_CONSTRUCT |
                          G_PARAM_STATIC_STRINGS));

    /**
     * SpiceDisplay:monitor-id:
     *
     * Select monitor from #SpiceDisplay to show.
     * The value -1 means the whole display is shown.
     * By default, the monitor 0 is selected.
     *
     * Since: 0.13
     **/
    g_object_class_install_property
        (gobject_class, PROP_MONITOR_ID,
         g_param_spec_int("monitor-id",
                          "Monitor ID",
                          "Select monitor ID",
                          -1, G_MAXINT, 0,
                          G_PARAM_READWRITE |
                          G_PARAM_CONSTRUCT |
                          G_PARAM_STATIC_STRINGS));

    /**
     * SpiceDisplay::mouse-grab:
     * @display: the #SpiceDisplay that emitted the signal
     * @status: 1 if grabbed, 0 otherwise.
     *
     * Notify when the mouse grab is active or not.
     **/
    signals[SPICE_DISPLAY_MOUSE_GRAB] =
        g_signal_new("mouse-grab",
                     G_OBJECT_CLASS_TYPE(gobject_class),
                     G_SIGNAL_RUN_FIRST,
                     G_STRUCT_OFFSET(SpiceDisplayClass, mouse_grab),
                     NULL, NULL,
                     g_cclosure_marshal_VOID__INT,
                     G_TYPE_NONE,
                     1,
                     G_TYPE_INT);

    /**
     * SpiceDisplay::keyboard-grab:
     * @display: the #SpiceDisplay that emitted the signal
     * @status: 1 if grabbed, 0 otherwise.
     *
     * Notify when the keyboard grab is active or not.
     **/
    signals[SPICE_DISPLAY_KEYBOARD_GRAB] =
        g_signal_new("keyboard-grab",
                     G_OBJECT_CLASS_TYPE(gobject_class),
                     G_SIGNAL_RUN_FIRST,
                     G_STRUCT_OFFSET(SpiceDisplayClass, keyboard_grab),
                     NULL, NULL,
                     g_cclosure_marshal_VOID__INT,
                     G_TYPE_NONE,
                     1,
                     G_TYPE_INT);

    /**
     * SpiceDisplay::grab-keys-pressed:
     * @display: the #SpiceDisplay that emitted the signal
     *
     * Notify when the grab keys have been pressed
     **/
    signals[SPICE_DISPLAY_GRAB_KEY_PRESSED] =
        g_signal_new("grab-keys-pressed",
                     G_OBJECT_CLASS_TYPE(gobject_class),
                     G_SIGNAL_RUN_FIRST,
                     G_STRUCT_OFFSET(SpiceDisplayClass, keyboard_grab),
                     NULL, NULL,
                     g_cclosure_marshal_VOID__VOID,
                     G_TYPE_NONE,
                     0);

    g_type_class_add_private(klass, sizeof(SpiceDisplayPrivate));
}

/* ---------------------------------------------------------------- */

#define SPICE_GDK_BUTTONS_MASK \
    (GDK_BUTTON1_MASK|GDK_BUTTON2_MASK|GDK_BUTTON3_MASK|GDK_BUTTON4_MASK|GDK_BUTTON5_MASK)

static GdkDevice *spice_gdk_window_get_pointing_device(GdkWindow *window)
{
    GdkDisplay *gdk_display = gdk_window_get_display(window);
    G_GNUC_BEGIN_IGNORE_DEPRECATIONS
#if GTK_CHECK_VERSION(3, 20, 0)
    return gdk_seat_get_pointer(gdk_display_get_default_seat(gdk_display));
#else
    return gdk_device_manager_get_client_pointer(gdk_display_get_device_manager(gdk_display));
#endif
    G_GNUC_END_IGNORE_DEPRECATIONS
}

static GdkModifierType spice_display_get_modifiers_state(SpiceDisplay *display)
{
    GdkModifierType modifiers;
    GdkWindow *window = gtk_widget_get_window(GTK_WIDGET(display));

    if (window == NULL) {
        return 0;
    }

    gdk_window_get_device_position(window,
                                   spice_gdk_window_get_pointing_device(window),
                                   NULL,
                                   NULL,
                                   &modifiers);

    return modifiers;
}

static const gchar* mouse_mode_to_str(guint mode)
{
    static const gchar *const mouse_mode_str[] = {
        [SPICE_MOUSE_MODE_CLIENT] = "client",
        [SPICE_MOUSE_MODE_SERVER] = "server",
    };

    if (mode < G_N_ELEMENTS(mouse_mode_str) && mouse_mode_str[mode] != NULL) {
        return mouse_mode_str[mode];
    }
    return "unknown";
}

static void update_mouse_mode(SpiceChannel *channel, gpointer data)
{
    SpiceDisplay *display = data;
    SpiceDisplayPrivate *d = display->priv;

    g_object_get(channel, "mouse-mode", &d->mouse_mode, NULL);
    DISPLAY_DEBUG(display, "mouse mode %u (%s)", d->mouse_mode, mouse_mode_to_str(d->mouse_mode));

    switch (d->mouse_mode) {
    case SPICE_MOUSE_MODE_CLIENT:
        try_mouse_ungrab(display);
        break;
    case SPICE_MOUSE_MODE_SERVER:
        d->mouse_guest_x = -1;
        d->mouse_guest_y = -1;

        if (spice_display_get_modifiers_state(display) & SPICE_GDK_BUTTONS_MASK) {
            try_mouse_grab(display);
        }
        break;
    default:
        g_warn_if_reached();
    }

    update_mouse_pointer(display);
}

static void update_area(SpiceDisplay *display,
                        gint x, gint y, gint width, gint height)
{
    SpiceDisplayPrivate *d = display->priv;
    GdkRectangle primary;

    DISPLAY_DEBUG(display, "update area +%d+%d %dx%d", x, y, width, height);
    d->area = (GdkRectangle) {
        .x = x,
        .y = y,
        .width = width,
        .height = height
    };

#if HAVE_EGL
    if (egl_enabled(d)) {
        const SpiceGlScanout *so =
            spice_display_get_gl_scanout(d->display);
        g_return_if_fail(so != NULL);
        primary = (GdkRectangle) {
            .width = so->width,
            .height = so->height
        };
    } else
#endif
    {
        primary = (GdkRectangle) {
            .width = d->canvas.width,
            .height = d->canvas.height
        };
    }

    DISPLAY_DEBUG(display, "primary: %dx%d", primary.width, primary.height);
    if (!gdk_rectangle_intersect(&primary, &d->area, &d->area)) {
        DISPLAY_DEBUG(display, "The monitor area is not intersecting primary surface");
        memset(&d->area, '\0', sizeof(d->area));
        set_monitor_ready(display, false);
        return;
    }

    if (!egl_enabled(d)) {
        spice_cairo_image_destroy(display);
        if (gtk_widget_get_realized(GTK_WIDGET(display)))
            update_image(display);
    }

    update_size_request(display);

    set_monitor_ready(display, true);
}

static void primary_create(SpiceChannel *channel, gint format,
                           gint width, gint height, gint stride,
                           gint shmid, gpointer imgdata, gpointer data)
{
    SpiceDisplay *display = data;
    SpiceDisplayPrivate *d = display->priv;

    d->canvas.format = format;
    d->canvas.stride = stride;
    d->canvas.width = width;
    d->canvas.height = height;
    d->canvas.data_origin = d->canvas.data = imgdata;

    spice_display_widget_update_monitor_area(display);
}

static void primary_destroy(SpiceDisplayChannel *channel, gpointer data)
{
    SpiceDisplay *display = SPICE_DISPLAY(data);
    SpiceDisplayPrivate *d = display->priv;

    spice_cairo_image_destroy(display);
    d->canvas.width  = 0;
    d->canvas.height = 0;
    d->canvas.stride = 0;
    d->canvas.data = NULL;
    d->canvas.data_origin = NULL;
    set_monitor_ready(display, false);
}

static void queue_draw_area(SpiceDisplay *display, gint x, gint y,
                            gint width, gint height)
{
    if (!gtk_widget_get_has_window(GTK_WIDGET(display))) {
        GtkAllocation allocation;

        gtk_widget_get_allocation(GTK_WIDGET(display), &allocation);
        x += allocation.x;
        y += allocation.y;
    }

    gtk_widget_queue_draw_area(GTK_WIDGET(display),
                               x, y, width, height);
}

static void invalidate(SpiceChannel *channel,
                       gint x, gint y, gint w, gint h, gpointer data)
{
    SpiceDisplay *display = data;
    SpiceDisplayPrivate *d = display->priv;
    int display_x, display_y;
    int x1, y1, x2, y2;
    double s;
    GdkRectangle rect = {
        .x = x,
        .y = y,
        .width = w,
        .height = h
    };

#if HAVE_EGL
    set_egl_enabled(display, false);
#endif

    if (!gtk_widget_get_window(GTK_WIDGET(display)))
        return;

    if (!gdk_rectangle_intersect(&rect, &d->area, &rect))
        return;

    if (d->canvas.convert)
        do_color_convert(display, &rect);

    spice_display_get_scaling(display, &s,
                              &display_x, &display_y,
                              NULL, NULL);

    x1 = floor ((rect.x - d->area.x) * s);
    y1 = floor ((rect.y - d->area.y) * s);
    x2 = ceil ((rect.x - d->area.x + rect.width) * s);
    y2 = ceil ((rect.y - d->area.y + rect.height) * s);

    queue_draw_area(display,
                    display_x + x1, display_y + y1,
                    x2 - x1, y2 - y1);
}

static void mark(SpiceDisplay *display, gint mark)
{
    SpiceDisplayPrivate *d = display->priv;
    g_return_if_fail(d != NULL);

    DISPLAY_DEBUG(display, "widget mark: %d, display %p", mark, display);
    d->mark = mark;
    update_ready(display);
}

static void cursor_set(SpiceCursorChannel *channel,
                       G_GNUC_UNUSED GParamSpec *pspec,
                       gpointer data)
{
    SpiceDisplay *display = data;
    SpiceDisplayPrivate *d = display->priv;
    GdkCursor *cursor = NULL;
    SpiceCursorShape *cursor_shape;

    g_object_get(G_OBJECT(channel), "cursor", &cursor_shape, NULL);
    if (G_UNLIKELY(cursor_shape == NULL || cursor_shape->data == NULL)) {
        g_warn_if_reached();
        return;
    }

    cursor_invalidate(display);
    g_clear_object(&d->mouse_pixbuf);
    d->mouse_pixbuf = gdk_pixbuf_new_from_data(cursor_shape->data,
                                               GDK_COLORSPACE_RGB,
                                               TRUE, 8,
                                               cursor_shape->width,
                                               cursor_shape->height,
                                               cursor_shape->width * 4,
                                               NULL, NULL);
    d->mouse_hotspot.x = cursor_shape->hot_spot_x;
    d->mouse_hotspot.y = cursor_shape->hot_spot_y;
    cursor = gdk_cursor_new_from_pixbuf(gtk_widget_get_display(GTK_WIDGET(display)),
                                        d->mouse_pixbuf,
                                        d->mouse_hotspot.x,
                                        d->mouse_hotspot.y);

#if HAVE_EGL
    if (egl_enabled(d))
        spice_egl_cursor_set(display);
#endif
    if (d->show_cursor) {
        /* unhide */
        g_clear_pointer(&d->show_cursor, g_object_unref);
        if (d->mouse_mode == SPICE_MOUSE_MODE_SERVER) {
            /* keep a hidden cursor, will be shown in cursor_move() */
            d->show_cursor = cursor;
            return;
        }
    }

    if (d->mouse_cursor != NULL) {
        g_object_unref(d->mouse_cursor);
    }
    d->mouse_cursor = cursor;

    update_mouse_pointer(display);
    cursor_invalidate(display);
}

static void cursor_hide(SpiceCursorChannel *channel, gpointer data)
{
    SpiceDisplay *display = data;
    SpiceDisplayPrivate *d = display->priv;

    if (d->show_cursor != NULL) /* then we are already hidden */
        return;

    cursor_invalidate(display);
    d->show_cursor = d->mouse_cursor;
    d->mouse_cursor = spice_display_get_blank_cursor(display);
    update_mouse_pointer(display);
}

G_GNUC_INTERNAL
void spice_display_get_scaling(SpiceDisplay *display,
                               double *s_out,
                               int *x_out, int *y_out,
                               int *w_out, int *h_out)
{
    SpiceDisplayPrivate *d = display->priv;
    int fbw = d->area.width, fbh = d->area.height;
    int ww, wh;
    int x, y, w, h;
    double s;

    if (gtk_widget_get_realized (GTK_WIDGET(display))) {
        ww = gtk_widget_get_allocated_width(GTK_WIDGET(display));
        wh = gtk_widget_get_allocated_height(GTK_WIDGET(display));
    } else {
        ww = fbw;
        wh = fbh;
    }

    if (!spice_cairo_is_scaled(display)) {
        s = 1.0;
        x = 0;
        y = 0;
        if (ww > d->area.width)
            x = (ww - d->area.width) / 2;
        if (wh > d->area.height)
            y = (wh - d->area.height) / 2;
        w = fbw;
        h = fbh;
    } else {
        s = MIN ((double)ww / (double)fbw, (double)wh / (double)fbh);

        if (d->only_downscale && s >= 1.0)
            s = 1.0;

        /* Round to int size */
        w = floor (fbw * s + 0.5);
        h = floor (fbh * s + 0.5);

        /* Center the display */
        x = (ww - w) / 2;
        y = (wh - h) / 2;
    }

    if (s_out)
        *s_out = s;
    if (w_out)
        *w_out = w;
    if (h_out)
        *h_out = h;
    if (x_out)
        *x_out = x;
    if (y_out)
        *y_out = y;
}

static void cursor_invalidate(SpiceDisplay *display)
{
    SpiceDisplayPrivate *d = display->priv;
    double s;
    int x, y;

    if (!gtk_widget_get_realized (GTK_WIDGET(display)))
        return;

    if (d->mouse_pixbuf == NULL)
        return;

    if (!d->ready || !d->monitor_ready)
        return;

    spice_display_get_scaling(display, &s, &x, &y, NULL, NULL);

    queue_draw_area(display,
                    floor ((d->mouse_guest_x - d->mouse_hotspot.x - d->area.x) * s) + x,
                    floor ((d->mouse_guest_y - d->mouse_hotspot.y - d->area.y) * s) + y,
                    ceil (gdk_pixbuf_get_width(d->mouse_pixbuf) * s),
                    ceil (gdk_pixbuf_get_height(d->mouse_pixbuf) * s));
}

static void cursor_move(SpiceCursorChannel *channel, gint x, gint y, gpointer data)
{
    SpiceDisplay *display = data;
    SpiceDisplayPrivate *d = display->priv;

    cursor_invalidate(display);

    d->mouse_guest_x = x;
    d->mouse_guest_y = y;

    cursor_invalidate(display);

    /* apparently we have to restore cursor when "cursor_move" */
    if (d->show_cursor != NULL) {
        g_clear_object(&d->mouse_cursor);
        d->mouse_cursor = d->show_cursor;
        d->show_cursor = NULL;
        update_mouse_pointer(display);
    }
}

static void cursor_reset(SpiceCursorChannel *channel, gpointer data)
{
    SpiceDisplay *display = data;
    GdkWindow *window = gtk_widget_get_window(GTK_WIDGET(display));

    if (!window) {
        DISPLAY_DEBUG(display, "%s: no window, returning",  __FUNCTION__);
        return;
    }

    DISPLAY_DEBUG(display, "%s",  __FUNCTION__);
    gdk_window_set_cursor(window, NULL);
}

static void inputs_channel_event(SpiceChannel *channel, SpiceChannelEvent event,
                                 gpointer data)
{
    SpiceDisplay *display = data;
    guint delay = DEFAULT_KEYPRESS_DELAY;
    GSocket *sock;

    if (event != SPICE_CHANNEL_OPENED)
        return;

    g_object_get(channel, "socket", &sock, NULL);
    if (g_socket_get_family(sock) == G_SOCKET_FAMILY_UNIX) {
        delay = 0;
    }
    g_object_unref(sock);

    spice_display_set_keypress_delay(display, delay);
}

#if HAVE_EGL
G_GNUC_INTERNAL
void spice_display_widget_gl_scanout(SpiceDisplay *display)
{
    SpiceDisplayPrivate *d = display->priv;
    GError *err = NULL;

    DISPLAY_DEBUG(display, "%s: got scanout",  __FUNCTION__);

#ifdef GDK_WINDOWING_X11
    GtkWidget *area = gtk_stack_get_child_by_name(d->stack, "draw-area");

    if (GDK_IS_X11_DISPLAY(gdk_display_get_default()) &&
        !d->egl.context_ready &&
        gtk_widget_get_realized(area)) {
        if (!spice_egl_init(display, &err)) {
            g_critical("egl init failed: %s", err->message);
            g_clear_error(&err);
        }

        if (!spice_egl_realize_display(display, gtk_widget_get_window(area), &err)) {
            g_critical("egl realize failed: %s", err->message);
            g_clear_error(&err);
        }

        spice_egl_resize_display(display, d->ww, d->wh);
    }
#endif

    set_egl_enabled(display, true);

    if (d->egl.context_ready) {
        const SpiceGlScanout *scanout;

        scanout = spice_display_get_gl_scanout(d->display);
        /* should only be called when the display has a scanout */
        g_return_if_fail(scanout != NULL);

        if (!spice_egl_update_scanout(display, scanout, &err)) {
            g_critical("update scanout failed: %s", err->message);
            g_clear_error(&err);
        }
    }
}

static void gl_draw(SpiceDisplay *display,
                    guint32 x, guint32 y, guint32 w, guint32 h)
{
    SpiceDisplayPrivate *d = display->priv;

    DISPLAY_DEBUG(display, "%s",  __FUNCTION__);

    set_egl_enabled(display, true);

    if (!d->egl.context_ready) {
        DISPLAY_DEBUG(display, "Draw without GL context, skipping");
        spice_display_gl_draw_done(d->display);
        return;
    }

#if GTK_CHECK_VERSION(3,16,0)
    GtkWidget *gl = gtk_stack_get_child_by_name(d->stack, "gl-area");

    if (gtk_stack_get_visible_child(d->stack) == gl) {
        /* Ignore GLib's too-new warnings */
        G_GNUC_BEGIN_IGNORE_DEPRECATIONS
        gtk_gl_area_queue_render(GTK_GL_AREA(gl));
        G_GNUC_END_IGNORE_DEPRECATIONS
        d->egl.call_draw_done = TRUE;
    } else
#endif
    {
        spice_egl_update_display(display);
        spice_display_gl_draw_done(d->display);
    }
}
#endif

static void channel_new(SpiceSession *s, SpiceChannel *channel, gpointer data)
{
    SpiceDisplay *display = data;
    SpiceDisplayPrivate *d = display->priv;
    int id;

    g_object_get(channel, "channel-id", &id, NULL);
    if (SPICE_IS_MAIN_CHANNEL(channel)) {
        d->main = SPICE_MAIN_CHANNEL(channel);
        spice_g_signal_connect_object(channel, "main-mouse-update",
                                      G_CALLBACK(update_mouse_mode), display, 0);
        update_mouse_mode(channel, display);
        return;
    }

    if (SPICE_IS_DISPLAY_CHANNEL(channel)) {
        SpiceDisplayPrimary primary;
        if (id != d->channel_id)
            return;
        d->display = SPICE_DISPLAY_CHANNEL(channel);
        spice_g_signal_connect_object(channel, "display-primary-create",
                                      G_CALLBACK(primary_create), display, 0);
        spice_g_signal_connect_object(channel, "display-primary-destroy",
                                      G_CALLBACK(primary_destroy), display, 0);
        spice_g_signal_connect_object(channel, "display-invalidate",
                                      G_CALLBACK(invalidate), display, 0);
        spice_g_signal_connect_object(channel, "display-mark",
                                      G_CALLBACK(mark), display, G_CONNECT_AFTER | G_CONNECT_SWAPPED);
        spice_g_signal_connect_object(channel, "notify::monitors",
                                      G_CALLBACK(spice_display_widget_update_monitor_area),
                                      display, G_CONNECT_AFTER | G_CONNECT_SWAPPED);
        if (spice_display_get_primary(channel, 0, &primary)) {
            primary_create(channel, primary.format, primary.width, primary.height,
                           primary.stride, primary.shmid, primary.data, display);
            mark(display, primary.marked);
        }

#if HAVE_EGL
        spice_g_signal_connect_object(channel, "notify::gl-scanout",
                                      G_CALLBACK(spice_display_widget_gl_scanout),
                                      display, G_CONNECT_SWAPPED);
        spice_g_signal_connect_object(channel, "gl-draw",
                                      G_CALLBACK(gl_draw), display, G_CONNECT_SWAPPED);
#endif

        spice_channel_connect(channel);
        return;
    }

    if (SPICE_IS_CURSOR_CHANNEL(channel)) {
        gpointer cursor_shape;
        if (id != d->channel_id)
            return;
        d->cursor = SPICE_CURSOR_CHANNEL(channel);
        spice_g_signal_connect_object(channel, "notify::cursor",
                                      G_CALLBACK(cursor_set), display, 0);
        spice_g_signal_connect_object(channel, "cursor-move",
                                      G_CALLBACK(cursor_move), display, 0);
        spice_g_signal_connect_object(channel, "cursor-hide",
                                      G_CALLBACK(cursor_hide), display, 0);
        spice_g_signal_connect_object(channel, "cursor-reset",
                                      G_CALLBACK(cursor_reset), display, 0);
        spice_channel_connect(channel);

        g_object_get(G_OBJECT(channel), "cursor", &cursor_shape, NULL);
        if (cursor_shape != NULL) {
            cursor_set(d->cursor, NULL, display);
        }
        return;
    }

    if (SPICE_IS_INPUTS_CHANNEL(channel)) {
        d->inputs = SPICE_INPUTS_CHANNEL(channel);
        spice_channel_connect(channel);
        spice_g_signal_connect_object(channel, "channel-event",
                                      G_CALLBACK(inputs_channel_event), display, 0);
        return;
    }

#ifdef USE_SMARTCARD
    if (SPICE_IS_SMARTCARD_CHANNEL(channel)) {
        d->smartcard = SPICE_SMARTCARD_CHANNEL(channel);
        spice_channel_connect(channel);
        return;
    }
#endif

    return;
}

static void channel_destroy(SpiceSession *s, SpiceChannel *channel, gpointer data)
{
    SpiceDisplay *display = data;
    SpiceDisplayPrivate *d = display->priv;
    int id;

    g_object_get(channel, "channel-id", &id, NULL);
    DISPLAY_DEBUG(display, "channel_destroy %d", id);

    if (SPICE_IS_MAIN_CHANNEL(channel)) {
        d->main = NULL;
        return;
    }

    if (SPICE_IS_DISPLAY_CHANNEL(channel)) {
        if (id != d->channel_id)
            return;
        primary_destroy(d->display, display);
        d->display = NULL;
        return;
    }

    if (SPICE_IS_CURSOR_CHANNEL(channel)) {
        if (id != d->channel_id)
            return;
        d->cursor = NULL;
        return;
    }

    if (SPICE_IS_INPUTS_CHANNEL(channel)) {
        d->inputs = NULL;
        return;
    }

#ifdef USE_SMARTCARD
    if (SPICE_IS_SMARTCARD_CHANNEL(channel)) {
        d->smartcard = NULL;
        return;
    }
#endif

    return;
}

/**
 * spice_display_new:
 * @session: a #SpiceSession
 * @channel_id: the display channel ID to associate with #SpiceDisplay
 *
 * Creates a new #SpiceDisplay widget.
 *
 * Returns: a new #SpiceDisplay widget.
 **/
SpiceDisplay *spice_display_new(SpiceSession *session, int channel_id)
{
    return g_object_new(SPICE_TYPE_DISPLAY, "session", session,
                        "channel-id", channel_id, NULL);
}

/**
 * spice_display_new_with_monitor:
 * @session: a #SpiceSession
 * @channel_id: the display channel ID to associate with #SpiceDisplay
 * @monitor_id: the monitor id within the display channel
 *
 * Creates a new #SpiceDisplay widget associated with the monitor id.
 *
 * Since: 0.13
 * Returns: a new #SpiceDisplay widget.
 **/
SpiceDisplay* spice_display_new_with_monitor(SpiceSession *session, gint channel_id, gint monitor_id)
{
    return g_object_new(SPICE_TYPE_DISPLAY,
                        "session", session,
                        "channel-id", channel_id,
                        "monitor-id", monitor_id,
                        NULL);
}

/**
 * spice_display_mouse_ungrab:
 * @display: a #SpiceDisplay
 *
 * Ungrab the mouse.
 **/
void spice_display_mouse_ungrab(SpiceDisplay *display)
{
    g_return_if_fail(SPICE_IS_DISPLAY(display));

    try_mouse_ungrab(display);
}

/**
 * spice_display_get_pixbuf:
 * @display: a #SpiceDisplay
 *
 * Take a screenshot of the display.
 *
 * Returns: (transfer full): a #GdkPixbuf with the screenshot image buffer
 **/
GdkPixbuf *spice_display_get_pixbuf(SpiceDisplay *display)
{
    SpiceDisplayPrivate *d;
    GdkPixbuf *pixbuf;
    guchar *data;

    g_return_val_if_fail(SPICE_IS_DISPLAY(display), NULL);

    d = display->priv;

    g_return_val_if_fail(d != NULL, NULL);
    g_return_val_if_fail(d->display != NULL, NULL);

#if HAVE_EGL
    if (egl_enabled(d)) {
        GdkPixbuf *tmp;

        data = g_malloc0(d->area.width * d->area.height * 4);
        glReadBuffer(GL_FRONT);
        glPixelStorei(GL_UNPACK_ALIGNMENT, 1);
        glReadPixels(0, 0, d->area.width, d->area.height,
                     GL_RGBA, GL_UNSIGNED_BYTE, data);
        tmp = gdk_pixbuf_new_from_data(data, GDK_COLORSPACE_RGB, true,
                                       8, d->area.width, d->area.height,
                                       d->area.width * 4,
                                       (GdkPixbufDestroyNotify)g_free, NULL);
        pixbuf = gdk_pixbuf_flip(tmp, false);
        g_object_unref(tmp);
    } else
#endif
    {
        guchar *src, *dest;
        int x, y;

        /* TODO: ensure d->data has been exposed? */
        g_return_val_if_fail(d->canvas.data != NULL, NULL);
        data = g_malloc0(d->area.width * d->area.height * 3);
        src = d->canvas.data;
        dest = data;

        src += d->area.y * d->canvas.stride + d->area.x * 4;
        for (y = 0; y < d->area.height; ++y) {
            for (x = 0; x < d->area.width; ++x) {
                dest[0] = src[x * 4 + 2];
                dest[1] = src[x * 4 + 1];
                dest[2] = src[x * 4 + 0];
                dest += 3;
            }
            src += d->canvas.stride;
        }
        pixbuf = gdk_pixbuf_new_from_data(data, GDK_COLORSPACE_RGB, false,
                                          8, d->area.width, d->area.height,
                                          d->area.width * 3,
                                          (GdkPixbufDestroyNotify)g_free, NULL);
    }

    return pixbuf;
}<|MERGE_RESOLUTION|>--- conflicted
+++ resolved
@@ -332,7 +332,6 @@
     set_monitor_ready(display, true);
 }
 
-<<<<<<< HEAD
 static gboolean check_inactivity(gpointer user_data)
 {
     SpiceDisplay *display = user_data;
@@ -352,7 +351,8 @@
         }
     }
     return FALSE;
-=======
+}
+
 static void
 spice_display_set_keypress_delay(SpiceDisplay *display, guint delay)
 {
@@ -367,7 +367,6 @@
         d->keypress_delay = delay;
         g_object_notify(G_OBJECT(display), "keypress-delay");
     }
->>>>>>> c9129ed2
 }
 
 static void spice_display_set_property(GObject      *object,
@@ -709,13 +708,8 @@
 
     d->grabseq = spice_grab_sequence_new_from_string("Control_L+Alt_L");
     d->activeseq = g_new0(gboolean, d->grabseq->nkeysyms);
-<<<<<<< HEAD
-
-    d->mouse_cursor = get_blank_cursor();
-    d->have_mitshm = true;
+
     d->time_to_inactivity = 100*1000; // 100 seconds
-=======
->>>>>>> c9129ed2
 }
 
 static GObject *
