--- conflicted
+++ resolved
@@ -205,17 +205,12 @@
         status = g_strdup_printf("Use %s to ungrab mouse.", seq);
         g_free(seq);
     } else {
-<<<<<<< HEAD
         if (spice_util_get_debug())
-            status = g_strdup_printf(_("mouse: %s, agent: %s | stream: %s"),
+            status = g_strdup_printf("mouse: %s, agent: %s | stream: %s",
                     win->conn->mouse_state, win->conn->agent_state, win->conn->stream_state);
         else
-            status = g_strdup_printf(_("mouse: %s, agent: %s"),
+            status = g_strdup_printf("mouse: %s, agent: %s",
                     win->conn->mouse_state, win->conn->agent_state);
-=======
-        status = g_strdup_printf("mouse: %s, agent: %s",
-                 win->conn->mouse_state, win->conn->agent_state);
->>>>>>> 21a872dc
     }
 
     gtk_label_set_text(GTK_LABEL(win->status), status);
@@ -530,8 +525,7 @@
 
 static void menu_cb_about(GtkAction *action, void *data)
 {
-<<<<<<< HEAD
-    char *comments = _("Based on spicy,\nSPICE remote desktop protocol");
+    char *comments = "Based on spicy,\nSPICE remote desktop protocol";
     static const char *program_name = "flexVDI Client";
     static const char *copyright = "(c) 2010 Red Hat, (c) 2014-2016 flexVDI";
     static const char *website = "http://www.flexvdi.com";
@@ -540,15 +534,6 @@
                                      "Gerd Hoffmann <kraxel@redhat.com>",
                                      "Marc-André Lureau <marcandre.lureau@redhat.com>",
                                      NULL };
-=======
-    char *comments = "gtk test client app for the\n"
-        "spice remote desktop protocol";
-    static const char *copyright = "(c) 2010 Red Hat";
-    static const char *website = "http://www.spice-space.org";
-    static const char *authors[] = { "Gerd Hoffmann <kraxel@redhat.com>",
-                               "Marc-André Lureau <marcandre.lureau@redhat.com>",
-                               NULL };
->>>>>>> 21a872dc
     SpiceWindow *win = data;
 
     gtk_show_about_dialog(GTK_WINDOW(win->toplevel),
@@ -792,7 +777,7 @@
         .label       = "_Close",
         .callback    = G_CALLBACK(menu_cb_close),
         .accelerator = "", /* none (disable default "<control>W") */
-        .tooltip     = N_("Exit the client"),
+        .tooltip     = "Exit the client",
     },{
 
         /* Edit menu */
@@ -801,14 +786,14 @@
         .label       = "_Copy to guest",
         .callback    = G_CALLBACK(menu_cb_copy),
         .accelerator = "", /* none (disable default "<control>C") */
-        .tooltip     = N_("Copy to guest"),
+        .tooltip     = "Copy to guest",
     },{
         .name        = "PasteFromGuest",
         .stock_id    = GTK_STOCK_PASTE,
         .label       = "_Paste from guest",
         .callback    = G_CALLBACK(menu_cb_paste),
         .accelerator = "", /* none (disable default "<control>V") */
-        .tooltip     = N_("Paste from guest"),
+        .tooltip     = "Paste from guest",
     },{
 
         /* View menu */
@@ -817,20 +802,20 @@
         .label       = "_Fullscreen",
         .callback    = G_CALLBACK(menu_cb_fullscreen),
         .accelerator = "<shift>F11",
-        .tooltip     = N_("Go fullscreen"),
+        .tooltip     = "Go fullscreen",
     },{
         .name        = "Restore",
         .stock_id    = "view-restore",
-        .label       = N_("_Restore"),
+        .label       = "_Restore",
         .callback    = G_CALLBACK(menu_cb_fullscreen),
         .accelerator = "<shift>F11",
-        .tooltip     = N_("Leave fullscreen"),
+        .tooltip     = "Leave fullscreen",
     },{
         .name        = "Minimize",
         .stock_id    = "go-bottom",
-        .label       = N_("_Minimize"),
+        .label       = "_Minimize",
         .callback    = G_CALLBACK(menu_cb_minimize),
-        .tooltip     = N_("Minimize"),
+        .tooltip     = "Minimize",
     },{
 #ifdef USE_SMARTCARD
 	.name        = "InsertSmartcard",
@@ -924,21 +909,21 @@
         /* Power events */
         .name        = "Reset",
         .stock_id    = "system-reboot",
-        .label       = N_("_Reset"),
+        .label       = "_Reset",
         .callback    = G_CALLBACK(power_event_cb),
-        .tooltip     = N_("Reset immediately"),
+        .tooltip     = "Reset immediately",
     },{
         .name        = "Powerdown",
         .stock_id    = "system-log-out",
-        .label       = N_("_Powerdown cycle"),
+        .label       = "_Powerdown cycle",
         .callback    = G_CALLBACK(power_event_cb),
-        .tooltip     = N_("Powerdown cycle"),
+        .tooltip     = "Powerdown cycle",
     },{
         .name        = "Shutdown",
         .stock_id    = "system-shutdown",
-        .label       = N_("_Shutdown immediately"),
+        .label       = "_Shutdown immediately",
         .callback    = G_CALLBACK(power_event_cb),
-        .tooltip     = N_("Shutdown immediately"),
+        .tooltip     = "Shutdown immediately",
     },{
 
         /* Help menu */
@@ -1600,15 +1585,7 @@
             g_message("channel error: %s", error->message);
         }
 
-<<<<<<< HEAD
         connection_disconnect(conn, DISCONNECT_CONN_ERROR);
-=======
-        if (spicy_connect_dialog(conn->session)) {
-            connection_connect(conn);
-        } else {
-            connection_disconnect(conn);
-        }
->>>>>>> 21a872dc
         break;
     case SPICE_CHANNEL_ERROR_AUTH:
         g_warning("main channel: auth failure (wrong password?)");
@@ -2084,7 +2061,7 @@
         .short_name       = 'k',
         .arg              = G_OPTION_ARG_NONE,
         .arg_data         = &kiosk_mode,
-        .description      = N_("Use kiosk mode"),
+        .description      = "Use kiosk mode",
     },{
         /* end of list */
     }
