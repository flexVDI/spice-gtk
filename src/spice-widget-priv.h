--- conflicted
+++ resolved
@@ -133,10 +133,8 @@
     int                     x11_accel_denominator;
     int                     x11_threshold;
 #endif
-<<<<<<< HEAD
     gint                    time_to_inactivity;
     gint64                  last_input_time;
-=======
 #if HAVE_EGL
     struct {
         gboolean            context_ready;
@@ -155,7 +153,6 @@
         SpiceGlScanout      scanout;
     } egl;
 #endif // HAVE_EGL
->>>>>>> c9129ed2
 };
 
 int      spice_cairo_image_create                 (SpiceDisplay *display);
