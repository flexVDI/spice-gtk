/* -*- Mode: C; c-basic-offset: 4; indent-tabs-mode: nil -*- */
/*
   Copyright (C) 2010 Red Hat, Inc.
   Copyright © 2006-2010 Collabora Ltd. <http://www.collabora.co.uk/>

   This library is free software; you can redistribute it and/or
   modify it under the terms of the GNU Lesser General Public
   License as published by the Free Software Foundation; either
   version 2.1 of the License, or (at your option) any later version.

   This library is distributed in the hope that it will be useful,
   but WITHOUT ANY WARRANTY; without even the implied warranty of
   MERCHANTABILITY or FITNESS FOR A PARTICULAR PURPOSE.  See the GNU
   Lesser General Public License for more details.

   You should have received a copy of the GNU Lesser General Public
   License along with this library; if not, see <http://www.gnu.org/licenses/>.
*/
#include "config.h"

#include <stdbool.h>
#include <stdlib.h>
#include <string.h>
#include <glib.h>
#include <glib-object.h>
#include "spice-util-priv.h"
#include "spice-util.h"
#include "spice-util-priv.h"

/**
 * SECTION:spice-util
 * @short_description: version and debugging functions
 * @title: Utilities
 * @section_id:
 * @stability: Stable
 * @include: spice-client.h
 *
 * Various functions for debugging and informational purposes.
 */

static GOnce debug_once = G_ONCE_INIT;

static void spice_util_enable_debug_messages(void)
{
    const gchar *doms = g_getenv("G_MESSAGES_DEBUG");
    if (!doms) {
        g_setenv("G_MESSAGES_DEBUG", G_LOG_DOMAIN, 1);
    } else if (g_str_equal(doms, "all")) {
        return;
    } else if (!strstr(doms, G_LOG_DOMAIN)) {
        gchar *newdoms = g_strdup_printf("%s %s", doms, G_LOG_DOMAIN);
        g_setenv("G_MESSAGES_DEBUG", newdoms, 1);
        g_free(newdoms);
    }
}

/**
 * spice_util_set_debug:
 * @enabled: %TRUE or %FALSE
 *
 * Enable or disable Spice-GTK debugging messages.
 **/
void spice_util_set_debug(gboolean enabled)
{
    /* Make sure debug_once has been initialised
     * with the value of SPICE_DEBUG already, otherwise
     * spice_util_get_debug() may overwrite the value
     * that was just set using spice_util_set_debug()
     */
    spice_util_get_debug();

    if (enabled) {
        spice_util_enable_debug_messages();
    }

    debug_once.retval = GINT_TO_POINTER(enabled);
}

static gpointer getenv_debug(gpointer data)
{
    gboolean debug;

    debug = (g_getenv("SPICE_DEBUG") != NULL);
    if (debug)
        spice_util_enable_debug_messages();

    return GINT_TO_POINTER(debug);
}

gboolean spice_util_get_debug(void)
{
    g_once(&debug_once, getenv_debug, NULL);

    return GPOINTER_TO_INT(debug_once.retval);
}

/**
 * spice_util_get_version_string:
 *
 * Gets the version string
 *
 * Returns: Spice-GTK version as a const string.
 **/
const gchar *spice_util_get_version_string(void)
{
    return VERSION;
}

G_GNUC_INTERNAL
gboolean spice_strv_contains(const GStrv strv, const gchar *str)
{
    int i;

    if (strv == NULL)
        return FALSE;

    for (i = 0; strv[i] != NULL; i++)
        if (g_str_equal(strv[i], str))
            return TRUE;

    return FALSE;
}

/**
 * spice_uuid_to_string:
 * @uuid: UUID byte array
 *
 * Creates a string representation of @uuid, of the form
 * "06e023d5-86d8-420e-8103-383e4566087a"
 *
 * Returns: A string that should be freed with g_free().
 * Since: 0.22
 **/
gchar* spice_uuid_to_string(const guint8 uuid[16])
{
    return g_strdup_printf(UUID_FMT, uuid[0], uuid[1],
                           uuid[2], uuid[3], uuid[4], uuid[5],
                           uuid[6], uuid[7], uuid[8], uuid[9],
                           uuid[10], uuid[11], uuid[12], uuid[13],
                           uuid[14], uuid[15]);
}

typedef struct {
    GObject *instance;
    GObject *observer;
    GClosure *closure;
    gulong handler_id;
} WeakHandlerCtx;

static WeakHandlerCtx *
whc_new (GObject *instance,
         GObject *observer)
{
    WeakHandlerCtx *ctx = g_new0 (WeakHandlerCtx, 1);

    ctx->instance = instance;
    ctx->observer = observer;

    return ctx;
}

static void
whc_free (WeakHandlerCtx *ctx)
{
    g_free (ctx);
}

static void observer_destroyed_cb (gpointer, GObject *);
static void closure_invalidated_cb (gpointer, GClosure *);

/*
 * If signal handlers are removed before the object is destroyed, this
 * callback will never get triggered.
 */
static void
instance_destroyed_cb (gpointer ctx_,
                       GObject *where_the_instance_was)
{
    WeakHandlerCtx *ctx = ctx_;

    /* No need to disconnect the signal here, the instance has gone away. */
    g_object_weak_unref (ctx->observer, observer_destroyed_cb, ctx);
    g_closure_remove_invalidate_notifier (ctx->closure, ctx,
                                          closure_invalidated_cb);
    whc_free (ctx);
}

/* Triggered when the observer is destroyed. */
static void
observer_destroyed_cb (gpointer ctx_,
                       GObject *where_the_observer_was)
{
    WeakHandlerCtx *ctx = ctx_;

    g_closure_remove_invalidate_notifier (ctx->closure, ctx,
                                          closure_invalidated_cb);
    g_signal_handler_disconnect (ctx->instance, ctx->handler_id);
    g_object_weak_unref (ctx->instance, instance_destroyed_cb, ctx);
    whc_free (ctx);
}

/* Triggered when either object is destroyed or the handler is disconnected. */
static void
closure_invalidated_cb (gpointer ctx_,
                        GClosure *where_the_closure_was)
{
    WeakHandlerCtx *ctx = ctx_;

    g_object_weak_unref (ctx->instance, instance_destroyed_cb, ctx);
    g_object_weak_unref (ctx->observer, observer_destroyed_cb, ctx);
    whc_free (ctx);
}

/* Copied from tp_g_signal_connect_object. See documentation. */
/**
  * spice_g_signal_connect_object: (skip)
  * @instance: the instance to connect to.
  * @detailed_signal: a string of the form "signal-name::detail".
  * @c_handler: the #GCallback to connect.
  * @gobject: the object to pass as data to @c_handler.
  * @connect_flags: a combination of #GConnectFlags.
  *
  * Similar to g_signal_connect_object() but will delete connection
  * when any of the objects is destroyed.
  *
  * Returns: the handler id.
  */
gulong spice_g_signal_connect_object (gpointer instance,
                                      const gchar *detailed_signal,
                                      GCallback c_handler,
                                      gpointer gobject,
                                      GConnectFlags connect_flags)
{
    GObject *instance_obj = G_OBJECT (instance);
    WeakHandlerCtx *ctx = whc_new (instance_obj, gobject);

    g_return_val_if_fail (G_TYPE_CHECK_INSTANCE (instance), 0);
    g_return_val_if_fail (detailed_signal != NULL, 0);
    g_return_val_if_fail (c_handler != NULL, 0);
    g_return_val_if_fail (G_IS_OBJECT (gobject), 0);
    g_return_val_if_fail (
                          (connect_flags & ~(G_CONNECT_AFTER|G_CONNECT_SWAPPED)) == 0, 0);

    if (connect_flags & G_CONNECT_SWAPPED)
        ctx->closure = g_cclosure_new_object_swap (c_handler, gobject);
    else
        ctx->closure = g_cclosure_new_object (c_handler, gobject);

    ctx->handler_id = g_signal_connect_closure (instance, detailed_signal,
                                                ctx->closure, (connect_flags & G_CONNECT_AFTER) ? TRUE : FALSE);

    g_object_weak_ref (instance_obj, instance_destroyed_cb, ctx);
    g_object_weak_ref (gobject, observer_destroyed_cb, ctx);
    g_closure_add_invalidate_notifier (ctx->closure, ctx,
                                       closure_invalidated_cb);

    return ctx->handler_id;
}

G_GNUC_INTERNAL
const gchar* spice_yes_no(gboolean value)
{
    return value ? "yes" : "no";
}

G_GNUC_INTERNAL
guint16 spice_make_scancode(guint scancode, gboolean release)
{
    SPICE_DEBUG("%s: %s scancode %u",
                __FUNCTION__, release ? "release" : "", scancode);

    scancode &= 0x37f;
    if (release)
        scancode |= 0x80;
    if (scancode < 0x100)
        return scancode;
    return GUINT16_SWAP_LE_BE(0xe000 | (scancode - 0x100));
}

typedef enum {
    NEWLINE_TYPE_LF,
    NEWLINE_TYPE_CR_LF
} NewlineType;

static gssize get_line(const gchar *str, gsize len,
                       NewlineType type, gsize *nl_len)
{
    const gchar *p, *endl;
    gsize nl = 0;

    endl = (type == NEWLINE_TYPE_CR_LF) ? "\r\n" : "\n";
    p = g_strstr_len(str, len, endl);
    if (p) {
        len = p - str;
        nl = strlen(endl);
    }

    *nl_len = nl;
    return len;
}


static gchar* spice_convert_newlines(const gchar *str, gssize len,
                                     NewlineType from,
                                     NewlineType to)
{
    gssize length;
    gsize nl;
    GString *output;
    gint i;

    g_return_val_if_fail(str != NULL, NULL);
    g_return_val_if_fail(len >= -1, NULL);
    /* only 2 supported combinations */
    g_return_val_if_fail((from == NEWLINE_TYPE_LF &&
                          to == NEWLINE_TYPE_CR_LF) ||
                         (from == NEWLINE_TYPE_CR_LF &&
                          to == NEWLINE_TYPE_LF), NULL);

    if (len == -1)
        len = strlen(str);
    /* sometime we get \0 terminated strings, skip that, or it fails
       to utf8 validate line with \0 end */
    else if (len > 0 && str[len-1] == 0)
        len -= 1;

    /* allocate worst case, if it's small enough, we don't care much,
     * if it's big, malloc will put us in mmap'd region, and we can
     * over allocate.
     */
    output = g_string_sized_new(len * 2 + 1);

    for (i = 0; i < len; i += length + nl) {
        length = get_line(str + i, len - i, from, &nl);
        if (length < 0)
            break;

        g_string_append_len(output, str + i, length);

        if (nl) {
            /* let's not double \r if it's already in the line */
            if (to == NEWLINE_TYPE_CR_LF &&
                (output->len == 0 || output->str[output->len - 1] != '\r'))
                g_string_append_c(output, '\r');

            g_string_append_c(output, '\n');
        }
    }

    return g_string_free(output, FALSE);
}

<<<<<<< HEAD
//G_GNUC_INTERNAL
gchar* spice_dos2unix(const gchar *str, gssize len, GError **error)
=======
G_GNUC_INTERNAL
gchar* spice_dos2unix(const gchar *str, gssize len)
>>>>>>> c9129ed2
{
    return spice_convert_newlines(str, len,
                                  NEWLINE_TYPE_CR_LF,
                                  NEWLINE_TYPE_LF);
}

<<<<<<< HEAD
//G_GNUC_INTERNAL
gchar* spice_unix2dos(const gchar *str, gssize len, GError **error)
=======
G_GNUC_INTERNAL
gchar* spice_unix2dos(const gchar *str, gssize len)
>>>>>>> c9129ed2
{
    return spice_convert_newlines(str, len,
                                  NEWLINE_TYPE_LF,
                                  NEWLINE_TYPE_CR_LF);
}

static bool buf_is_ones(unsigned size, const guint8 *data)
{
    int i;

    for (i = 0 ; i < size; ++i) {
        if (data[i] != 0xff) {
            return false;
        }
    }
    return true;
}

static bool is_edge_helper(const guint8 *xor, int bpl, int x, int y)
{
    return (xor[bpl * y + (x / 8)] & (0x80 >> (x % 8))) > 0;
}

static bool is_edge(unsigned width, unsigned height, const guint8 *xor, int bpl, int x, int y)
{
    if (x == 0 || x == width -1 || y == 0 || y == height - 1) {
        return 0;
    }
#define P(x, y) is_edge_helper(xor, bpl, x, y)
    return !P(x, y) && (P(x - 1, y + 1) || P(x, y + 1) || P(x + 1, y + 1) ||
                        P(x - 1, y)     ||                P(x + 1, y)     ||
                        P(x - 1, y - 1) || P(x, y - 1) || P(x + 1, y - 1));
#undef P
}

/* Mono cursors have two places, "and" and "xor". If a bit is 1 in both, it
 * means invertion of the corresponding pixel in the display. Since X11 (and
 * gdk) doesn't do invertion, instead we do edge detection and turn the
 * sorrounding edge pixels black, and the invert-me pixels white. To
 * illustrate:
 *
 *  and   xor      dest RGB (1=0xffffff, 0=0x000000)
 *
 *                        dest alpha (1=0xff, 0=0x00)
 *
 * 11111 00000     00000  00000
 * 11111 00000     00000  01110
 * 11111 00100 =>  00100  01110
 * 11111 00100     00100  01110
 * 11111 00000     00000  01110
 * 11111 00000     00000  00000
 *
 * See tests/util.c for more tests
 *
 * Notes:
 *  Assumes width >= 8 (i.e. bytes per line is at least 1)
 *  Assumes edges are not on the boundary (first/last line/column) for simplicity
 *
 */
G_GNUC_INTERNAL
void spice_mono_edge_highlight(unsigned width, unsigned height,
                               const guint8 *and, const guint8 *xor, guint8 *dest)
{
    int bpl = (width + 7) / 8;
    bool and_ones = buf_is_ones(height * bpl, and);
    int x, y, bit;
    const guint8 *xor_base = xor;

    for (y = 0; y < height; y++) {
        bit = 0x80;
        for (x = 0; x < width; x++, dest += 4) {
            if (is_edge(width, height, xor_base, bpl, x, y) && and_ones) {
                dest[0] = 0x00;
                dest[1] = 0x00;
                dest[2] = 0x00;
                dest[3] = 0xff;
                goto next_bit;
            }
            if (and[x/8] & bit) {
                if (xor[x/8] & bit) {
                    dest[0] = 0xff;
                    dest[1] = 0xff;
                    dest[2] = 0xff;
                    dest[3] = 0xff;
                } else {
                    /* unchanged -> transparent */
                    dest[0] = 0x00;
                    dest[1] = 0x00;
                    dest[2] = 0x00;
                    dest[3] = 0x00;
                }
            } else {
                if (xor[x/8] & bit) {
                    /* set -> white */
                    dest[0] = 0xff;
                    dest[1] = 0xff;
                    dest[2] = 0xff;
                    dest[3] = 0xff;
                } else {
                    /* clear -> black */
                    dest[0] = 0x00;
                    dest[1] = 0x00;
                    dest[2] = 0x00;
                    dest[3] = 0xff;
                }
            }
        next_bit:
            bit >>= 1;
            if (bit == 0) {
                bit = 0x80;
            }
        }
        and += bpl;
        xor += bpl;
    }
}<|MERGE_RESOLUTION|>--- conflicted
+++ resolved
@@ -350,26 +350,16 @@
     return g_string_free(output, FALSE);
 }
 
-<<<<<<< HEAD
 //G_GNUC_INTERNAL
-gchar* spice_dos2unix(const gchar *str, gssize len, GError **error)
-=======
-G_GNUC_INTERNAL
 gchar* spice_dos2unix(const gchar *str, gssize len)
->>>>>>> c9129ed2
 {
     return spice_convert_newlines(str, len,
                                   NEWLINE_TYPE_CR_LF,
                                   NEWLINE_TYPE_LF);
 }
 
-<<<<<<< HEAD
 //G_GNUC_INTERNAL
-gchar* spice_unix2dos(const gchar *str, gssize len, GError **error)
-=======
-G_GNUC_INTERNAL
 gchar* spice_unix2dos(const gchar *str, gssize len)
->>>>>>> c9129ed2
 {
     return spice_convert_newlines(str, len,
                                   NEWLINE_TYPE_LF,
