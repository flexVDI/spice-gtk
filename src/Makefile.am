--- conflicted
+++ resolved
@@ -42,16 +42,6 @@
 
 DISTCLEANFILES = spice-version.h
 
-<<<<<<< HEAD
-bin_PROGRAMS =
-if WITH_PROGRAMS
-bin_PROGRAMS += spicy-stats spicy-screenshot
-if WITH_GTK
-bin_PROGRAMS += spicy
-endif
-endif
-=======
->>>>>>> c9129ed2
 if WITH_POLKIT
 acldir = $(ACL_HELPER_DIR)
 acl_PROGRAMS = spice-client-glib-usb-acl-helper
@@ -102,11 +92,8 @@
 	$(GUDEV_CFLAGS)						\
 	$(SOUP_CFLAGS)						\
 	$(PHODAV_CFLAGS)					\
-<<<<<<< HEAD
 	$(NOPOLL_CFLAGS)					\
-=======
 	$(X11_CFLAGS)					\
->>>>>>> c9129ed2
 	$(LZ4_CFLAGS)					\
 	$(NULL)
 
@@ -284,12 +271,9 @@
 							\
 	client_sw_canvas.c	\
 	client_sw_canvas.h	\
-<<<<<<< HEAD
 	port-forward.c	\
-=======
 							\
 	spice-glib-main.c				\
->>>>>>> c9129ed2
 	$(NULL)
 
 nodist_libspice_client_glib_2_0_la_SOURCES =	\
@@ -383,12 +367,6 @@
 WIN_USB_FILES= \
 	win-usb-dev.h			\
 	win-usb-dev.c			\
-<<<<<<< HEAD
-	win-usb-clerk.h			\
-	win-usb-driver-install.h	\
-	win-usb-driver-install.c	\
-=======
->>>>>>> c9129ed2
 	usbdk_api.h			\
 	usbdk_api.c			\
 	$(NULL)
