/* -*- Mode: C; c-basic-offset: 4; indent-tabs-mode: nil -*- */
/*
   Copyright (C) 2011, 2012 Red Hat, Inc.

   Red Hat Authors:
   Hans de Goede <hdegoede@redhat.com>

   This library is free software; you can redistribute it and/or
   modify it under the terms of the GNU Lesser General Public
   License as published by the Free Software Foundation; either
   version 2.1 of the License, or (at your option) any later version.

   This library is distributed in the hope that it will be useful,
   but WITHOUT ANY WARRANTY; without even the implied warranty of
   MERCHANTABILITY or FITNESS FOR A PARTICULAR PURPOSE.  See the GNU
   Lesser General Public License for more details.

   You should have received a copy of the GNU Lesser General Public
   License along with this library; if not, see <http://www.gnu.org/licenses/>.
*/

#include "config.h"

#include <glib-object.h>

#ifdef USE_USBREDIR
#include <errno.h>
#include <libusb.h>

#ifdef G_OS_WIN32
#include "usbdk_api.h"
#endif

#if defined(USE_GUDEV)
#include <gudev/gudev.h>
#elif defined(G_OS_WIN32)
#include "win-usb-dev.h"
#define USE_GUDEV /* win-usb-dev.h provides a fake gudev interface */
#elif !defined USE_LIBUSB_HOTPLUG
#error "Expecting one of USE_GUDEV or USE_LIBUSB_HOTPLUG to be defined"
#endif

#include "channel-usbredir-priv.h"
#include "usbredirhost.h"
#include "usbutil.h"
#endif

#include "spice-session-priv.h"
#include "spice-client.h"
#include "spice-marshal.h"
#include "usb-device-manager-priv.h"

#include <glib/gi18n-lib.h>

#ifndef G_OS_WIN32 /* Linux -- device id is bus.addr */
#define DEV_ID_FMT "at %u.%u"
#else /* Windows -- device id is vid:pid */
#define DEV_ID_FMT "0x%04x:0x%04x"
#endif

/**
 * SECTION:usb-device-manager
 * @short_description: USB device management
 * @title: Spice USB Manager
 * @section_id:
 * @see_also:
 * @stability: Stable
 * @include: spice-client.h
 *
 * #SpiceUsbDeviceManager monitors USB redirection channels and USB
 * devices plugging/unplugging. If #SpiceUsbDeviceManager:auto-connect
 * is set to %TRUE, it will automatically connect newly plugged USB
 * devices to available channels.
 *
 * There should always be a 1:1 relation between #SpiceUsbDeviceManager objects
 * and #SpiceSession objects. Therefor there is no
 * spice_usb_device_manager_new, instead there is
 * spice_usb_device_manager_get() which ensures this 1:1 relation.
 */

/* ------------------------------------------------------------------ */
/* gobject glue                                                       */

#define SPICE_USB_DEVICE_MANAGER_GET_PRIVATE(obj)                                  \
    (G_TYPE_INSTANCE_GET_PRIVATE ((obj), SPICE_TYPE_USB_DEVICE_MANAGER, SpiceUsbDeviceManagerPrivate))

enum {
    PROP_0,
    PROP_SESSION,
    PROP_AUTO_CONNECT,
    PROP_AUTO_CONNECT_FILTER,
    PROP_REDIRECT_ON_CONNECT,
    PROP_FREE_CHANNELS,
};

enum
{
    DEVICE_ADDED,
    DEVICE_REMOVED,
    AUTO_CONNECT_FAILED,
    DEVICE_ERROR,
    LAST_SIGNAL,
};

struct _SpiceUsbDeviceManagerPrivate {
    SpiceSession *session;
    gboolean auto_connect;
    gchar *auto_connect_filter;
    gchar *redirect_on_connect;
#ifdef USE_USBREDIR
    libusb_context *context;
    int event_listeners;
    GThread *event_thread;
    gint event_thread_run;
    struct usbredirfilter_rule *auto_conn_filter_rules;
    struct usbredirfilter_rule *redirect_on_connect_rules;
    int auto_conn_filter_rules_count;
    int redirect_on_connect_rules_count;
#ifdef USE_GUDEV
    GUdevClient *udev;
    libusb_device **coldplug_list; /* Avoid needless reprobing during init */
#else
    gboolean redirecting; /* Handled by GUdevClient in the gudev case */
    libusb_hotplug_callback_handle hp_handle;
#endif
#ifdef G_OS_WIN32
    usbdk_api_wrapper     *usbdk_api;
    HANDLE                 usbdk_hider_handle;
<<<<<<< HEAD
    SpiceWinUsbDriver     *installer;
=======
>>>>>>> c9129ed2
#endif
    gboolean               use_usbclerk;
#endif
    GPtrArray *devices;
    GPtrArray *channels;
};

enum {
    SPICE_USB_DEVICE_STATE_NONE = 0, /* this is also DISCONNECTED */
    SPICE_USB_DEVICE_STATE_CONNECTING,
    SPICE_USB_DEVICE_STATE_CONNECTED,
    SPICE_USB_DEVICE_STATE_DISCONNECTING,
    SPICE_USB_DEVICE_STATE_INSTALLING,
    SPICE_USB_DEVICE_STATE_UNINSTALLING,
    SPICE_USB_DEVICE_STATE_INSTALLED,
    SPICE_USB_DEVICE_STATE_MAX
};

#ifdef USE_USBREDIR

typedef struct _SpiceUsbDeviceInfo {
    guint8  busnum;
    guint8  devaddr;
    guint16 vid;
    guint16 pid;
    gboolean isochronous;
#ifdef G_OS_WIN32
    guint8  state;
#else
    libusb_device *libdev;
#endif
    gint    ref;
} SpiceUsbDeviceInfo;


static void channel_new(SpiceSession *session, SpiceChannel *channel,
                        gpointer user_data);
static void channel_destroy(SpiceSession *session, SpiceChannel *channel,
                            gpointer user_data);
#ifdef USE_GUDEV
static void spice_usb_device_manager_uevent_cb(GUdevClient     *client,
                                               const gchar     *action,
                                               GUdevDevice     *udevice,
                                               gpointer         user_data);
static void spice_usb_device_manager_add_udev(SpiceUsbDeviceManager  *self,
                                              GUdevDevice            *udev);
#else
static int spice_usb_device_manager_hotplug_cb(libusb_context       *ctx,
                                               libusb_device        *device,
                                               libusb_hotplug_event  event,
                                               void                 *data);
#endif
static void spice_usb_device_manager_check_redir_on_connect(
    SpiceUsbDeviceManager *self, SpiceChannel *channel);

static SpiceUsbDeviceInfo *spice_usb_device_new(libusb_device *libdev);
static SpiceUsbDevice *spice_usb_device_ref(SpiceUsbDevice *device);
static void spice_usb_device_unref(SpiceUsbDevice *device);

#ifdef G_OS_WIN32
<<<<<<< HEAD
static guint8 spice_usb_device_get_state(SpiceUsbDevice *device);
static void  spice_usb_device_set_state(SpiceUsbDevice *device, guint8 s);

static void _usbdk_autoredir_enable(SpiceUsbDeviceManager *manager);
static void _usbdk_autoredir_disable(SpiceUsbDeviceManager *manager);
=======
static void _usbdk_hider_update(SpiceUsbDeviceManager *manager);
static void _usbdk_hider_clear(SpiceUsbDeviceManager *manager);
>>>>>>> c9129ed2
#endif

static gboolean spice_usb_manager_device_equal_libdev(SpiceUsbDeviceManager *manager,
                                                      SpiceUsbDevice *device,
                                                      libusb_device *libdev);
static libusb_device *
spice_usb_device_manager_device_to_libdev(SpiceUsbDeviceManager *self,
                                          SpiceUsbDevice *device);

#if defined(USE_USBREDIR) && defined(G_OS_WIN32)

typedef struct _UsbInstallCbInfo {
    SpiceUsbDeviceManager *manager;
    SpiceUsbDevice        *device;
    SpiceWinUsbDriver     *installer;
    GCancellable          *cancellable;
    GAsyncReadyCallback   callback;
    gpointer              user_data;
} UsbInstallCbInfo;

static void spice_usb_device_manager_drv_install_cb(GObject *gobject,
                                                    GAsyncResult *res,
                                                    gpointer user_data);
static void spice_usb_device_manager_drv_uninstall_cb(GObject *gobject,
                                                      GAsyncResult *res,
                                                      gpointer user_data);

static void
_spice_usb_device_manager_install_driver_async(SpiceUsbDeviceManager *self,
                                               SpiceUsbDevice *device,
                                               GCancellable *cancellable,
                                               GAsyncReadyCallback callback,
                                               gpointer user_data)
{
    SpiceWinUsbDriver *installer;
    UsbInstallCbInfo *cbinfo;

    g_return_if_fail(self->priv->installer);

    spice_usb_device_set_state(device, SPICE_USB_DEVICE_STATE_INSTALLING);

    installer = self->priv->installer;
    cbinfo = g_new0(UsbInstallCbInfo, 1);
    cbinfo->manager     = self;
    cbinfo->device      = spice_usb_device_ref(device);
    cbinfo->installer   = installer;
    cbinfo->cancellable = cancellable;
    cbinfo->callback    = callback;
    cbinfo->user_data   = user_data;

    spice_win_usb_driver_install_async(installer, device, cancellable,
                                       spice_usb_device_manager_drv_install_cb,
                                       cbinfo);
}

static void
_spice_usb_device_manager_uninstall_driver_async(SpiceUsbDeviceManager *self,
                                                 SpiceUsbDevice *device)
{
    SpiceWinUsbDriver *installer;
    UsbInstallCbInfo *cbinfo;
    guint8 state;

    g_warn_if_fail(device != NULL);
    g_return_if_fail(self->priv->installer);

    state = spice_usb_device_get_state(device);
    if ((state != SPICE_USB_DEVICE_STATE_INSTALLED) &&
        (state != SPICE_USB_DEVICE_STATE_CONNECTED)) {
        return;
    }

    spice_usb_device_set_state(device, SPICE_USB_DEVICE_STATE_UNINSTALLING);

    installer = self->priv->installer;
    cbinfo = g_new0(UsbInstallCbInfo, 1);
    cbinfo->manager     = self;
    cbinfo->device      = spice_usb_device_ref(device);
    cbinfo->installer   = installer;

    spice_win_usb_driver_uninstall_async(installer, device, NULL,
                                         spice_usb_device_manager_drv_uninstall_cb,
                                         cbinfo);
}

#endif

static void
_spice_usb_device_manager_connect_device_async(SpiceUsbDeviceManager *self,
                                               SpiceUsbDevice *device,
                                               GCancellable *cancellable,
                                               GAsyncReadyCallback callback,
                                               gpointer user_data);

static
void _connect_device_async_cb(GObject *gobject,
                              GAsyncResult *channel_res,
                              gpointer user_data);
static
void disconnect_device_sync(SpiceUsbDeviceManager *self,
                            SpiceUsbDevice *device);

G_DEFINE_BOXED_TYPE(SpiceUsbDevice, spice_usb_device,
                    (GBoxedCopyFunc)spice_usb_device_ref,
                    (GBoxedFreeFunc)spice_usb_device_unref)

static void
_set_redirecting(SpiceUsbDeviceManager *self, gboolean is_redirecting)
{
#ifdef USE_GUDEV
    g_object_set(self->priv->udev, "redirecting", is_redirecting, NULL);
#else
    self->priv->redirecting = is_redirecting;
#endif
}

#else
G_DEFINE_BOXED_TYPE(SpiceUsbDevice, spice_usb_device, g_object_ref, g_object_unref)
#endif

/**
 * spice_usb_device_manager_is_redirecting:
 * @self: the #SpiceUsbDeviceManager manager
 *
 * Checks whether a device is being redirected
 *
 * Returns: %TRUE if device redirection negotiation flow is in progress
 *
 * Since: 0.32
 */
gboolean spice_usb_device_manager_is_redirecting(SpiceUsbDeviceManager *self)
{
#ifdef USE_USBREDIR

#ifdef USE_GUDEV
    gboolean redirecting;
    g_object_get(self->priv->udev, "redirecting", &redirecting, NULL);
    return redirecting;
#else
    return self->priv->redirecting;
#endif

#else
    return FALSE;
#endif
}

static void spice_usb_device_manager_initable_iface_init(GInitableIface *iface);

static guint signals[LAST_SIGNAL] = { 0, };

G_DEFINE_TYPE_WITH_CODE(SpiceUsbDeviceManager, spice_usb_device_manager, G_TYPE_OBJECT,
     G_IMPLEMENT_INTERFACE (G_TYPE_INITABLE, spice_usb_device_manager_initable_iface_init));

static void spice_usb_device_manager_init(SpiceUsbDeviceManager *self)
{
    SpiceUsbDeviceManagerPrivate *priv;

    priv = SPICE_USB_DEVICE_MANAGER_GET_PRIVATE(self);
    self->priv = priv;

#if defined(G_OS_WIN32) && defined(USE_USBREDIR)
<<<<<<< HEAD
    priv->use_usbclerk = !usbdk_is_driver_installed() ||
                         !usbdk_api_load(&priv->usbdk_api);
=======
    if (usbdk_is_driver_installed()) {
        priv->usbdk_api = usbdk_api_load();
    } else {
        spice_debug("UsbDk driver is not installed");
    }
>>>>>>> c9129ed2
#endif
    priv->channels = g_ptr_array_new();
#ifdef USE_USBREDIR
    priv->devices  = g_ptr_array_new_with_free_func((GDestroyNotify)
                                                    spice_usb_device_unref);
#endif
}

static gboolean spice_usb_device_manager_initable_init(GInitable  *initable,
                                                       GCancellable  *cancellable,
                                                       GError        **err)
{
#ifdef USE_USBREDIR
    SpiceUsbDeviceManager *self = SPICE_USB_DEVICE_MANAGER(initable);
    SpiceUsbDeviceManagerPrivate *priv = self->priv;
    GList *list;
    GList *it;
    int rc;
#ifdef USE_GUDEV
    const gchar *const subsystems[] = {"usb", NULL};
#endif

<<<<<<< HEAD
#ifdef G_OS_WIN32
    if (priv->use_usbclerk) {
        priv->installer = spice_win_usb_driver_new(err);
        if (!priv->installer) {
            SPICE_DEBUG("failed to initialize winusb driver");
            return FALSE;
        }
    }
#endif

=======
>>>>>>> c9129ed2
    /* Initialize libusb */
    rc = libusb_init(&priv->context);
    if (rc < 0) {
        const char *desc = spice_usbutil_libusb_strerror(rc);
        g_warning("Error initializing USB support: %s [%i]", desc, rc);
        g_set_error(err, SPICE_CLIENT_ERROR, SPICE_CLIENT_ERROR_FAILED,
                    "Error initializing USB support: %s [%i]", desc, rc);
        return FALSE;
    }

    /* Start listening for usb devices plug / unplug */
#ifdef USE_GUDEV
    priv->udev = g_udev_client_new(subsystems);
    if (priv->udev == NULL) {
        g_warning("Error initializing GUdevClient");
        return FALSE;
    }
    g_signal_connect(G_OBJECT(priv->udev), "uevent",
                     G_CALLBACK(spice_usb_device_manager_uevent_cb), self);
    /* Do coldplug (detection of already connected devices) */
    libusb_get_device_list(priv->context, &priv->coldplug_list);
    list = g_udev_client_query_by_subsystem(priv->udev, "usb");
    for (it = g_list_first(list); it; it = g_list_next(it)) {
        spice_usb_device_manager_add_udev(self, it->data);
        g_object_unref(it->data);
    }
    g_list_free(list);
    libusb_free_device_list(priv->coldplug_list, 1);
    priv->coldplug_list = NULL;
#else
    rc = libusb_hotplug_register_callback(priv->context,
        LIBUSB_HOTPLUG_EVENT_DEVICE_ARRIVED | LIBUSB_HOTPLUG_EVENT_DEVICE_LEFT,
        LIBUSB_HOTPLUG_ENUMERATE, LIBUSB_HOTPLUG_MATCH_ANY,
        LIBUSB_HOTPLUG_MATCH_ANY, LIBUSB_HOTPLUG_MATCH_ANY,
        spice_usb_device_manager_hotplug_cb, self, &priv->hp_handle);
    if (rc < 0) {
        const char *desc = spice_usbutil_libusb_strerror(rc);
        g_warning("Error initializing USB hotplug support: %s [%i]", desc, rc);
        g_set_error(err, SPICE_CLIENT_ERROR, SPICE_CLIENT_ERROR_FAILED,
                  "Error initializing USB hotplug support: %s [%i]", desc, rc);
        return FALSE;
    }
    spice_usb_device_manager_start_event_listening(self, NULL);
#endif

    /* Start listening for usb channels connect/disconnect */
    spice_g_signal_connect_object(priv->session, "channel-new", G_CALLBACK(channel_new), self, G_CONNECT_AFTER);
    g_signal_connect(priv->session, "channel-destroy",
                     G_CALLBACK(channel_destroy), self);
    list = spice_session_get_channels(priv->session);
    for (it = g_list_first(list); it != NULL; it = g_list_next(it)) {
        channel_new(priv->session, it->data, (gpointer*)self);
    }
    g_list_free(list);

    return TRUE;
#else
    g_set_error_literal(err, SPICE_CLIENT_ERROR, SPICE_CLIENT_ERROR_FAILED,
                        _("USB redirection support not compiled in"));
    return FALSE;
#endif
}

static void spice_usb_device_manager_dispose(GObject *gobject)
{
#ifdef USE_USBREDIR
    SpiceUsbDeviceManager *self = SPICE_USB_DEVICE_MANAGER(gobject);
    SpiceUsbDeviceManagerPrivate *priv = self->priv;

#ifdef USE_LIBUSB_HOTPLUG
    if (priv->hp_handle) {
        spice_usb_device_manager_stop_event_listening(self);
        if (g_atomic_int_get(&priv->event_thread_run)) {
            /* Force termination of the event thread even if there were some
             * mismatched spice_usb_device_manager_{start,stop}_event_listening
             * calls. Otherwise, the usb event thread will be leaked, and will
             * try to use the libusb context we destroy in finalize(), which would
             * cause a crash */
             g_warn_if_reached();
             g_atomic_int_set(&priv->event_thread_run, FALSE);
        }
        /* This also wakes up the libusb_handle_events() in the event_thread */
        libusb_hotplug_deregister_callback(priv->context, priv->hp_handle);
        priv->hp_handle = 0;
    }
#endif
    if (priv->event_thread) {
        g_warn_if_fail(g_atomic_int_get(&priv->event_thread_run) == FALSE);
        g_thread_join(priv->event_thread);
        priv->event_thread = NULL;
    }
#endif

    /* Chain up to the parent class */
    if (G_OBJECT_CLASS(spice_usb_device_manager_parent_class)->dispose)
        G_OBJECT_CLASS(spice_usb_device_manager_parent_class)->dispose(gobject);
}

static void spice_usb_device_manager_finalize(GObject *gobject)
{
    SpiceUsbDeviceManager *self = SPICE_USB_DEVICE_MANAGER(gobject);
    SpiceUsbDeviceManagerPrivate *priv = self->priv;

    g_ptr_array_unref(priv->channels);
    if (priv->devices)
        g_ptr_array_unref(priv->devices);

#ifdef USE_USBREDIR
#ifdef USE_GUDEV
    g_clear_object(&priv->udev);
#endif
    g_return_if_fail(priv->event_thread == NULL);
    if (priv->context)
        libusb_exit(priv->context);
    free(priv->auto_conn_filter_rules);
    free(priv->redirect_on_connect_rules);
#ifdef G_OS_WIN32
<<<<<<< HEAD
    if (priv->installer) {
        g_warn_if_fail(priv->use_usbclerk);
        g_object_unref(priv->installer);
    }
=======
    _usbdk_hider_clear(self);
    usbdk_api_unload(priv->usbdk_api);
>>>>>>> c9129ed2
#endif
#endif

    g_free(priv->auto_connect_filter);
    g_free(priv->redirect_on_connect);

#if defined(G_OS_WIN32) && defined(USE_USBREDIR)
    if (!priv->use_usbclerk) {
        if(priv->auto_connect)
            _usbdk_autoredir_disable(self);

        usbdk_api_unload(priv->usbdk_api);
    }
#endif
    /* Chain up to the parent class */
    if (G_OBJECT_CLASS(spice_usb_device_manager_parent_class)->finalize)
        G_OBJECT_CLASS(spice_usb_device_manager_parent_class)->finalize(gobject);
}

static void spice_usb_device_manager_initable_iface_init(GInitableIface *iface)
{
    iface->init = spice_usb_device_manager_initable_init;
}

static void spice_usb_device_manager_get_property(GObject     *gobject,
                                                  guint        prop_id,
                                                  GValue      *value,
                                                  GParamSpec  *pspec)
{
    SpiceUsbDeviceManager *self = SPICE_USB_DEVICE_MANAGER(gobject);
    SpiceUsbDeviceManagerPrivate *priv = self->priv;

    switch (prop_id) {
    case PROP_SESSION:
        g_value_set_object(value, priv->session);
        break;
    case PROP_AUTO_CONNECT:
        g_value_set_boolean(value, priv->auto_connect);
        break;
    case PROP_AUTO_CONNECT_FILTER:
        g_value_set_string(value, priv->auto_connect_filter);
        break;
    case PROP_REDIRECT_ON_CONNECT:
        g_value_set_string(value, priv->redirect_on_connect);
        break;
    case PROP_FREE_CHANNELS: {
        int free_channels = 0;
#ifdef USE_USBREDIR
        int i;
        for (i = 0; i < priv->channels->len; i++) {
            SpiceUsbredirChannel *channel = g_ptr_array_index(priv->channels, i);

            if (!spice_usbredir_channel_get_device(channel))
                free_channels++;
        }
#endif
        g_value_set_int(value, free_channels);
        break;
    }
    default:
        G_OBJECT_WARN_INVALID_PROPERTY_ID(gobject, prop_id, pspec);
        break;
    }
}

static void spice_usb_device_manager_set_property(GObject       *gobject,
                                                  guint          prop_id,
                                                  const GValue  *value,
                                                  GParamSpec    *pspec)
{
    SpiceUsbDeviceManager *self = SPICE_USB_DEVICE_MANAGER(gobject);
    SpiceUsbDeviceManagerPrivate *priv = self->priv;

    switch (prop_id) {
    case PROP_SESSION:
        priv->session = g_value_get_object(value);
        break;
    case PROP_AUTO_CONNECT:
        priv->auto_connect = g_value_get_boolean(value);
#if defined(G_OS_WIN32) && defined(USE_USBREDIR)
<<<<<<< HEAD
        if (!priv->use_usbclerk) {
            if (priv->auto_connect) {
                _usbdk_autoredir_enable(self);
            } else {
                _usbdk_autoredir_disable(self);
            }
        }
=======
        _usbdk_hider_update(self);
>>>>>>> c9129ed2
#endif
        break;
    case PROP_AUTO_CONNECT_FILTER: {
        const gchar *filter = g_value_get_string(value);
#ifdef USE_USBREDIR
        struct usbredirfilter_rule *rules;
        int r, count;

        r = usbredirfilter_string_to_rules(filter, ",", "|", &rules, &count);
        if (r) {
            if (r == -ENOMEM)
                g_error("Failed to allocate memory for auto-connect-filter");
            g_warning("Error parsing auto-connect-filter string, keeping old filter");
            break;
        }

        SPICE_DEBUG("auto-connect filter set to %s", filter);
        free(priv->auto_conn_filter_rules);
        priv->auto_conn_filter_rules = rules;
        priv->auto_conn_filter_rules_count = count;
#endif
        g_free(priv->auto_connect_filter);
        priv->auto_connect_filter = g_strdup(filter);

#if defined(G_OS_WIN32) && defined(USE_USBREDIR)
        _usbdk_hider_update(self);
#endif
        break;
    }
    case PROP_REDIRECT_ON_CONNECT: {
        const gchar *filter = g_value_get_string(value);
#ifdef USE_USBREDIR
        struct usbredirfilter_rule *rules = NULL;
        int r = 0, count = 0;

        if (filter)
            r = usbredirfilter_string_to_rules(filter, ",", "|",
                                               &rules, &count);
        if (r) {
            if (r == -ENOMEM)
                g_error("Failed to allocate memory for redirect-on-connect");
            g_warning("Error parsing redirect-on-connect string, keeping old filter");
            break;
        }

        SPICE_DEBUG("redirect-on-connect filter set to %s", filter);
        free(priv->redirect_on_connect_rules);
        priv->redirect_on_connect_rules = rules;
        priv->redirect_on_connect_rules_count = count;
#endif
        g_free(priv->redirect_on_connect);
        priv->redirect_on_connect = g_strdup(filter);
        break;
    }
    default:
        G_OBJECT_WARN_INVALID_PROPERTY_ID(gobject, prop_id, pspec);
        break;
    }
}

static void spice_usb_device_manager_class_init(SpiceUsbDeviceManagerClass *klass)
{
    GObjectClass *gobject_class = G_OBJECT_CLASS (klass);
    GParamSpec *pspec;

    gobject_class->dispose      = spice_usb_device_manager_dispose;
    gobject_class->finalize     = spice_usb_device_manager_finalize;
    gobject_class->get_property = spice_usb_device_manager_get_property;
    gobject_class->set_property = spice_usb_device_manager_set_property;

    /**
     * SpiceUsbDeviceManager:session:
     *
     * #SpiceSession this #SpiceUsbDeviceManager is associated with
     *
     **/
    g_object_class_install_property
        (gobject_class, PROP_SESSION,
         g_param_spec_object("session",
                             "Session",
                             "SpiceSession",
                             SPICE_TYPE_SESSION,
                             G_PARAM_CONSTRUCT_ONLY | G_PARAM_READWRITE |
                             G_PARAM_STATIC_STRINGS));

    /**
     * SpiceUsbDeviceManager:auto-connect:
     *
     * Set this to TRUE to automatically redirect newly plugged in device.
     *
     * Note when #SpiceGtkSession's auto-usbredir property is TRUE, this
     * property is controlled by #SpiceGtkSession.
     */
    pspec = g_param_spec_boolean("auto-connect", "Auto Connect",
                                 "Auto connect plugged in USB devices",
                                 FALSE,
                                 G_PARAM_READWRITE | G_PARAM_STATIC_STRINGS);
    g_object_class_install_property(gobject_class, PROP_AUTO_CONNECT, pspec);

    /**
     * SpiceUsbDeviceManager:auto-connect-filter:
     *
     * Set a string specifying a filter to use to determine which USB devices
     * to autoconnect when plugged in, a filter consists of one or more rules.
     * Where each rule has the form of:
     *
     * @class,@vendor,@product,@version,@allow
     *
     * Use -1 for @class/@vendor/@product/@version to accept any value.
     *
     * And the rules themselves are concatenated like this:
     *
     * @rule1|@rule2|@rule3
     *
     * The default setting filters out HID (class 0x03) USB devices from auto
     * connect and auto connects anything else. Note the explicit allow rule at
     * the end, this is necessary since by default all devices without a
     * matching filter rule will not auto-connect.
     *
     * Filter strings in this format can be easily created with the RHEV-M
     * USB filter editor tool.
     */
    pspec = g_param_spec_string("auto-connect-filter", "Auto Connect Filter ",
               "Filter determining which USB devices to auto connect",
               "0x03,-1,-1,-1,0|-1,-1,-1,-1,1",
               G_PARAM_READWRITE | G_PARAM_CONSTRUCT | G_PARAM_STATIC_STRINGS);
    g_object_class_install_property(gobject_class, PROP_AUTO_CONNECT_FILTER,
                                    pspec);

    /**
     * SpiceUsbDeviceManager:redirect-on-connect:
     *
     * Set a string specifying a filter selecting USB devices to automatically
     * redirect after a Spice connection has been established.
     *
     * See #SpiceUsbDeviceManager:auto-connect-filter for the filter string
     * format.
     */
    pspec = g_param_spec_string("redirect-on-connect", "Redirect on connect",
               "Filter selecting USB devices to redirect on connect", NULL,
               G_PARAM_READWRITE | G_PARAM_STATIC_STRINGS);
    g_object_class_install_property(gobject_class, PROP_REDIRECT_ON_CONNECT,
                                    pspec);

    /**
     * SpiceUsbDeviceManager:free-channels:
     *
     * Get the number of available channels for redirecting USB devices.
     *
     * Since: 0.31
     */
    pspec = g_param_spec_int("free-channels", "Free channels",
               "The number of available channels for redirecting USB devices",
               0,
               G_MAXINT,
               0,
               G_PARAM_READABLE);
    g_object_class_install_property(gobject_class, PROP_FREE_CHANNELS,
                                    pspec);

    /**
     * SpiceUsbDeviceManager::device-added:
     * @manager: the #SpiceUsbDeviceManager that emitted the signal
     * @device: #SpiceUsbDevice boxed object corresponding to the added device
     *
     * The #SpiceUsbDeviceManager::device-added signal is emitted whenever
     * a new USB device has been plugged in.
     **/
    signals[DEVICE_ADDED] =
        g_signal_new("device-added",
                     G_OBJECT_CLASS_TYPE(gobject_class),
                     G_SIGNAL_RUN_FIRST,
                     G_STRUCT_OFFSET(SpiceUsbDeviceManagerClass, device_added),
                     NULL, NULL,
                     g_cclosure_marshal_VOID__BOXED,
                     G_TYPE_NONE,
                     1,
                     SPICE_TYPE_USB_DEVICE);

    /**
     * SpiceUsbDeviceManager::device-removed:
     * @manager: the #SpiceUsbDeviceManager that emitted the signal
     * @device: #SpiceUsbDevice boxed object corresponding to the removed device
     *
     * The #SpiceUsbDeviceManager::device-removed signal is emitted whenever
     * an USB device has been removed.
     **/
    signals[DEVICE_REMOVED] =
        g_signal_new("device-removed",
                     G_OBJECT_CLASS_TYPE(gobject_class),
                     G_SIGNAL_RUN_FIRST,
                     G_STRUCT_OFFSET(SpiceUsbDeviceManagerClass, device_removed),
                     NULL, NULL,
                     g_cclosure_marshal_VOID__BOXED,
                     G_TYPE_NONE,
                     1,
                     SPICE_TYPE_USB_DEVICE);

    /**
     * SpiceUsbDeviceManager::auto-connect-failed:
     * @manager: the #SpiceUsbDeviceManager that emitted the signal
     * @device: #SpiceUsbDevice boxed object corresponding to the device which failed to auto connect
     * @error: #GError describing the reason why the autoconnect failed
     *
     * The #SpiceUsbDeviceManager::auto-connect-failed signal is emitted
     * whenever the auto-connect property is true, and a newly plugged in
     * device could not be auto-connected.
     **/
    signals[AUTO_CONNECT_FAILED] =
        g_signal_new("auto-connect-failed",
                     G_OBJECT_CLASS_TYPE(gobject_class),
                     G_SIGNAL_RUN_FIRST,
                     G_STRUCT_OFFSET(SpiceUsbDeviceManagerClass, auto_connect_failed),
                     NULL, NULL,
                     g_cclosure_user_marshal_VOID__BOXED_BOXED,
                     G_TYPE_NONE,
                     2,
                     SPICE_TYPE_USB_DEVICE,
                     G_TYPE_ERROR);

    /**
     * SpiceUsbDeviceManager::device-error:
     * @manager: #SpiceUsbDeviceManager that emitted the signal
     * @device:  #SpiceUsbDevice boxed object corresponding to the device which has an error
     * @error:   #GError describing the error
     *
     * The #SpiceUsbDeviceManager::device-error signal is emitted whenever an
     * error happens which causes a device to no longer be available to the
     * guest.
     **/
    signals[DEVICE_ERROR] =
        g_signal_new("device-error",
                     G_OBJECT_CLASS_TYPE(gobject_class),
                     G_SIGNAL_RUN_FIRST,
                     G_STRUCT_OFFSET(SpiceUsbDeviceManagerClass, device_error),
                     NULL, NULL,
                     g_cclosure_user_marshal_VOID__BOXED_BOXED,
                     G_TYPE_NONE,
                     2,
                     SPICE_TYPE_USB_DEVICE,
                     G_TYPE_ERROR);

    g_type_class_add_private(klass, sizeof(SpiceUsbDeviceManagerPrivate));
}

#ifdef USE_USBREDIR

/* ------------------------------------------------------------------ */
/* gudev / libusb Helper functions                                    */

#ifdef USE_GUDEV
static gboolean spice_usb_device_manager_get_udev_bus_n_address(
    SpiceUsbDeviceManager *manager, GUdevDevice *udev,
    int *bus, int *address)
{
    const gchar *bus_str, *address_str;

    *bus = *address = 0;

<<<<<<< HEAD
    if (manager->priv->use_usbclerk) {
       /* Windows WinUsb/UsbClerk -- request vid:pid instead */
        bus_str = g_udev_device_get_property(udev, "VID");
        address_str = g_udev_device_get_property(udev, "PID");
    } else {
       /* Linux or UsbDk backend on Windows*/
        bus_str = g_udev_device_get_property(udev, "BUSNUM");
        address_str = g_udev_device_get_property(udev, "DEVNUM");
    }
=======
   /* Linux or UsbDk backend on Windows*/
    bus_str = g_udev_device_get_property(udev, "BUSNUM");
    address_str = g_udev_device_get_property(udev, "DEVNUM");

>>>>>>> c9129ed2
    if (bus_str)
        *bus = atoi(bus_str);
    if (address_str)
        *address = atoi(address_str);

    return *bus && *address;
}
#endif

static gboolean spice_usb_device_manager_get_device_descriptor(
    libusb_device *libdev,
    struct libusb_device_descriptor *desc)
{
    int errcode;
    const gchar *errstr;

    g_return_val_if_fail(libdev != NULL, FALSE);
    g_return_val_if_fail(desc   != NULL, FALSE);

    errcode = libusb_get_device_descriptor(libdev, desc);
    if (errcode < 0) {
        int bus, addr;

        bus = libusb_get_bus_number(libdev);
        addr = libusb_get_device_address(libdev);
        errstr = spice_usbutil_libusb_strerror(errcode);
        g_warning("cannot get device descriptor for (%p) %d.%d -- %s(%d)",
                  libdev, bus, addr, errstr, errcode);
        return FALSE;
    }
    return TRUE;
}

#endif // USE_USBREDIR

/**
 * spice_usb_device_get_libusb_device:
 * @device: #SpiceUsbDevice to get the descriptor information of
 *
 * Finds the %libusb_device associated with the @device.
 *
 * Returns: (transfer none): the %libusb_device associated to %SpiceUsbDevice.
 *
 * Since: 0.27
 **/
gconstpointer
spice_usb_device_get_libusb_device(const SpiceUsbDevice *device G_GNUC_UNUSED)
{
#ifdef USE_USBREDIR
#ifndef G_OS_WIN32
    const SpiceUsbDeviceInfo *info = (const SpiceUsbDeviceInfo *)device;

    g_return_val_if_fail(info != NULL, FALSE);

    return info->libdev;
#endif
#endif
    return NULL;
}

#ifdef USE_USBREDIR
static gboolean spice_usb_device_manager_get_libdev_vid_pid(
    libusb_device *libdev, int *vid, int *pid)
{
    struct libusb_device_descriptor desc;

    g_return_val_if_fail(libdev != NULL, FALSE);
    g_return_val_if_fail(vid != NULL, FALSE);
    g_return_val_if_fail(pid != NULL, FALSE);

    *vid = *pid = 0;

    if (!spice_usb_device_manager_get_device_descriptor(libdev, &desc)) {
        return FALSE;
    }
    *vid = desc.idVendor;
    *pid = desc.idProduct;

    return TRUE;
}

/* ------------------------------------------------------------------ */
/* callbacks                                                          */

static void channel_new(SpiceSession *session, SpiceChannel *channel,
                        gpointer user_data)
{
    SpiceUsbDeviceManager *self = user_data;

    if (!SPICE_IS_USBREDIR_CHANNEL(channel))
        return;

    spice_usbredir_channel_set_context(SPICE_USBREDIR_CHANNEL(channel),
                                       self->priv->context);
    spice_channel_connect(channel);
    g_ptr_array_add(self->priv->channels, channel);

    spice_usb_device_manager_check_redir_on_connect(self, channel);

    /*
     * add a reference to ourself, to make sure the libusb context is
     * alive as long as the channel is.
     * TODO: moving to gusb could help here too.
     */
    g_object_ref(self);
    g_object_weak_ref(G_OBJECT(channel), (GWeakNotify)g_object_unref, self);
}

static void channel_destroy(SpiceSession *session, SpiceChannel *channel,
                            gpointer user_data)
{
    SpiceUsbDeviceManager *self = user_data;

    if (!SPICE_IS_USBREDIR_CHANNEL(channel))
        return;

    g_ptr_array_remove(self->priv->channels, channel);
}

static void spice_usb_device_manager_auto_connect_cb(GObject      *gobject,
                                                     GAsyncResult *res,
                                                     gpointer      user_data)
{
    SpiceUsbDeviceManager *self = SPICE_USB_DEVICE_MANAGER(gobject);
    SpiceUsbDevice *device = user_data;
    GError *err = NULL;

    spice_usb_device_manager_connect_device_finish(self, res, &err);
    if (err) {
        gchar *desc = spice_usb_device_get_description(device, NULL);
        g_prefix_error(&err, "Could not auto-redirect %s: ", desc);
        g_free(desc);

        SPICE_DEBUG("%s", err->message);
        g_signal_emit(self, signals[AUTO_CONNECT_FAILED], 0, device, err);
        g_error_free(err);
    }
    spice_usb_device_unref(device);
}

static gboolean
spice_usb_device_manager_device_match(SpiceUsbDeviceManager *self, SpiceUsbDevice *device,
                                      const int bus, const int address)
{
   if (self->priv->use_usbclerk) {
        return (spice_usb_device_get_vid(device) == bus &&
                spice_usb_device_get_pid(device) == address);
    } else {
        return (spice_usb_device_get_busnum(device) == bus &&
                spice_usb_device_get_devaddr(device) == address);
    }
}

#ifdef USE_GUDEV
static gboolean
spice_usb_device_manager_libdev_match(SpiceUsbDeviceManager *self, libusb_device *libdev,
                                      const int bus, const int address)
{
<<<<<<< HEAD
    if (self->priv->use_usbclerk) {
        /* WinUSB -- match functions for Windows -- match by vid:pid */
        int vid, pid;

        if (!spice_usb_device_manager_get_libdev_vid_pid(libdev, &vid, &pid)) {
            return FALSE;
        }
        return (bus == vid && address == pid);
    } else {
        /* match functions for Linux/UsbDk -- match by bus.addr */
        return (libusb_get_bus_number(libdev) == bus &&
                libusb_get_device_address(libdev) == address);
    }
=======
    /* match functions for Linux/UsbDk -- match by bus.addr */
    return (libusb_get_bus_number(libdev) == bus &&
            libusb_get_device_address(libdev) == address);
>>>>>>> c9129ed2
}
#endif

static SpiceUsbDevice*
spice_usb_device_manager_find_device(SpiceUsbDeviceManager *self,
                                     const int bus, const int address)
{
    SpiceUsbDeviceManagerPrivate *priv = self->priv;
    SpiceUsbDevice *curr, *device = NULL;
    guint i;

    for (i = 0; i < priv->devices->len; i++) {
        curr = g_ptr_array_index(priv->devices, i);
        if (spice_usb_device_manager_device_match(self, curr, bus, address)) {
            device = curr;
            break;
        }
    }
    return device;
}

static void spice_usb_device_manager_add_dev(SpiceUsbDeviceManager  *self,
                                             libusb_device          *libdev)
{
    SpiceUsbDeviceManagerPrivate *priv = self->priv;
    struct libusb_device_descriptor desc;
    SpiceUsbDevice *device;

    if (!spice_usb_device_manager_get_device_descriptor(libdev, &desc))
        return;

    /* Skip hubs */
    if (desc.bDeviceClass == LIBUSB_CLASS_HUB)
        return;

    device = (SpiceUsbDevice*)spice_usb_device_new(libdev);
    if (!device)
        return;

    g_ptr_array_add(priv->devices, device);

    if (priv->auto_connect) {
        gboolean can_redirect, auto_ok;

        can_redirect = spice_usb_device_manager_can_redirect_device(
                                        self, device, NULL);

        auto_ok = usbredirhost_check_device_filter(
                            priv->auto_conn_filter_rules,
                            priv->auto_conn_filter_rules_count,
                            libdev, 0) == 0;

        if (can_redirect && auto_ok)
            spice_usb_device_manager_connect_device_async(self,
                                   device, NULL,
                                   spice_usb_device_manager_auto_connect_cb,
                                   spice_usb_device_ref(device));
    }

    SPICE_DEBUG("device added %04x:%04x (%p)",
                spice_usb_device_get_vid(device),
                spice_usb_device_get_pid(device),
                device);
    g_signal_emit(self, signals[DEVICE_ADDED], 0, device);
}

static void spice_usb_device_manager_remove_dev(SpiceUsbDeviceManager *self,
                                                guint bus, guint address)
{
    SpiceUsbDeviceManagerPrivate *priv = self->priv;
    SpiceUsbDevice *device;

    device = spice_usb_device_manager_find_device(self, bus, address);
    if (!device) {
        g_warning("Could not find USB device to remove " DEV_ID_FMT,
                  bus, address);
        return;
    }

<<<<<<< HEAD
#ifdef G_OS_WIN32
    if (priv->use_usbclerk) {
        const guint8 state = spice_usb_device_get_state(device);
        if ((state == SPICE_USB_DEVICE_STATE_INSTALLING) ||
            (state == SPICE_USB_DEVICE_STATE_UNINSTALLING)) {
            SPICE_DEBUG("skipping " DEV_ID_FMT ". It is un/installing its driver",
                        bus, address);
            return;
        }
    }
#endif

    spice_usb_device_manager_disconnect_device(self, device);
=======
    /* TODO: check usage of the sync version is ok here */
    disconnect_device_sync(self, device);
>>>>>>> c9129ed2

    SPICE_DEBUG("device removed %04x:%04x (%p)",
                spice_usb_device_get_vid(device),
                spice_usb_device_get_pid(device),
                device);
    spice_usb_device_ref(device);
    g_ptr_array_remove(priv->devices, device);
    g_signal_emit(self, signals[DEVICE_REMOVED], 0, device);
    spice_usb_device_unref(device);
}

#ifdef USE_GUDEV
static void spice_usb_device_manager_add_udev(SpiceUsbDeviceManager  *self,
                                              GUdevDevice            *udev)
{
    SpiceUsbDeviceManagerPrivate *priv = self->priv;
    libusb_device *libdev = NULL, **dev_list = NULL;
    SpiceUsbDevice *device;
    const gchar *devtype;
    int i, bus, address;

    devtype = g_udev_device_get_property(udev, "DEVTYPE");
    /* Check if this is a usb device (and not an interface) */
    if (!devtype || strcmp(devtype, "usb_device"))
        return;

    if (!spice_usb_device_manager_get_udev_bus_n_address(self, udev, &bus, &address)) {
        g_warning("USB device without bus number or device address");
        return;
    }

    device = spice_usb_device_manager_find_device(self, bus, address);
    if (device) {
        SPICE_DEBUG("USB device 0x%04x:0x%04x at %d.%d already exists, ignored",
                    spice_usb_device_get_vid(device),
                    spice_usb_device_get_pid(device),
                    spice_usb_device_get_busnum(device),
                    spice_usb_device_get_devaddr(device));
        return;
    }

    if (priv->coldplug_list)
        dev_list = priv->coldplug_list;
    else
        libusb_get_device_list(priv->context, &dev_list);

    for (i = 0; dev_list && dev_list[i]; i++) {
        if (spice_usb_device_manager_libdev_match(self, dev_list[i], bus, address)) {
            libdev = dev_list[i];
            break;
        }
    }

    if (libdev)
        spice_usb_device_manager_add_dev(self, libdev);
    else
        g_warning("Could not find USB device to add " DEV_ID_FMT,
                  (guint) bus, (guint) address);

    if (!priv->coldplug_list)
        libusb_free_device_list(dev_list, 1);
}

static void spice_usb_device_manager_remove_udev(SpiceUsbDeviceManager  *self,
                                                 GUdevDevice            *udev)
{
    int bus, address;

    if (!spice_usb_device_manager_get_udev_bus_n_address(self, udev, &bus, &address))
        return;

    spice_usb_device_manager_remove_dev(self, bus, address);
}

static void spice_usb_device_manager_uevent_cb(GUdevClient     *client,
                                               const gchar     *action,
                                               GUdevDevice     *udevice,
                                               gpointer         user_data)
{
    SpiceUsbDeviceManager *self = SPICE_USB_DEVICE_MANAGER(user_data);

    if (g_str_equal(action, "add"))
        spice_usb_device_manager_add_udev(self, udevice);
    else if (g_str_equal (action, "remove"))
        spice_usb_device_manager_remove_udev(self, udevice);
}
#else
struct hotplug_idle_cb_args {
    SpiceUsbDeviceManager *self;
    libusb_device *device;
    libusb_hotplug_event event;
};

static gboolean spice_usb_device_manager_hotplug_idle_cb(gpointer user_data)
{
    struct hotplug_idle_cb_args *args = user_data;
    SpiceUsbDeviceManager *self = SPICE_USB_DEVICE_MANAGER(args->self);

    switch (args->event) {
    case LIBUSB_HOTPLUG_EVENT_DEVICE_ARRIVED:
        spice_usb_device_manager_add_dev(self, args->device);
        break;
    case LIBUSB_HOTPLUG_EVENT_DEVICE_LEFT:
        spice_usb_device_manager_remove_dev(self,
                                    libusb_get_bus_number(args->device),
                                    libusb_get_device_address(args->device));
        break;
    }
    libusb_unref_device(args->device);
    g_object_unref(self);
    g_free(args);
    return FALSE;
}

/* Can be called from both the main-thread as well as the event_thread */
static int spice_usb_device_manager_hotplug_cb(libusb_context       *ctx,
                                               libusb_device        *device,
                                               libusb_hotplug_event  event,
                                               void                 *user_data)
{
    SpiceUsbDeviceManager *self = SPICE_USB_DEVICE_MANAGER(user_data);
    struct hotplug_idle_cb_args *args = g_malloc0(sizeof(*args));

    args->self = g_object_ref(self);
    args->device = libusb_ref_device(device);
    args->event = event;
    g_idle_add(spice_usb_device_manager_hotplug_idle_cb, args);
    return 0;
}
#endif // USE_USBREDIR

static void spice_usb_device_manager_channel_connect_cb(
    GObject *gobject, GAsyncResult *channel_res, gpointer user_data)
{
    SpiceUsbredirChannel *channel = SPICE_USBREDIR_CHANNEL(gobject);
    GTask *task = G_TASK(user_data);
    GError *err = NULL;

    spice_usbredir_channel_connect_device_finish(channel, channel_res, &err);
<<<<<<< HEAD
    if (err) {
        g_simple_async_result_take_error(result, err);
    }
    g_simple_async_result_complete(result);
    g_object_unref(result);
}

#ifdef G_OS_WIN32

/**
 * spice_usb_device_manager_drv_install_cb:
 * @gobject: #SpiceWinUsbDriver in charge of installing the driver
 * @res: #GAsyncResult of async win usb driver installation
 * @user_data: #SpiceUsbDeviceManager requested the installation
 *
 * Called when an Windows libusb driver installation completed.
 *
 * If the driver installation was successful, continue with USB
 * device redirection
 *
 * Always call _spice_usb_device_manager_connect_device_async.
 * When installation fails, libusb_open fails too, but cleanup would be better.
 */
static void spice_usb_device_manager_drv_install_cb(GObject *gobject,
                                                    GAsyncResult *res,
                                                    gpointer user_data)
{
    SpiceUsbDeviceManager *self;
    SpiceWinUsbDriver *installer;
    GError *err = NULL;
    SpiceUsbDevice *device;
    UsbInstallCbInfo *cbinfo;
    GCancellable *cancellable;
    GAsyncReadyCallback callback;

    g_return_if_fail(user_data != NULL);

    cbinfo = user_data;
    self        = cbinfo->manager;
    device      = cbinfo->device;
    installer   = cbinfo->installer;
    cancellable = cbinfo->cancellable;
    callback    = cbinfo->callback;
    user_data   = cbinfo->user_data;

    g_free(cbinfo);

    g_return_if_fail(SPICE_IS_USB_DEVICE_MANAGER(self));
    g_return_if_fail(self->priv->use_usbclerk);
    g_return_if_fail(SPICE_IS_WIN_USB_DRIVER(installer));
    g_return_if_fail(device!= NULL);

    SPICE_DEBUG("Win USB driver install finished");

    if (!spice_win_usb_driver_install_finish(installer, res, &err)) {
        g_warning("win usb driver install failed -- %s", err->message);
        g_error_free(err);
    }

    spice_usb_device_set_state(device, SPICE_USB_DEVICE_STATE_INSTALLED);

    /* device is already ref'ed */
    _spice_usb_device_manager_connect_device_async(self,
                                                   device,
                                                   cancellable,
                                                   callback,
                                                   user_data);

    spice_usb_device_unref(device);
}

static void spice_usb_device_manager_drv_uninstall_cb(GObject *gobject,
                                                      GAsyncResult *res,
                                                      gpointer user_data)
{
    UsbInstallCbInfo *cbinfo = user_data;
    SpiceUsbDeviceManager *self = cbinfo->manager;
    GError *err = NULL;

    SPICE_DEBUG("Win USB driver uninstall finished");
    g_return_if_fail(SPICE_IS_USB_DEVICE_MANAGER(self));
    g_return_if_fail(self->priv->use_usbclerk);

    if (!spice_win_usb_driver_uninstall_finish(cbinfo->installer, res, &err)) {
        g_warning("win usb driver uninstall failed -- %s", err->message);
        g_clear_error(&err);
    }

    spice_usb_device_set_state(cbinfo->device, SPICE_USB_DEVICE_STATE_NONE);
=======
    if (err)
        g_task_return_error(task, err);
    else
        g_task_return_boolean(task, TRUE);
>>>>>>> c9129ed2

    g_object_unref(task);
}

/* ------------------------------------------------------------------ */
/* private api                                                        */

static gpointer spice_usb_device_manager_usb_ev_thread(gpointer user_data)
{
    SpiceUsbDeviceManager *self = SPICE_USB_DEVICE_MANAGER(user_data);
    SpiceUsbDeviceManagerPrivate *priv = self->priv;
    int rc;

    while (g_atomic_int_get(&priv->event_thread_run)) {
        rc = libusb_handle_events(priv->context);
        if (rc && rc != LIBUSB_ERROR_INTERRUPTED) {
            const char *desc = spice_usbutil_libusb_strerror(rc);
            g_warning("Error handling USB events: %s [%i]", desc, rc);
            break;
        }
    }

    return NULL;
}

gboolean spice_usb_device_manager_start_event_listening(
    SpiceUsbDeviceManager *self, GError **err)
{
    SpiceUsbDeviceManagerPrivate *priv = self->priv;

    g_return_val_if_fail(err == NULL || *err == NULL, FALSE);

    priv->event_listeners++;
    if (priv->event_listeners > 1)
        return TRUE;

    /* We don't join the thread when we stop event listening, as the
       libusb_handle_events call in the thread won't exit until the
       libusb_close call for the device is made from usbredirhost_close. */
    if (priv->event_thread) {
         g_thread_join(priv->event_thread);
         priv->event_thread = NULL;
    }
    g_atomic_int_set(&priv->event_thread_run, TRUE);
    priv->event_thread = g_thread_new("usb_ev_thread",
                                      spice_usb_device_manager_usb_ev_thread,
                                      self);
    return priv->event_thread != NULL;
}

void spice_usb_device_manager_stop_event_listening(
    SpiceUsbDeviceManager *self)
{
    SpiceUsbDeviceManagerPrivate *priv = self->priv;

    g_return_if_fail(priv->event_listeners > 0);

    priv->event_listeners--;
    if (priv->event_listeners == 0)
        g_atomic_int_set(&priv->event_thread_run, FALSE);
}

static void spice_usb_device_manager_check_redir_on_connect(
    SpiceUsbDeviceManager *self, SpiceChannel *channel)
{
    SpiceUsbDeviceManagerPrivate *priv = self->priv;
    GTask *task;
    SpiceUsbDevice *device;
    libusb_device *libdev;
    guint i;

    if (priv->redirect_on_connect == NULL)
        return;

    for (i = 0; i < priv->devices->len; i++) {
        device = g_ptr_array_index(priv->devices, i);

        if (spice_usb_device_manager_is_device_connected(self, device))
            continue;

        libdev = spice_usb_device_manager_device_to_libdev(self, device);
#ifdef G_OS_WIN32
        if (libdev == NULL)
            continue;
#endif
        if (usbredirhost_check_device_filter(
                            priv->redirect_on_connect_rules,
                            priv->redirect_on_connect_rules_count,
                            libdev, 0) == 0) {
            /* Note: re-uses spice_usb_device_manager_connect_device_async's
               completion handling code! */
            task = g_task_new(self,
                              NULL,
                              spice_usb_device_manager_auto_connect_cb,
                              spice_usb_device_ref(device));

            spice_usbredir_channel_connect_device_async(
                               SPICE_USBREDIR_CHANNEL(channel),
                               libdev, device, NULL,
                               spice_usb_device_manager_channel_connect_cb,
                               task);
            libusb_unref_device(libdev);
            return; /* We've taken the channel! */
        }

        libusb_unref_device(libdev);
    }
}

void spice_usb_device_manager_device_error(
    SpiceUsbDeviceManager *self, SpiceUsbDevice *device, GError *err)
{
    g_return_if_fail(SPICE_IS_USB_DEVICE_MANAGER(self));
    g_return_if_fail(device != NULL);

    g_signal_emit(self, signals[DEVICE_ERROR], 0, device, err);
}
#endif

static SpiceUsbredirChannel *spice_usb_device_manager_get_channel_for_dev(
    SpiceUsbDeviceManager *manager, SpiceUsbDevice *device)
{
#ifdef USE_USBREDIR
    SpiceUsbDeviceManagerPrivate *priv = manager->priv;
    guint i;

    for (i = 0; i < priv->channels->len; i++) {
        SpiceUsbredirChannel *channel = g_ptr_array_index(priv->channels, i);
        spice_usbredir_channel_lock(channel);
        libusb_device *libdev = spice_usbredir_channel_get_device(channel);
<<<<<<< HEAD
        if (spice_usb_manager_device_equal_libdev(manager, device, libdev))
=======
        if (spice_usb_manager_device_equal_libdev(manager, device, libdev)) {
            spice_usbredir_channel_unlock(channel);
>>>>>>> c9129ed2
            return channel;
        }
        spice_usbredir_channel_unlock(channel);
    }
#endif
    return NULL;
}

/* ------------------------------------------------------------------ */
/* public api                                                         */

/**
 * spice_usb_device_manager_get_devices_with_filter:
 * @manager: the #SpiceUsbDeviceManager manager
 * @filter: (allow-none): filter string for selecting which devices to return,
 *      see #SpiceUsbDeviceManager:auto-connect-filter for the filter
 *      string format
 *
 * Finds devices associated with the @manager complying with the @filter
 *
 * Returns: (element-type SpiceUsbDevice) (transfer full): a
 * %GPtrArray array of %SpiceUsbDevice
 *
 * Since: 0.20
 */
GPtrArray* spice_usb_device_manager_get_devices_with_filter(
    SpiceUsbDeviceManager *self, const gchar *filter)
{
    GPtrArray *devices_copy = NULL;

    g_return_val_if_fail(SPICE_IS_USB_DEVICE_MANAGER(self), NULL);

#ifdef USE_USBREDIR
    SpiceUsbDeviceManagerPrivate *priv = self->priv;
    struct usbredirfilter_rule *rules = NULL;
    int r, count = 0;
    guint i;

    if (filter) {
        r = usbredirfilter_string_to_rules(filter, ",", "|", &rules, &count);
        if (r) {
            if (r == -ENOMEM)
                g_error("Failed to allocate memory for filter");
            g_warning("Error parsing filter, ignoring");
            rules = NULL;
            count = 0;
        }
    }

    devices_copy = g_ptr_array_new_with_free_func((GDestroyNotify)
                                                  spice_usb_device_unref);
    for (i = 0; i < priv->devices->len; i++) {
        SpiceUsbDevice *device = g_ptr_array_index(priv->devices, i);

        if (rules) {
            libusb_device *libdev =
                spice_usb_device_manager_device_to_libdev(self, device);
#ifdef G_OS_WIN32
            if (libdev == NULL)
                continue;
#endif
            if (usbredirhost_check_device_filter(rules, count, libdev, 0) != 0)
                continue;
        }
        g_ptr_array_add(devices_copy, spice_usb_device_ref(device));
    }

    free(rules);
#endif

    return devices_copy;
}

/**
 * spice_usb_device_manager_get_devices:
 * @manager: the #SpiceUsbDeviceManager manager
 *
 * Finds devices associated with the @manager
 *
 * Returns: (element-type SpiceUsbDevice) (transfer full): a %GPtrArray array of %SpiceUsbDevice
 */
GPtrArray* spice_usb_device_manager_get_devices(SpiceUsbDeviceManager *self)
{
    return spice_usb_device_manager_get_devices_with_filter(self, NULL);
}

/**
 * spice_usb_device_manager_is_device_connected:
 * @manager: the #SpiceUsbDeviceManager manager
 * @device: a #SpiceUsbDevice
 *
 * Finds if the @device is connected.
 *
 * Returns: %TRUE if @device has an associated USB redirection channel
 */
gboolean spice_usb_device_manager_is_device_connected(SpiceUsbDeviceManager *self,
                                                      SpiceUsbDevice *device)
{
    g_return_val_if_fail(SPICE_IS_USB_DEVICE_MANAGER(self), FALSE);
    g_return_val_if_fail(device != NULL, FALSE);

    return !!spice_usb_device_manager_get_channel_for_dev(self, device);
}

#ifdef USE_USBREDIR

static gboolean
_spice_usb_device_manager_connect_device_finish(SpiceUsbDeviceManager *self,
                                                GAsyncResult *res,
                                                GError **error)
{
    GTask *task = G_TASK(res);

    g_return_val_if_fail(g_task_is_valid(task, G_OBJECT(self)), FALSE);

    return g_task_propagate_boolean(task, error);
}

static void
_spice_usb_device_manager_connect_device_async(SpiceUsbDeviceManager *self,
                                               SpiceUsbDevice *device,
                                               GCancellable *cancellable,
                                               GAsyncReadyCallback callback,
                                               gpointer user_data)
{
    GTask *task;

    g_return_if_fail(SPICE_IS_USB_DEVICE_MANAGER(self));
    g_return_if_fail(device != NULL);

    SPICE_DEBUG("connecting device %p", device);

    task = g_task_new(self, cancellable, callback, user_data);

    SpiceUsbDeviceManagerPrivate *priv = self->priv;
    libusb_device *libdev;
    guint i;

    if (spice_usb_device_manager_is_device_connected(self, device)) {
        g_task_return_new_error(task,
                            SPICE_CLIENT_ERROR, SPICE_CLIENT_ERROR_FAILED,
                            "Cannot connect an already connected usb device");
        goto done;
    }

    for (i = 0; i < priv->channels->len; i++) {
        SpiceUsbredirChannel *channel = g_ptr_array_index(priv->channels, i);

        if (spice_usbredir_channel_get_device(channel))
            continue; /* Skip already used channels */

        libdev = spice_usb_device_manager_device_to_libdev(self, device);
#ifdef G_OS_WIN32
        if (libdev == NULL) {
            /* Most likely, the device was plugged out at driver installation
             * time, and its remove-device event was ignored.
             * So remove the device now
             */
            SPICE_DEBUG("libdev does not exist for %p -- removing", device);
            spice_usb_device_ref(device);
            g_ptr_array_remove(priv->devices, device);
            g_signal_emit(self, signals[DEVICE_REMOVED], 0, device);
            spice_usb_device_unref(device);
            g_task_return_new_error(task,
                                    SPICE_CLIENT_ERROR,
                                    SPICE_CLIENT_ERROR_FAILED,
                                    _("Device was not found"));
            goto done;
        }
#endif
        spice_usbredir_channel_connect_device_async(channel,
                                 libdev,
                                 device,
                                 cancellable,
                                 spice_usb_device_manager_channel_connect_cb,
                                 task);
        libusb_unref_device(libdev);
        return;
    }

    g_task_return_new_error(task,
                            SPICE_CLIENT_ERROR, SPICE_CLIENT_ERROR_FAILED,
                            _("No free USB channel"));
done:
    g_object_unref(task);
}

#endif

/**
 * spice_usb_device_manager_connect_device_async:
 * @self: a #SpiceUsbDeviceManager.
 * @device: a #SpiceUsbDevice to redirect
 * @cancellable: (allow-none): optional #GCancellable object, %NULL to ignore
 * @callback: a #GAsyncReadyCallback to call when the request is satisfied
 * @user_data: the data to pass to callback function
 *
 * Asynchronously connects the @device. When completed, @callback will be called.
 * Then it is possible to call spice_usb_device_manager_connect_device_finish()
 * to get the result of the operation.
 */
void spice_usb_device_manager_connect_device_async(SpiceUsbDeviceManager *self,
                                             SpiceUsbDevice *device,
                                             GCancellable *cancellable,
                                             GAsyncReadyCallback callback,
                                             gpointer user_data)
{
    g_return_if_fail(SPICE_IS_USB_DEVICE_MANAGER(self));

<<<<<<< HEAD
#if defined(USE_USBREDIR) && defined(G_OS_WIN32)
    if (self->priv->use_usbclerk) {
        _spice_usb_device_manager_install_driver_async(self, device, cancellable,
                                                       callback, user_data);
        return;
    }
#endif

    _spice_usb_device_manager_connect_device_async(self,
                                                   device,
                                                   cancellable,
                                                   callback,
                                                   user_data);
=======
#ifdef USE_USBREDIR

    GTask *task =
        g_task_new(G_OBJECT(self), cancellable, callback, user_data);

    _set_redirecting(self, TRUE);
    _spice_usb_device_manager_connect_device_async(self,
                                                   device,
                                                   cancellable,
                                                   _connect_device_async_cb,
                                                   task);
#endif
>>>>>>> c9129ed2
}

/**
 * spice_usb_device_manager_connect_device_finish:
 * @self: a #SpiceUsbDeviceManager.
 * @res: a #GAsyncResult
 * @err: (allow-none): a return location for a #GError, or %NULL.
 *
 * Finishes an async operation. See spice_usb_device_manager_connect_device_async().
 *
 * Returns: %TRUE if connection is successful
 */
gboolean spice_usb_device_manager_connect_device_finish(
    SpiceUsbDeviceManager *self, GAsyncResult *res, GError **err)
{
    GTask *task = G_TASK(res);

    g_return_val_if_fail(g_task_is_valid(task, self),
                         FALSE);

    return g_task_propagate_boolean(task, err);
}

/**
 * spice_usb_device_manager_disconnect_device_finish:
 * @self: a #SpiceUsbDeviceManager.
 * @res: a #GAsyncResult
 * @err: (allow-none): a return location for a #GError, or %NULL.
 *
 * Finishes an async operation. See spice_usb_device_manager_disconnect_device_async().
 *
 * Returns: %TRUE if disconnection is successful
 */
gboolean spice_usb_device_manager_disconnect_device_finish(
    SpiceUsbDeviceManager *self, GAsyncResult *res, GError **err)
{
    GTask *task = G_TASK(res);

    g_return_val_if_fail(g_task_is_valid(task, G_OBJECT(self)), FALSE);

    return g_task_propagate_boolean(task, err);
}

#ifdef USE_USBREDIR
static
void _connect_device_async_cb(GObject *gobject,
                              GAsyncResult *channel_res,
                              gpointer user_data)
{
    SpiceUsbDeviceManager *self = SPICE_USB_DEVICE_MANAGER(gobject);
    GTask *task = user_data;
    GError *error = NULL;

    _set_redirecting(self, FALSE);
    if (_spice_usb_device_manager_connect_device_finish(self, channel_res, &error))
        g_task_return_boolean(task, TRUE);
    else
        g_task_return_error(task, error);
    g_object_unref(task);
}
#endif

static void disconnect_device_sync(SpiceUsbDeviceManager *self,
                                   SpiceUsbDevice *device)
{
    g_return_if_fail(SPICE_IS_USB_DEVICE_MANAGER(self));
    g_return_if_fail(device != NULL);

    SPICE_DEBUG("disconnecting device %p", device);

#ifdef USE_USBREDIR
    SpiceUsbredirChannel *channel;

    channel = spice_usb_device_manager_get_channel_for_dev(self, device);
    if (channel)
        spice_usbredir_channel_disconnect_device(channel);

<<<<<<< HEAD
#ifdef G_OS_WIN32
    if(self->priv->use_usbclerk)
        _spice_usb_device_manager_uninstall_driver_async(self, device);
=======
#endif
}

/**
 * spice_usb_device_manager_disconnect_device:
 * @manager: the #SpiceUsbDeviceManager manager
 * @device: a #SpiceUsbDevice to disconnect
 *
 * Disconnects the @device.
 */
void spice_usb_device_manager_disconnect_device(SpiceUsbDeviceManager *self,
                                                SpiceUsbDevice *device)
{
    disconnect_device_sync(self, device);
}

typedef struct _disconnect_cb_data
{
    SpiceUsbDeviceManager  *self;
    SpiceUsbDevice         *device;
} disconnect_cb_data;

#ifdef USE_USBREDIR
static
void _disconnect_device_async_cb(GObject *gobject,
                                 GAsyncResult *channel_res,
                                 gpointer user_data)
{
    SpiceUsbredirChannel *channel = SPICE_USBREDIR_CHANNEL(gobject);
    GTask *task = user_data;
    GError *err = NULL;
    disconnect_cb_data *data = g_task_get_task_data(task);
    SpiceUsbDeviceManager *self = SPICE_USB_DEVICE_MANAGER(data->self);

    _set_redirecting(self, FALSE);

    spice_usbredir_channel_disconnect_device_finish(channel, channel_res, &err);
    if (err)
        g_task_return_error(task, err);
    else
        g_task_return_boolean(task, TRUE);

    g_object_unref(task);
}
>>>>>>> c9129ed2
#endif

/**
 * spice_usb_device_manager_disconnect_device_async:
 * @self: the #SpiceUsbDeviceManager manager.
 * @device: a connected #SpiceUsbDevice to disconnect.
 * @cancellable: (nullable): optional #GCancellable object, %NULL to ignore.
 * @callback: (scope async): a #GAsyncReadyCallback to call when the request is satisfied.
 * @user_data: (closure): the data to pass to @callback.
 *
 * Asynchronously disconnects the @device. When completed, @callback will be called.
 * Then it is possible to call spice_usb_device_manager_disconnect_device_finish()
 * to get the result of the operation.
 *
 * Since: 0.32
 */
void spice_usb_device_manager_disconnect_device_async(SpiceUsbDeviceManager *self,
                                                      SpiceUsbDevice *device,
                                                      GCancellable *cancellable,
                                                      GAsyncReadyCallback callback,
                                                      gpointer user_data)
{
#ifdef USE_USBREDIR
    GTask *nested;
    g_return_if_fail(SPICE_IS_USB_DEVICE_MANAGER(self));

    g_return_if_fail(device != NULL);
    g_return_if_fail(spice_usb_device_manager_is_device_connected(self, device));

    SPICE_DEBUG("disconnecting device %p", device);

    SpiceUsbredirChannel *channel;

    _set_redirecting(self, TRUE);

    channel = spice_usb_device_manager_get_channel_for_dev(self, device);
    nested  = g_task_new(G_OBJECT(self), cancellable, callback, user_data);
    disconnect_cb_data *data = g_new(disconnect_cb_data, 1);
    data->self = self;
    data->device = device;
    g_task_set_task_data(nested, data, g_free);

    spice_usbredir_channel_disconnect_device_async(channel, cancellable,
                                                   _disconnect_device_async_cb,
                                                   nested);
#endif
}

/**
 * spice_usb_device_manager_can_redirect_device:
 * @self: the #SpiceUsbDeviceManager manager
 * @device: a #SpiceUsbDevice to disconnect
 * @err: (allow-none): a return location for a #GError, or %NULL.
 *
 * Checks whether it is possible to redirect the @device.
 *
 * Returns: %TRUE if @device can be redirected
 */
gboolean
spice_usb_device_manager_can_redirect_device(SpiceUsbDeviceManager  *self,
                                             SpiceUsbDevice         *device,
                                             GError                **err)
{
#ifdef USE_USBREDIR
    const struct usbredirfilter_rule *guest_filter_rules = NULL;
    SpiceUsbDeviceManagerPrivate *priv = self->priv;
    int i, guest_filter_rules_count;

    g_return_val_if_fail(SPICE_IS_USB_DEVICE_MANAGER(self), FALSE);
    g_return_val_if_fail(device != NULL, FALSE);
    g_return_val_if_fail(err == NULL || *err == NULL, FALSE);

    if (!spice_session_get_usbredir_enabled(priv->session)) {
        g_set_error_literal(err, SPICE_CLIENT_ERROR, SPICE_CLIENT_ERROR_FAILED,
                            _("USB redirection is disabled"));
        return FALSE;
    }

    if (!priv->channels->len) {
        g_set_error_literal(err, SPICE_CLIENT_ERROR, SPICE_CLIENT_ERROR_FAILED,
                            _("The connected VM is not configured for USB redirection"));
        return FALSE;
    }

    /* Skip the other checks for already connected devices */
    if (spice_usb_device_manager_is_device_connected(self, device))
        return TRUE;

    /* We assume all channels have the same filter, so we just take the
       filter from the first channel */
    spice_usbredir_channel_get_guest_filter(
        g_ptr_array_index(priv->channels, 0),
        &guest_filter_rules, &guest_filter_rules_count);

    if (guest_filter_rules) {
        gboolean filter_ok;
        libusb_device *libdev;

        libdev = spice_usb_device_manager_device_to_libdev(self, device);
#ifdef G_OS_WIN32
        if (libdev == NULL) {
            g_set_error_literal(err, SPICE_CLIENT_ERROR, SPICE_CLIENT_ERROR_FAILED,
                                _("Some USB devices were not found"));
            return FALSE;
        }
#endif
        filter_ok = (usbredirhost_check_device_filter(
                            guest_filter_rules, guest_filter_rules_count,
                            libdev, 0) == 0);
        libusb_unref_device(libdev);
        if (!filter_ok) {
            g_set_error_literal(err, SPICE_CLIENT_ERROR, SPICE_CLIENT_ERROR_FAILED,
                                _("Some USB devices are blocked by host policy"));
            return FALSE;
        }
    }

    /* Check if there are free channels */
    for (i = 0; i < priv->channels->len; i++) {
        SpiceUsbredirChannel *channel = g_ptr_array_index(priv->channels, i);
        spice_usbredir_channel_lock(channel);

        if (!spice_usbredir_channel_get_device(channel)){
            spice_usbredir_channel_unlock(channel);
            break;
        }
        spice_usbredir_channel_unlock(channel);
    }
    if (i == priv->channels->len) {
        g_set_error_literal(err, SPICE_CLIENT_ERROR, SPICE_CLIENT_ERROR_FAILED,
                            _("There are no free USB channels"));
        return FALSE;
    }

    return TRUE;
#else
    g_set_error_literal(err, SPICE_CLIENT_ERROR, SPICE_CLIENT_ERROR_FAILED,
                        _("USB redirection support not compiled in"));
    return FALSE;
#endif
}

/**
 * spice_usb_device_get_description:
 * @device: #SpiceUsbDevice to get the description of
 * @format: (allow-none): an optional printf() format string with
 * positional parameters
 *
 * Get a string describing the device which is suitable as a description of
 * the device for the end user. The returned string should be freed with
 * g_free() when no longer needed.
 *
 * The @format positional parameters are the following:
 * - '%%1$s' manufacturer
 * - '%%2$s' product
 * - '%%3$s' descriptor (a [vendor_id:product_id] string)
 * - '%%4$d' bus
 * - '%%5$d' address
 *
 * (the default format string is "%%s %%s %%s at %%d-%%d")
 *
 * Returns: a newly-allocated string holding the description, or %NULL if failed
 */
gchar *spice_usb_device_get_description(SpiceUsbDevice *device, const gchar *format)
{
#ifdef USE_USBREDIR
    guint16 bus, address, vid, pid;
    gchar *description, *descriptor, *manufacturer = NULL, *product = NULL;

    g_return_val_if_fail(device != NULL, NULL);

    bus     = spice_usb_device_get_busnum(device);
    address = spice_usb_device_get_devaddr(device);
    vid     = spice_usb_device_get_vid(device);
    pid     = spice_usb_device_get_pid(device);

    if ((vid > 0) && (pid > 0)) {
        descriptor = g_strdup_printf("[%04x:%04x]", vid, pid);
    } else {
        descriptor = g_strdup("");
    }

    spice_usb_util_get_device_strings(bus, address, vid, pid,
                                      &manufacturer, &product);

    if (!format)
        format = _("%s %s %s at %d-%d");

    description = g_strdup_printf(format, manufacturer, product, descriptor, bus, address);

    g_free(manufacturer);
    g_free(descriptor);
    g_free(product);

    return description;
#else
    return NULL;
#endif
}



#ifdef USE_USBREDIR
static gboolean probe_isochronous_endpoint(libusb_device *libdev)
{
    struct libusb_config_descriptor *conf_desc;
    gboolean isoc_found = FALSE;
    gint i, j, k;

    g_return_val_if_fail(libdev != NULL, FALSE);

    if (libusb_get_active_config_descriptor(libdev, &conf_desc) != 0) {
        g_return_val_if_reached(FALSE);
    }

    for (i = 0; !isoc_found && i < conf_desc->bNumInterfaces; i++) {
        for (j = 0; !isoc_found && j < conf_desc->interface[i].num_altsetting; j++) {
            for (k = 0; !isoc_found && k < conf_desc->interface[i].altsetting[j].bNumEndpoints;k++) {
                gint attributes = conf_desc->interface[i].altsetting[j].endpoint[k].bmAttributes;
                gint type = attributes & LIBUSB_TRANSFER_TYPE_MASK;
                if (type == LIBUSB_TRANSFER_TYPE_ISOCHRONOUS)
                    isoc_found = TRUE;
            }
        }
    }

    libusb_free_config_descriptor(conf_desc);
    return isoc_found;
}

/*
 * SpiceUsbDeviceInfo
 */
static SpiceUsbDeviceInfo *spice_usb_device_new(libusb_device *libdev)
{
    SpiceUsbDeviceInfo *info;
    int vid, pid;
    guint8 bus, addr;

    g_return_val_if_fail(libdev != NULL, NULL);

    bus = libusb_get_bus_number(libdev);
    addr = libusb_get_device_address(libdev);

    if (!spice_usb_device_manager_get_libdev_vid_pid(libdev, &vid, &pid)) {
        return NULL;
    }

    info = g_new0(SpiceUsbDeviceInfo, 1);

    info->busnum  = bus;
    info->devaddr = addr;
    info->vid = vid;
    info->pid = pid;
    info->ref = 1;
    info->isochronous = probe_isochronous_endpoint(libdev);
#ifndef G_OS_WIN32
    info->libdev = libusb_ref_device(libdev);
#endif

    return info;
}

guint8 spice_usb_device_get_busnum(const SpiceUsbDevice *device)
{
    const SpiceUsbDeviceInfo *info = (const SpiceUsbDeviceInfo *)device;

    g_return_val_if_fail(info != NULL, 0);

    return info->busnum;
}

guint8 spice_usb_device_get_devaddr(const SpiceUsbDevice *device)
{
    const SpiceUsbDeviceInfo *info = (const SpiceUsbDeviceInfo *)device;

    g_return_val_if_fail(info != NULL, 0);

    return info->devaddr;
}

guint16 spice_usb_device_get_vid(const SpiceUsbDevice *device)
{
    const SpiceUsbDeviceInfo *info = (const SpiceUsbDeviceInfo *)device;

    g_return_val_if_fail(info != NULL, 0);

    return info->vid;
}

guint16 spice_usb_device_get_pid(const SpiceUsbDevice *device)
{
    const SpiceUsbDeviceInfo *info = (const SpiceUsbDeviceInfo *)device;

    g_return_val_if_fail(info != NULL, 0);

    return info->pid;
}

gboolean spice_usb_device_is_isochronous(const SpiceUsbDevice *device)
{
    const SpiceUsbDeviceInfo *info = (const SpiceUsbDeviceInfo *)device;

    g_return_val_if_fail(info != NULL, 0);

    return info->isochronous;
}

#ifdef G_OS_WIN32
static
gboolean _usbdk_hider_prepare(SpiceUsbDeviceManager *manager)
{
    SpiceUsbDeviceManagerPrivate *priv = manager->priv;

    g_return_val_if_fail(priv->usbdk_api != NULL, FALSE);

    if (priv->usbdk_hider_handle == NULL) {
        priv->usbdk_hider_handle = usbdk_create_hider_handle(priv->usbdk_api);
        if (priv->usbdk_hider_handle == NULL) {
            g_warning("Failed to instantiate UsbDk hider interface");
            return FALSE;
        }
    }

    return TRUE;
}

static
void _usbdk_hider_clear(SpiceUsbDeviceManager *manager)
{
    SpiceUsbDeviceManagerPrivate *priv = manager->priv;

    g_return_if_fail(priv->usbdk_api != NULL);

    if (priv->usbdk_hider_handle != NULL) {
        usbdk_clear_hide_rules(priv->usbdk_api, priv->usbdk_hider_handle);
        usbdk_close_hider_handle(priv->usbdk_api, priv->usbdk_hider_handle);
        priv->usbdk_hider_handle = NULL;
    }
}

static
void _usbdk_hider_update(SpiceUsbDeviceManager *manager)
{
    SpiceUsbDeviceManagerPrivate *priv = manager->priv;

    g_return_if_fail(priv->usbdk_api != NULL);

    if (priv->auto_connect_filter == NULL) {
        SPICE_DEBUG("No autoredirect rules, no hider setup needed");
        _usbdk_hider_clear(manager);
        return;
    }

    if (!spice_session_get_usbredir_enabled(priv->session)) {
        SPICE_DEBUG("USB redirection disabled, no hider setup needed");
        _usbdk_hider_clear(manager);
        return;
    }

    if (!priv->auto_connect) {
        SPICE_DEBUG("Auto-connect disabled, no hider setup needed");
        _usbdk_hider_clear(manager);
        return;
    }

    if(_usbdk_hider_prepare(manager)) {
        usbdk_api_set_hide_rules(priv->usbdk_api,
                                 priv->usbdk_hider_handle,
                                 priv->auto_connect_filter);
    }
}
<<<<<<< HEAD
static
void _usbdk_autoredir_enable(SpiceUsbDeviceManager *manager)
{
    SpiceUsbDeviceManagerPrivate *priv = manager->priv;
    g_return_if_fail(!priv->use_usbclerk);

    if (priv->redirect_on_connect == NULL) {
        SPICE_DEBUG("No autoredirect rules, no hider setup needed");
        return;
    }

    priv->usbdk_hider_handle = usbdk_create_hider_handle(priv->usbdk_api);
    if (priv->usbdk_hider_handle == NULL) {
        g_warning("Failed to instantiate UsbDk hider interface");
        return;
    }

    usbdk_api_set_hide_rules(priv->usbdk_api,
                             priv->usbdk_hider_handle,
                             priv->redirect_on_connect);
}

static
void _usbdk_autoredir_disable(SpiceUsbDeviceManager *manager)
{
    SpiceUsbDeviceManagerPrivate *priv = manager->priv;
    g_return_if_fail(!priv->use_usbclerk);

    if (priv->usbdk_hider_handle != NULL) {
        usbdk_clear_hide_rules(priv->usbdk_api, priv->usbdk_hider_handle);
        usbdk_close_hider_handle(priv->usbdk_api, priv->usbdk_hider_handle);
        priv->usbdk_hider_handle = NULL;
    }
}
=======

>>>>>>> c9129ed2
#endif

static SpiceUsbDevice *spice_usb_device_ref(SpiceUsbDevice *device)
{
    SpiceUsbDeviceInfo *info = (SpiceUsbDeviceInfo *)device;

    g_return_val_if_fail(info != NULL, NULL);
    g_atomic_int_inc(&info->ref);
    return device;
}

static void spice_usb_device_unref(SpiceUsbDevice *device)
{
    gboolean ref_count_is_0;

    SpiceUsbDeviceInfo *info = (SpiceUsbDeviceInfo *)device;

    g_return_if_fail(info != NULL);

    ref_count_is_0 = g_atomic_int_dec_and_test(&info->ref);
    if (ref_count_is_0) {
#ifndef G_OS_WIN32
        libusb_unref_device(info->libdev);
#endif
        g_free(info);
    }
}

#ifndef G_OS_WIN32 /* Linux -- directly compare libdev */
static gboolean
spice_usb_manager_device_equal_libdev(SpiceUsbDeviceManager *manager,
                                      SpiceUsbDevice *device,
                                      libusb_device  *libdev)
{
    SpiceUsbDeviceInfo *info = (SpiceUsbDeviceInfo *)device;

    if ((device == NULL) || (libdev == NULL))
        return FALSE;

    return info->libdev == libdev;
}
#else /* Windows -- compare vid:pid of device and libdev */
static gboolean
spice_usb_manager_device_equal_libdev(SpiceUsbDeviceManager *manager,
                                      SpiceUsbDevice *device,
                                      libusb_device  *libdev)
{
<<<<<<< HEAD
   int busnum, devaddr;

    if ((device == NULL) || (libdev == NULL))
       return FALSE;

    if (manager->priv->use_usbclerk) {
        busnum = spice_usb_device_get_vid(device);
        devaddr = spice_usb_device_get_pid(device);
    } else {
        busnum = spice_usb_device_get_busnum(device);
        devaddr = spice_usb_device_get_devaddr(device);
    }

=======
    int busnum, devaddr;

    if ((device == NULL) || (libdev == NULL))
        return FALSE;

    busnum = spice_usb_device_get_busnum(device);
    devaddr = spice_usb_device_get_devaddr(device);
>>>>>>> c9129ed2
    return spice_usb_device_manager_libdev_match(manager, libdev,
                                                 busnum, devaddr);
}
#endif

/*
 * Caller must libusb_unref_device the libusb_device returned by this function.
 * Returns a libusb_device, or NULL upon failure
 */
static libusb_device *
spice_usb_device_manager_device_to_libdev(SpiceUsbDeviceManager *self,
                                          SpiceUsbDevice *device)
{
#ifdef G_OS_WIN32
    /*
     * On win32 we need to do this the hard and slow way, by asking libusb to
     * re-enumerate all devices and then finding a matching device.
     * We cannot cache the libusb_device like we do under Linux since the
     * driver swap we do under windows invalidates the cached libdev.
     */

    libusb_device *d, **devlist;
    int i;

    g_return_val_if_fail(SPICE_IS_USB_DEVICE_MANAGER(self), NULL);
    g_return_val_if_fail(device != NULL, NULL);
    g_return_val_if_fail(self->priv != NULL, NULL);
    g_return_val_if_fail(self->priv->context != NULL, NULL);

    libusb_get_device_list(self->priv->context, &devlist);
    if (!devlist)
        return NULL;

    for (i = 0; (d = devlist[i]) != NULL; i++) {
        if (spice_usb_manager_device_equal_libdev(self, device, d)) {
            libusb_ref_device(d);
            break;
        }
    }

    libusb_free_device_list(devlist, 1);

    return d;

#else
    /* Simply return a ref to the cached libdev */
    SpiceUsbDeviceInfo *info = (SpiceUsbDeviceInfo *)device;

    return libusb_ref_device(info->libdev);
#endif
}
#endif /* USE_USBREDIR */<|MERGE_RESOLUTION|>--- conflicted
+++ resolved
@@ -126,12 +126,7 @@
 #ifdef G_OS_WIN32
     usbdk_api_wrapper     *usbdk_api;
     HANDLE                 usbdk_hider_handle;
-<<<<<<< HEAD
-    SpiceWinUsbDriver     *installer;
-=======
->>>>>>> c9129ed2
-#endif
-    gboolean               use_usbclerk;
+#endif
 #endif
     GPtrArray *devices;
     GPtrArray *channels;
@@ -190,16 +185,8 @@
 static void spice_usb_device_unref(SpiceUsbDevice *device);
 
 #ifdef G_OS_WIN32
-<<<<<<< HEAD
-static guint8 spice_usb_device_get_state(SpiceUsbDevice *device);
-static void  spice_usb_device_set_state(SpiceUsbDevice *device, guint8 s);
-
-static void _usbdk_autoredir_enable(SpiceUsbDeviceManager *manager);
-static void _usbdk_autoredir_disable(SpiceUsbDeviceManager *manager);
-=======
 static void _usbdk_hider_update(SpiceUsbDeviceManager *manager);
 static void _usbdk_hider_clear(SpiceUsbDeviceManager *manager);
->>>>>>> c9129ed2
 #endif
 
 static gboolean spice_usb_manager_device_equal_libdev(SpiceUsbDeviceManager *manager,
@@ -208,84 +195,6 @@
 static libusb_device *
 spice_usb_device_manager_device_to_libdev(SpiceUsbDeviceManager *self,
                                           SpiceUsbDevice *device);
-
-#if defined(USE_USBREDIR) && defined(G_OS_WIN32)
-
-typedef struct _UsbInstallCbInfo {
-    SpiceUsbDeviceManager *manager;
-    SpiceUsbDevice        *device;
-    SpiceWinUsbDriver     *installer;
-    GCancellable          *cancellable;
-    GAsyncReadyCallback   callback;
-    gpointer              user_data;
-} UsbInstallCbInfo;
-
-static void spice_usb_device_manager_drv_install_cb(GObject *gobject,
-                                                    GAsyncResult *res,
-                                                    gpointer user_data);
-static void spice_usb_device_manager_drv_uninstall_cb(GObject *gobject,
-                                                      GAsyncResult *res,
-                                                      gpointer user_data);
-
-static void
-_spice_usb_device_manager_install_driver_async(SpiceUsbDeviceManager *self,
-                                               SpiceUsbDevice *device,
-                                               GCancellable *cancellable,
-                                               GAsyncReadyCallback callback,
-                                               gpointer user_data)
-{
-    SpiceWinUsbDriver *installer;
-    UsbInstallCbInfo *cbinfo;
-
-    g_return_if_fail(self->priv->installer);
-
-    spice_usb_device_set_state(device, SPICE_USB_DEVICE_STATE_INSTALLING);
-
-    installer = self->priv->installer;
-    cbinfo = g_new0(UsbInstallCbInfo, 1);
-    cbinfo->manager     = self;
-    cbinfo->device      = spice_usb_device_ref(device);
-    cbinfo->installer   = installer;
-    cbinfo->cancellable = cancellable;
-    cbinfo->callback    = callback;
-    cbinfo->user_data   = user_data;
-
-    spice_win_usb_driver_install_async(installer, device, cancellable,
-                                       spice_usb_device_manager_drv_install_cb,
-                                       cbinfo);
-}
-
-static void
-_spice_usb_device_manager_uninstall_driver_async(SpiceUsbDeviceManager *self,
-                                                 SpiceUsbDevice *device)
-{
-    SpiceWinUsbDriver *installer;
-    UsbInstallCbInfo *cbinfo;
-    guint8 state;
-
-    g_warn_if_fail(device != NULL);
-    g_return_if_fail(self->priv->installer);
-
-    state = spice_usb_device_get_state(device);
-    if ((state != SPICE_USB_DEVICE_STATE_INSTALLED) &&
-        (state != SPICE_USB_DEVICE_STATE_CONNECTED)) {
-        return;
-    }
-
-    spice_usb_device_set_state(device, SPICE_USB_DEVICE_STATE_UNINSTALLING);
-
-    installer = self->priv->installer;
-    cbinfo = g_new0(UsbInstallCbInfo, 1);
-    cbinfo->manager     = self;
-    cbinfo->device      = spice_usb_device_ref(device);
-    cbinfo->installer   = installer;
-
-    spice_win_usb_driver_uninstall_async(installer, device, NULL,
-                                         spice_usb_device_manager_drv_uninstall_cb,
-                                         cbinfo);
-}
-
-#endif
 
 static void
 _spice_usb_device_manager_connect_device_async(SpiceUsbDeviceManager *self,
@@ -362,16 +271,11 @@
     self->priv = priv;
 
 #if defined(G_OS_WIN32) && defined(USE_USBREDIR)
-<<<<<<< HEAD
-    priv->use_usbclerk = !usbdk_is_driver_installed() ||
-                         !usbdk_api_load(&priv->usbdk_api);
-=======
     if (usbdk_is_driver_installed()) {
         priv->usbdk_api = usbdk_api_load();
     } else {
         spice_debug("UsbDk driver is not installed");
     }
->>>>>>> c9129ed2
 #endif
     priv->channels = g_ptr_array_new();
 #ifdef USE_USBREDIR
@@ -394,19 +298,6 @@
     const gchar *const subsystems[] = {"usb", NULL};
 #endif
 
-<<<<<<< HEAD
-#ifdef G_OS_WIN32
-    if (priv->use_usbclerk) {
-        priv->installer = spice_win_usb_driver_new(err);
-        if (!priv->installer) {
-            SPICE_DEBUG("failed to initialize winusb driver");
-            return FALSE;
-        }
-    }
-#endif
-
-=======
->>>>>>> c9129ed2
     /* Initialize libusb */
     rc = libusb_init(&priv->context);
     if (rc < 0) {
@@ -524,29 +415,14 @@
     free(priv->auto_conn_filter_rules);
     free(priv->redirect_on_connect_rules);
 #ifdef G_OS_WIN32
-<<<<<<< HEAD
-    if (priv->installer) {
-        g_warn_if_fail(priv->use_usbclerk);
-        g_object_unref(priv->installer);
-    }
-=======
     _usbdk_hider_clear(self);
     usbdk_api_unload(priv->usbdk_api);
->>>>>>> c9129ed2
 #endif
 #endif
 
     g_free(priv->auto_connect_filter);
     g_free(priv->redirect_on_connect);
 
-#if defined(G_OS_WIN32) && defined(USE_USBREDIR)
-    if (!priv->use_usbclerk) {
-        if(priv->auto_connect)
-            _usbdk_autoredir_disable(self);
-
-        usbdk_api_unload(priv->usbdk_api);
-    }
-#endif
     /* Chain up to the parent class */
     if (G_OBJECT_CLASS(spice_usb_device_manager_parent_class)->finalize)
         G_OBJECT_CLASS(spice_usb_device_manager_parent_class)->finalize(gobject);
@@ -613,17 +489,7 @@
     case PROP_AUTO_CONNECT:
         priv->auto_connect = g_value_get_boolean(value);
 #if defined(G_OS_WIN32) && defined(USE_USBREDIR)
-<<<<<<< HEAD
-        if (!priv->use_usbclerk) {
-            if (priv->auto_connect) {
-                _usbdk_autoredir_enable(self);
-            } else {
-                _usbdk_autoredir_disable(self);
-            }
-        }
-=======
         _usbdk_hider_update(self);
->>>>>>> c9129ed2
 #endif
         break;
     case PROP_AUTO_CONNECT_FILTER: {
@@ -883,22 +749,10 @@
 
     *bus = *address = 0;
 
-<<<<<<< HEAD
-    if (manager->priv->use_usbclerk) {
-       /* Windows WinUsb/UsbClerk -- request vid:pid instead */
-        bus_str = g_udev_device_get_property(udev, "VID");
-        address_str = g_udev_device_get_property(udev, "PID");
-    } else {
-       /* Linux or UsbDk backend on Windows*/
-        bus_str = g_udev_device_get_property(udev, "BUSNUM");
-        address_str = g_udev_device_get_property(udev, "DEVNUM");
-    }
-=======
    /* Linux or UsbDk backend on Windows*/
     bus_str = g_udev_device_get_property(udev, "BUSNUM");
     address_str = g_udev_device_get_property(udev, "DEVNUM");
 
->>>>>>> c9129ed2
     if (bus_str)
         *bus = atoi(bus_str);
     if (address_str)
@@ -1043,13 +897,8 @@
 spice_usb_device_manager_device_match(SpiceUsbDeviceManager *self, SpiceUsbDevice *device,
                                       const int bus, const int address)
 {
-   if (self->priv->use_usbclerk) {
-        return (spice_usb_device_get_vid(device) == bus &&
-                spice_usb_device_get_pid(device) == address);
-    } else {
-        return (spice_usb_device_get_busnum(device) == bus &&
-                spice_usb_device_get_devaddr(device) == address);
-    }
+    return (spice_usb_device_get_busnum(device) == bus &&
+            spice_usb_device_get_devaddr(device) == address);
 }
 
 #ifdef USE_GUDEV
@@ -1057,25 +906,9 @@
 spice_usb_device_manager_libdev_match(SpiceUsbDeviceManager *self, libusb_device *libdev,
                                       const int bus, const int address)
 {
-<<<<<<< HEAD
-    if (self->priv->use_usbclerk) {
-        /* WinUSB -- match functions for Windows -- match by vid:pid */
-        int vid, pid;
-
-        if (!spice_usb_device_manager_get_libdev_vid_pid(libdev, &vid, &pid)) {
-            return FALSE;
-        }
-        return (bus == vid && address == pid);
-    } else {
-        /* match functions for Linux/UsbDk -- match by bus.addr */
-        return (libusb_get_bus_number(libdev) == bus &&
-                libusb_get_device_address(libdev) == address);
-    }
-=======
     /* match functions for Linux/UsbDk -- match by bus.addr */
     return (libusb_get_bus_number(libdev) == bus &&
             libusb_get_device_address(libdev) == address);
->>>>>>> c9129ed2
 }
 #endif
 
@@ -1155,24 +988,8 @@
         return;
     }
 
-<<<<<<< HEAD
-#ifdef G_OS_WIN32
-    if (priv->use_usbclerk) {
-        const guint8 state = spice_usb_device_get_state(device);
-        if ((state == SPICE_USB_DEVICE_STATE_INSTALLING) ||
-            (state == SPICE_USB_DEVICE_STATE_UNINSTALLING)) {
-            SPICE_DEBUG("skipping " DEV_ID_FMT ". It is un/installing its driver",
-                        bus, address);
-            return;
-        }
-    }
-#endif
-
-    spice_usb_device_manager_disconnect_device(self, device);
-=======
     /* TODO: check usage of the sync version is ok here */
     disconnect_device_sync(self, device);
->>>>>>> c9129ed2
 
     SPICE_DEBUG("device removed %04x:%04x (%p)",
                 spice_usb_device_get_vid(device),
@@ -1312,102 +1129,10 @@
     GError *err = NULL;
 
     spice_usbredir_channel_connect_device_finish(channel, channel_res, &err);
-<<<<<<< HEAD
-    if (err) {
-        g_simple_async_result_take_error(result, err);
-    }
-    g_simple_async_result_complete(result);
-    g_object_unref(result);
-}
-
-#ifdef G_OS_WIN32
-
-/**
- * spice_usb_device_manager_drv_install_cb:
- * @gobject: #SpiceWinUsbDriver in charge of installing the driver
- * @res: #GAsyncResult of async win usb driver installation
- * @user_data: #SpiceUsbDeviceManager requested the installation
- *
- * Called when an Windows libusb driver installation completed.
- *
- * If the driver installation was successful, continue with USB
- * device redirection
- *
- * Always call _spice_usb_device_manager_connect_device_async.
- * When installation fails, libusb_open fails too, but cleanup would be better.
- */
-static void spice_usb_device_manager_drv_install_cb(GObject *gobject,
-                                                    GAsyncResult *res,
-                                                    gpointer user_data)
-{
-    SpiceUsbDeviceManager *self;
-    SpiceWinUsbDriver *installer;
-    GError *err = NULL;
-    SpiceUsbDevice *device;
-    UsbInstallCbInfo *cbinfo;
-    GCancellable *cancellable;
-    GAsyncReadyCallback callback;
-
-    g_return_if_fail(user_data != NULL);
-
-    cbinfo = user_data;
-    self        = cbinfo->manager;
-    device      = cbinfo->device;
-    installer   = cbinfo->installer;
-    cancellable = cbinfo->cancellable;
-    callback    = cbinfo->callback;
-    user_data   = cbinfo->user_data;
-
-    g_free(cbinfo);
-
-    g_return_if_fail(SPICE_IS_USB_DEVICE_MANAGER(self));
-    g_return_if_fail(self->priv->use_usbclerk);
-    g_return_if_fail(SPICE_IS_WIN_USB_DRIVER(installer));
-    g_return_if_fail(device!= NULL);
-
-    SPICE_DEBUG("Win USB driver install finished");
-
-    if (!spice_win_usb_driver_install_finish(installer, res, &err)) {
-        g_warning("win usb driver install failed -- %s", err->message);
-        g_error_free(err);
-    }
-
-    spice_usb_device_set_state(device, SPICE_USB_DEVICE_STATE_INSTALLED);
-
-    /* device is already ref'ed */
-    _spice_usb_device_manager_connect_device_async(self,
-                                                   device,
-                                                   cancellable,
-                                                   callback,
-                                                   user_data);
-
-    spice_usb_device_unref(device);
-}
-
-static void spice_usb_device_manager_drv_uninstall_cb(GObject *gobject,
-                                                      GAsyncResult *res,
-                                                      gpointer user_data)
-{
-    UsbInstallCbInfo *cbinfo = user_data;
-    SpiceUsbDeviceManager *self = cbinfo->manager;
-    GError *err = NULL;
-
-    SPICE_DEBUG("Win USB driver uninstall finished");
-    g_return_if_fail(SPICE_IS_USB_DEVICE_MANAGER(self));
-    g_return_if_fail(self->priv->use_usbclerk);
-
-    if (!spice_win_usb_driver_uninstall_finish(cbinfo->installer, res, &err)) {
-        g_warning("win usb driver uninstall failed -- %s", err->message);
-        g_clear_error(&err);
-    }
-
-    spice_usb_device_set_state(cbinfo->device, SPICE_USB_DEVICE_STATE_NONE);
-=======
     if (err)
         g_task_return_error(task, err);
     else
         g_task_return_boolean(task, TRUE);
->>>>>>> c9129ed2
 
     g_object_unref(task);
 }
@@ -1538,12 +1263,8 @@
         SpiceUsbredirChannel *channel = g_ptr_array_index(priv->channels, i);
         spice_usbredir_channel_lock(channel);
         libusb_device *libdev = spice_usbredir_channel_get_device(channel);
-<<<<<<< HEAD
-        if (spice_usb_manager_device_equal_libdev(manager, device, libdev))
-=======
         if (spice_usb_manager_device_equal_libdev(manager, device, libdev)) {
             spice_usbredir_channel_unlock(channel);
->>>>>>> c9129ed2
             return channel;
         }
         spice_usbredir_channel_unlock(channel);
@@ -1753,21 +1474,6 @@
 {
     g_return_if_fail(SPICE_IS_USB_DEVICE_MANAGER(self));
 
-<<<<<<< HEAD
-#if defined(USE_USBREDIR) && defined(G_OS_WIN32)
-    if (self->priv->use_usbclerk) {
-        _spice_usb_device_manager_install_driver_async(self, device, cancellable,
-                                                       callback, user_data);
-        return;
-    }
-#endif
-
-    _spice_usb_device_manager_connect_device_async(self,
-                                                   device,
-                                                   cancellable,
-                                                   callback,
-                                                   user_data);
-=======
 #ifdef USE_USBREDIR
 
     GTask *task =
@@ -1780,7 +1486,6 @@
                                                    _connect_device_async_cb,
                                                    task);
 #endif
->>>>>>> c9129ed2
 }
 
 /**
@@ -1858,11 +1563,6 @@
     if (channel)
         spice_usbredir_channel_disconnect_device(channel);
 
-<<<<<<< HEAD
-#ifdef G_OS_WIN32
-    if(self->priv->use_usbclerk)
-        _spice_usb_device_manager_uninstall_driver_async(self, device);
-=======
 #endif
 }
 
@@ -1907,7 +1607,6 @@
 
     g_object_unref(task);
 }
->>>>>>> c9129ed2
 #endif
 
 /**
@@ -2280,44 +1979,7 @@
                                  priv->auto_connect_filter);
     }
 }
-<<<<<<< HEAD
-static
-void _usbdk_autoredir_enable(SpiceUsbDeviceManager *manager)
-{
-    SpiceUsbDeviceManagerPrivate *priv = manager->priv;
-    g_return_if_fail(!priv->use_usbclerk);
-
-    if (priv->redirect_on_connect == NULL) {
-        SPICE_DEBUG("No autoredirect rules, no hider setup needed");
-        return;
-    }
-
-    priv->usbdk_hider_handle = usbdk_create_hider_handle(priv->usbdk_api);
-    if (priv->usbdk_hider_handle == NULL) {
-        g_warning("Failed to instantiate UsbDk hider interface");
-        return;
-    }
-
-    usbdk_api_set_hide_rules(priv->usbdk_api,
-                             priv->usbdk_hider_handle,
-                             priv->redirect_on_connect);
-}
-
-static
-void _usbdk_autoredir_disable(SpiceUsbDeviceManager *manager)
-{
-    SpiceUsbDeviceManagerPrivate *priv = manager->priv;
-    g_return_if_fail(!priv->use_usbclerk);
-
-    if (priv->usbdk_hider_handle != NULL) {
-        usbdk_clear_hide_rules(priv->usbdk_api, priv->usbdk_hider_handle);
-        usbdk_close_hider_handle(priv->usbdk_api, priv->usbdk_hider_handle);
-        priv->usbdk_hider_handle = NULL;
-    }
-}
-=======
-
->>>>>>> c9129ed2
+
 #endif
 
 static SpiceUsbDevice *spice_usb_device_ref(SpiceUsbDevice *device)
@@ -2365,21 +2027,6 @@
                                       SpiceUsbDevice *device,
                                       libusb_device  *libdev)
 {
-<<<<<<< HEAD
-   int busnum, devaddr;
-
-    if ((device == NULL) || (libdev == NULL))
-       return FALSE;
-
-    if (manager->priv->use_usbclerk) {
-        busnum = spice_usb_device_get_vid(device);
-        devaddr = spice_usb_device_get_pid(device);
-    } else {
-        busnum = spice_usb_device_get_busnum(device);
-        devaddr = spice_usb_device_get_devaddr(device);
-    }
-
-=======
     int busnum, devaddr;
 
     if ((device == NULL) || (libdev == NULL))
@@ -2387,7 +2034,6 @@
 
     busnum = spice_usb_device_get_busnum(device);
     devaddr = spice_usb_device_get_devaddr(device);
->>>>>>> c9129ed2
     return spice_usb_device_manager_libdev_match(manager, libdev,
                                                  busnum, devaddr);
 }
