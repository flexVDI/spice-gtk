/* -*- Mode: C; c-basic-offset: 4; indent-tabs-mode: nil -*- */
/*
   Copyright (C) 2010 Red Hat, Inc.

   This library is free software; you can redistribute it and/or
   modify it under the terms of the GNU Lesser General Public
   License as published by the Free Software Foundation; either
   version 2.1 of the License, or (at your option) any later version.

   This library is distributed in the hope that it will be useful,
   but WITHOUT ANY WARRANTY; without even the implied warranty of
   MERCHANTABILITY or FITNESS FOR A PARTICULAR PURPOSE.  See the GNU
   Lesser General Public License for more details.

   You should have received a copy of the GNU Lesser General Public
   License along with this library; if not, see <http://www.gnu.org/licenses/>.
*/
#include "config.h"

#include <math.h>
#include <spice/vd_agent.h>
#include <glib/gstdio.h>
#include <glib/gi18n-lib.h>

#include "spice-client.h"
#include "spice-common.h"
#include "spice-marshal.h"
#include "port-forward.h"

#include "spice-util-priv.h"
#include "spice-channel-priv.h"
#include "spice-session-priv.h"
#include "spice-audio-priv.h"
#include "spice-file-transfer-task-priv.h"

/**
 * SECTION:channel-main
 * @short_description: the main Spice channel
 * @title: Main Channel
 * @section_id:
 * @see_also: #SpiceChannel, and the GTK widget #SpiceDisplay
 * @stability: Stable
 * @include: spice-client.h
 *
 * The main channel is the Spice session control channel. It handles
 * communication initialization (channels list), migrations, mouse
 * modes, multimedia time, and agent communication.
 *
 *
 */

#define SPICE_MAIN_CHANNEL_GET_PRIVATE(obj)                             \
    (G_TYPE_INSTANCE_GET_PRIVATE((obj), SPICE_TYPE_MAIN_CHANNEL, SpiceMainChannelPrivate))

#define MAX_DISPLAY 16 /* Note must fit in a guint32, see monitors_align */

typedef struct spice_migrate spice_migrate;

typedef enum {
    DISPLAY_UNDEFINED,
    DISPLAY_DISABLED,
    DISPLAY_ENABLED,
} SpiceDisplayState;

typedef struct {
    int                     x;
    int                     y;
    int                     width;
    int                     height;
    SpiceDisplayState       display_state;
} SpiceDisplayConfig;

typedef struct {
    GHashTable                 *xfer_task;
    SpiceMainChannel           *channel;
    GFileProgressCallback       progress_callback;
    gpointer                    progress_callback_data;
    GTask                      *task;
    struct {
        goffset                 total_sent;
        goffset                 transfer_size;
        guint                   num_files;
        guint                   succeed;
        guint                   cancelled;
        guint                   failed;
    } stats;
} FileTransferOperation;

struct _SpiceMainChannelPrivate  {
    enum SpiceMouseMode         mouse_mode;
    enum SpiceMouseMode         requested_mouse_mode;
    bool                        agent_connected;
    bool                        agent_caps_received;

    gboolean                    agent_display_config_sent;
    guint8                      display_color_depth;
    gboolean                    display_disable_wallpaper:1;
    gboolean                    display_disable_font_smooth:1;
    gboolean                    display_disable_animation:1;
    gboolean                    disable_display_position:1;
    gboolean                    disable_display_align:1;

    int                         agent_tokens;
    VDAgentMessage              agent_msg; /* partial msg reconstruction */
    guint8                      *agent_msg_data;
    guint                       agent_msg_pos;
    uint8_t                     agent_msg_size;
    uint32_t                    agent_caps[VD_AGENT_CAPS_SIZE];
    SpiceDisplayConfig          display[MAX_DISPLAY];
    gint                        timer_id;
    GQueue                      *agent_msg_queue;
    GHashTable                  *file_xfer_tasks;
<<<<<<< HEAD
    GSList                      *flushing;
    PortForwarder               *port_forwarder;
=======
    GHashTable                  *flushing;
>>>>>>> c9129ed2

    guint                       switch_host_delayed_id;
    guint                       migrate_delayed_id;
    spice_migrate               *migrate_data;
    int                         max_clipboard;

    gboolean                    agent_volume_playback_sync;
    gboolean                    agent_volume_record_sync;
    GCancellable                *cancellable_volume_info;
};

struct spice_migrate {
    struct coroutine *from;
    SpiceMigrationDstInfo *info;
    SpiceSession *session;
    guint nchannels;
    SpiceChannel *src_channel;
    SpiceChannel *dst_channel;
    bool do_seamless; /* used as input and output for the seamless migration handshake.
                         input: whether to send to the dest SPICE_MSGC_MAIN_MIGRATE_DST_DO_SEAMLESS
                         output: whether the dest approved seamless migration
                         (SPICE_MSG_MAIN_MIGRATE_DST_SEAMLESS_ACK/NACK)
                       */
    uint32_t src_mig_version;
};

G_DEFINE_TYPE(SpiceMainChannel, spice_main_channel, SPICE_TYPE_CHANNEL)

/* Properties */
enum {
    PROP_0,
    PROP_MOUSE_MODE,
    PROP_AGENT_CONNECTED,
    PROP_AGENT_CAPS_0,
    PROP_DISPLAY_DISABLE_WALLPAPER,
    PROP_DISPLAY_DISABLE_FONT_SMOOTH,
    PROP_DISPLAY_DISABLE_ANIMATION,
    PROP_DISPLAY_COLOR_DEPTH,
    PROP_DISABLE_DISPLAY_POSITION,
    PROP_DISABLE_DISPLAY_ALIGN,
    PROP_MAX_CLIPBOARD,
};

/* Signals */
enum {
    SPICE_MAIN_MOUSE_UPDATE,
    SPICE_MAIN_AGENT_UPDATE,
    SPICE_MAIN_CLIPBOARD,
    SPICE_MAIN_CLIPBOARD_GRAB,
    SPICE_MAIN_CLIPBOARD_REQUEST,
    SPICE_MAIN_CLIPBOARD_RELEASE,
    SPICE_MAIN_CLIPBOARD_SELECTION,
    SPICE_MAIN_CLIPBOARD_SELECTION_GRAB,
    SPICE_MAIN_CLIPBOARD_SELECTION_REQUEST,
    SPICE_MAIN_CLIPBOARD_SELECTION_RELEASE,
    SPICE_MIGRATION_STARTED,
    SPICE_MAIN_NEW_FILE_TRANSFER,
    SPICE_MAIN_LAST_SIGNAL,
};

static guint signals[SPICE_MAIN_LAST_SIGNAL];

static void spice_main_handle_msg(SpiceChannel *channel, SpiceMsgIn *msg);
static void channel_set_handlers(SpiceChannelClass *klass);
static void agent_send_msg_queue(SpiceMainChannel *channel);
static void agent_free_msg_queue(SpiceMainChannel *channel);
static void migrate_channel_event_cb(SpiceChannel *channel, SpiceChannelEvent event,
                                     gpointer data);
static gboolean main_migrate_handshake_done(gpointer data);
static void spice_main_channel_send_migration_handshake(SpiceChannel *channel);
static void file_xfer_flushed(SpiceMainChannel *channel, gboolean success);
static void file_xfer_read_async_cb(GObject *source_object,
                                    GAsyncResult *res,
                                    gpointer user_data);
static void spice_main_set_max_clipboard(SpiceMainChannel *self, gint max);
static void set_agent_connected(SpiceMainChannel *channel, gboolean connected);
static void agent_send_port_redirections(SpiceMainChannel *channel);

static void file_transfer_operation_free(FileTransferOperation *xfer_op);
static void spice_main_channel_reset_all_xfer_operations(SpiceMainChannel *channel);
static SpiceFileTransferTask *spice_main_channel_find_xfer_task_by_task_id(SpiceMainChannel *channel,
                                                                           guint32 task_id);
static void file_transfer_operation_task_finished(SpiceFileTransferTask *xfer_task,
                                                  GError *error,
                                                  gpointer userdata);
static void file_transfer_operation_send_progress(SpiceFileTransferTask *xfer_task);

/* ------------------------------------------------------------------ */

static const char *agent_msg_types[] = {
    [ VD_AGENT_MOUSE_STATE             ] = "mouse state",
    [ VD_AGENT_MONITORS_CONFIG         ] = "monitors config",
    [ VD_AGENT_REPLY                   ] = "reply",
    [ VD_AGENT_CLIPBOARD               ] = "clipboard",
    [ VD_AGENT_DISPLAY_CONFIG          ] = "display config",
    [ VD_AGENT_ANNOUNCE_CAPABILITIES   ] = "announce caps",
    [ VD_AGENT_CLIPBOARD_GRAB          ] = "clipboard grab",
    [ VD_AGENT_CLIPBOARD_REQUEST       ] = "clipboard request",
    [ VD_AGENT_CLIPBOARD_RELEASE       ] = "clipboard release",
    [ VD_AGENT_AUDIO_VOLUME_SYNC       ] = "volume-sync",
};

static const char *agent_caps[] = {
    [ VD_AGENT_CAP_MOUSE_STATE         ] = "mouse state",
    [ VD_AGENT_CAP_MONITORS_CONFIG     ] = "monitors config",
    [ VD_AGENT_CAP_REPLY               ] = "reply",
    [ VD_AGENT_CAP_CLIPBOARD           ] = "clipboard (old)",
    [ VD_AGENT_CAP_DISPLAY_CONFIG      ] = "display config",
    [ VD_AGENT_CAP_CLIPBOARD_BY_DEMAND ] = "clipboard",
    [ VD_AGENT_CAP_CLIPBOARD_SELECTION ] = "clipboard selection",
    [ VD_AGENT_CAP_SPARSE_MONITORS_CONFIG ] = "sparse monitors",
    [ VD_AGENT_CAP_GUEST_LINEEND_LF    ] = "line-end lf",
    [ VD_AGENT_CAP_GUEST_LINEEND_CRLF  ] = "line-end crlf",
    [ VD_AGENT_CAP_MAX_CLIPBOARD       ] = "max-clipboard",
    [ VD_AGENT_CAP_AUDIO_VOLUME_SYNC   ] = "volume-sync",
<<<<<<< HEAD
    [ VD_AGENT_CAP_PORT_FORWARDING     ] = "port-forwarding",
=======
    [ VD_AGENT_CAP_MONITORS_CONFIG_POSITION ] = "monitors config position",
    [ VD_AGENT_CAP_FILE_XFER_DISABLED ] = "file transfer disabled",
>>>>>>> c9129ed2
};
#define NAME(_a, _i) ((_i) < SPICE_N_ELEMENTS(_a) ? (_a[(_i)] ?: "?") : "?")

/* ------------------------------------------------------------------ */

static gboolean test_agent_cap(SpiceMainChannel *channel, guint32 cap)
{
    SpiceMainChannelPrivate *c = channel->priv;

    if (!c->agent_caps_received)
        return FALSE;

    return VD_AGENT_HAS_CAPABILITY(c->agent_caps, G_N_ELEMENTS(c->agent_caps), cap);
}

static void spice_main_channel_reset_capabilties(SpiceChannel *channel)
{
    spice_channel_set_capability(SPICE_CHANNEL(channel), SPICE_MAIN_CAP_SEMI_SEAMLESS_MIGRATE);
    spice_channel_set_capability(SPICE_CHANNEL(channel), SPICE_MAIN_CAP_NAME_AND_UUID);
    spice_channel_set_capability(SPICE_CHANNEL(channel), SPICE_MAIN_CAP_AGENT_CONNECTED_TOKENS);
    spice_channel_set_capability(SPICE_CHANNEL(channel), SPICE_MAIN_CAP_SEAMLESS_MIGRATE);
}

static void port_forwarder_send_command(void *channel, uint32_t command,
                                        const uint8_t *data, uint32_t data_size);

static void spice_main_channel_init(SpiceMainChannel *channel)
{
    SpiceMainChannelPrivate *c;

    c = channel->priv = SPICE_MAIN_CHANNEL_GET_PRIVATE(channel);
    c->agent_msg_queue = g_queue_new();
    c->file_xfer_tasks = g_hash_table_new(g_direct_hash, g_direct_equal);
    c->flushing = g_hash_table_new(g_direct_hash, g_direct_equal);
    c->cancellable_volume_info = g_cancellable_new();
    c->port_forwarder = new_port_forwarder(channel, port_forwarder_send_command);

    spice_main_channel_reset_capabilties(SPICE_CHANNEL(channel));
    c->requested_mouse_mode = SPICE_MOUSE_MODE_CLIENT;
}

static gint spice_main_get_max_clipboard(SpiceMainChannel *self)
{
    g_return_val_if_fail(SPICE_IS_MAIN_CHANNEL(self), 0);

    if (g_getenv("SPICE_MAX_CLIPBOARD"))
        return atoi(g_getenv("SPICE_MAX_CLIPBOARD"));

    return self->priv->max_clipboard;
}

static void spice_main_get_property(GObject    *object,
                                    guint       prop_id,
                                    GValue     *value,
                                    GParamSpec *pspec)
{
    SpiceMainChannel *self = SPICE_MAIN_CHANNEL(object);
    SpiceMainChannelPrivate *c = self->priv;

    switch (prop_id) {
    case PROP_MOUSE_MODE:
        g_value_set_int(value, c->mouse_mode);
	break;
    case PROP_AGENT_CONNECTED:
        g_value_set_boolean(value, c->agent_connected);
	break;
    case PROP_AGENT_CAPS_0:
        g_value_set_int(value, c->agent_caps[0]);
	break;
    case PROP_DISPLAY_DISABLE_WALLPAPER:
        g_value_set_boolean(value, c->display_disable_wallpaper);
        break;
    case PROP_DISPLAY_DISABLE_FONT_SMOOTH:
        g_value_set_boolean(value, c->display_disable_font_smooth);
        break;
    case PROP_DISPLAY_DISABLE_ANIMATION:
        g_value_set_boolean(value, c->display_disable_animation);
        break;
    case PROP_DISPLAY_COLOR_DEPTH:
        g_value_set_uint(value, c->display_color_depth);
        break;
    case PROP_DISABLE_DISPLAY_POSITION:
        g_value_set_boolean(value, c->disable_display_position);
        break;
    case PROP_DISABLE_DISPLAY_ALIGN:
        g_value_set_boolean(value, c->disable_display_align);
        break;
    case PROP_MAX_CLIPBOARD:
        g_value_set_int(value, spice_main_get_max_clipboard(self));
        break;
    default:
	G_OBJECT_WARN_INVALID_PROPERTY_ID(object, prop_id, pspec);
	break;
    }
}

static void spice_main_set_property(GObject *gobject, guint prop_id,
                                    const GValue *value, GParamSpec *pspec)
{
    SpiceMainChannel *self = SPICE_MAIN_CHANNEL(gobject);
    SpiceMainChannelPrivate *c = self->priv;

    switch (prop_id) {
    case PROP_DISPLAY_DISABLE_WALLPAPER:
        c->display_disable_wallpaper = g_value_get_boolean(value);
        break;
    case PROP_DISPLAY_DISABLE_FONT_SMOOTH:
        c->display_disable_font_smooth = g_value_get_boolean(value);
        break;
    case PROP_DISPLAY_DISABLE_ANIMATION:
        c->display_disable_animation = g_value_get_boolean(value);
        break;
    case PROP_DISPLAY_COLOR_DEPTH: {
        guint color_depth = g_value_get_uint(value);
        g_return_if_fail(color_depth % 8 == 0);
        c->display_color_depth = color_depth;
        break;
    }
    case PROP_DISABLE_DISPLAY_POSITION:
        c->disable_display_position = g_value_get_boolean(value);
        break;
    case PROP_DISABLE_DISPLAY_ALIGN:
        c->disable_display_align = g_value_get_boolean(value);
        break;
    case PROP_MAX_CLIPBOARD:
        spice_main_set_max_clipboard(self, g_value_get_int(value));
        break;
    default:
	G_OBJECT_WARN_INVALID_PROPERTY_ID(gobject, prop_id, pspec);
	break;
    }
}

static void spice_main_channel_dispose(GObject *obj)
{
    SpiceMainChannelPrivate *c = SPICE_MAIN_CHANNEL(obj)->priv;

    if (c->timer_id) {
        g_source_remove(c->timer_id);
        c->timer_id = 0;
    }

    if (c->switch_host_delayed_id) {
        g_source_remove(c->switch_host_delayed_id);
        c->switch_host_delayed_id = 0;
    }

    if (c->migrate_delayed_id) {
        g_source_remove(c->migrate_delayed_id);
        c->migrate_delayed_id = 0;
    }

    g_clear_pointer(&c->file_xfer_tasks, g_hash_table_unref);
    g_clear_pointer (&c->flushing, g_hash_table_unref);

    g_cancellable_cancel(c->cancellable_volume_info);
    g_clear_object(&c->cancellable_volume_info);

    if (G_OBJECT_CLASS(spice_main_channel_parent_class)->dispose)
        G_OBJECT_CLASS(spice_main_channel_parent_class)->dispose(obj);
}

static void spice_main_channel_finalize(GObject *obj)
{
    SpiceMainChannelPrivate *c = SPICE_MAIN_CHANNEL(obj)->priv;

    g_free(c->agent_msg_data);
    agent_free_msg_queue(SPICE_MAIN_CHANNEL(obj));
<<<<<<< HEAD
    if (c->file_xfer_tasks)
        g_hash_table_unref(c->file_xfer_tasks);
    if (c->port_forwarder)
        delete_port_forwarder(c->port_forwarder);
=======
>>>>>>> c9129ed2

    if (G_OBJECT_CLASS(spice_main_channel_parent_class)->finalize)
        G_OBJECT_CLASS(spice_main_channel_parent_class)->finalize(obj);
}

/* coroutine context */
static void spice_channel_iterate_write(SpiceChannel *channel)
{
    agent_send_msg_queue(SPICE_MAIN_CHANNEL(channel));

    if (SPICE_CHANNEL_CLASS(spice_main_channel_parent_class)->iterate_write)
        SPICE_CHANNEL_CLASS(spice_main_channel_parent_class)->iterate_write(channel);
}

/* main or coroutine context */
static void spice_main_channel_reset_agent(SpiceMainChannel *channel)
{
    SpiceMainChannelPrivate *c = channel->priv;

    c->agent_connected = FALSE;
    c->agent_caps_received = FALSE;
    c->agent_display_config_sent = FALSE;
    c->agent_msg_pos = 0;
    g_clear_pointer(&c->agent_msg_data, g_free);
    c->agent_msg_size = 0;

    spice_main_channel_reset_all_xfer_operations(channel);
    file_xfer_flushed(channel, FALSE);
    port_forwarder_agent_disconnected(c->port_forwarder);
}

/* main or coroutine context */
static void spice_main_channel_reset(SpiceChannel *channel, gboolean migrating)
{
    SpiceMainChannelPrivate *c = SPICE_MAIN_CHANNEL(channel)->priv;

    /* This is not part of reset_agent, since the spice-server expects any
       pending multi-chunk messages to be completed by the client, even after
       it has send an agent-disconnected msg as that is what the original
       spicec did. Also see the TODO in server/reds.c reds_reset_vdp() */
    c->agent_tokens = 0;
    agent_free_msg_queue(SPICE_MAIN_CHANNEL(channel));
    c->agent_msg_queue = g_queue_new();

    c->agent_volume_playback_sync = FALSE;
    c->agent_volume_record_sync = FALSE;

    set_agent_connected(SPICE_MAIN_CHANNEL(channel), FALSE);

    SPICE_CHANNEL_CLASS(spice_main_channel_parent_class)->channel_reset(channel, migrating);
}

static void spice_main_constructed(GObject *object)
{
    SpiceMainChannel *self = SPICE_MAIN_CHANNEL(object);
    SpiceMainChannelPrivate *c = self->priv;

    /* update default value */
    c->max_clipboard = spice_main_get_max_clipboard(self);

    if (G_OBJECT_CLASS(spice_main_channel_parent_class)->constructed)
        G_OBJECT_CLASS(spice_main_channel_parent_class)->constructed(object);
}

static void spice_main_channel_class_init(SpiceMainChannelClass *klass)
{
    GObjectClass *gobject_class = G_OBJECT_CLASS(klass);
    SpiceChannelClass *channel_class = SPICE_CHANNEL_CLASS(klass);

    gobject_class->dispose      = spice_main_channel_dispose;
    gobject_class->finalize     = spice_main_channel_finalize;
    gobject_class->get_property = spice_main_get_property;
    gobject_class->set_property = spice_main_set_property;
    gobject_class->constructed  = spice_main_constructed;

    channel_class->handle_msg    = spice_main_handle_msg;
    channel_class->iterate_write = spice_channel_iterate_write;
    channel_class->channel_reset = spice_main_channel_reset;
    channel_class->channel_reset_capabilities = spice_main_channel_reset_capabilties;
    channel_class->channel_send_migration_handshake = spice_main_channel_send_migration_handshake;

    /**
     * SpiceMainChannel:mouse-mode:
     *
     * Spice protocol specifies two mouse modes, client mode and
     * server mode. In client mode (%SPICE_MOUSE_MODE_CLIENT), the
     * affective mouse is the client side mouse: the client sends
     * mouse position within the display and the server sends mouse
     * shape messages. In server mode (%SPICE_MOUSE_MODE_SERVER), the
     * client sends relative mouse movements and the server sends
     * position and shape commands.
     **/
    g_object_class_install_property
        (gobject_class, PROP_MOUSE_MODE,
         g_param_spec_int("mouse-mode",
                          "Mouse mode",
                          "Mouse mode",
                          0, INT_MAX, 0,
                          G_PARAM_READABLE |
                          G_PARAM_STATIC_NAME |
                          G_PARAM_STATIC_NICK |
                          G_PARAM_STATIC_BLURB));

    g_object_class_install_property
        (gobject_class, PROP_AGENT_CONNECTED,
         g_param_spec_boolean("agent-connected",
                              "Agent connected",
                              "Whether the agent is connected",
                              FALSE,
                              G_PARAM_READABLE |
                              G_PARAM_STATIC_NAME |
                              G_PARAM_STATIC_NICK |
                              G_PARAM_STATIC_BLURB));

    g_object_class_install_property
        (gobject_class, PROP_AGENT_CAPS_0,
         g_param_spec_int("agent-caps-0",
                          "Agent caps 0",
                          "Agent capability bits 0 -> 31",
                          0, INT_MAX, 0,
                          G_PARAM_READABLE |
                          G_PARAM_STATIC_NAME |
                          G_PARAM_STATIC_NICK |
                          G_PARAM_STATIC_BLURB));

    g_object_class_install_property
        (gobject_class, PROP_DISPLAY_DISABLE_WALLPAPER,
         g_param_spec_boolean("disable-wallpaper",
                              "Disable guest wallpaper",
                              "Disable guest wallpaper",
                              FALSE,
                              G_PARAM_READWRITE |
                              G_PARAM_CONSTRUCT |
                              G_PARAM_STATIC_STRINGS));

    g_object_class_install_property
        (gobject_class, PROP_DISPLAY_DISABLE_FONT_SMOOTH,
         g_param_spec_boolean("disable-font-smooth",
                              "Disable guest font smooth",
                              "Disable guest font smoothing",
                              FALSE,
                              G_PARAM_READWRITE |
                              G_PARAM_CONSTRUCT |
                              G_PARAM_STATIC_STRINGS));

    g_object_class_install_property
        (gobject_class, PROP_DISPLAY_DISABLE_ANIMATION,
         g_param_spec_boolean("disable-animation",
                              "Disable guest animations",
                              "Disable guest animations",
                              FALSE,
                              G_PARAM_READWRITE |
                              G_PARAM_CONSTRUCT |
                              G_PARAM_STATIC_STRINGS));

    g_object_class_install_property
        (gobject_class, PROP_DISABLE_DISPLAY_POSITION,
         g_param_spec_boolean("disable-display-position",
                              "Disable display position",
                              "Disable using display position when setting monitor config",
                              TRUE,
                              G_PARAM_READWRITE |
                              G_PARAM_CONSTRUCT |
                              G_PARAM_STATIC_STRINGS));

    g_object_class_install_property
        (gobject_class, PROP_DISPLAY_COLOR_DEPTH,
         g_param_spec_uint("color-depth",
                           "Color depth",
                           "Color depth", 0, 32, 0,
                           G_PARAM_READWRITE |
                           G_PARAM_CONSTRUCT |
                           G_PARAM_STATIC_STRINGS));

    /**
     * SpiceMainChannel:disable-display-align:
     *
     * Disable automatic horizontal display position alignment.
     *
     * Since: 0.13
     */
    g_object_class_install_property
        (gobject_class, PROP_DISABLE_DISPLAY_ALIGN,
         g_param_spec_boolean("disable-display-align",
                              "Disable display align",
                              "Disable display position alignment",
                              FALSE,
                              G_PARAM_READWRITE |
                              G_PARAM_CONSTRUCT |
                              G_PARAM_STATIC_STRINGS));

    /**
     * SpiceMainChannel:max-clipboard:
     *
     * Maximum size of clipboard operations in bytes (default 100MB,
     * -1 for unlimited size);
     *
     * Since: 0.22
     **/
    g_object_class_install_property
        (gobject_class, PROP_MAX_CLIPBOARD,
         g_param_spec_int("max-clipboard",
                          "max clipboard",
                          "Maximum clipboard data size",
                          -1, G_MAXINT, 100 * 1024 * 1024,
                          G_PARAM_READWRITE |
                          G_PARAM_CONSTRUCT |
                          G_PARAM_STATIC_STRINGS));

    /* TODO use notify instead */
    /**
     * SpiceMainChannel::main-mouse-update:
     * @main: the #SpiceMainChannel that emitted the signal
     *
     * Notify when the mouse mode has changed.
     **/
    signals[SPICE_MAIN_MOUSE_UPDATE] =
        g_signal_new("main-mouse-update",
                     G_OBJECT_CLASS_TYPE(gobject_class),
                     G_SIGNAL_RUN_FIRST,
                     G_STRUCT_OFFSET(SpiceMainChannelClass, mouse_update),
                     NULL, NULL,
                     g_cclosure_marshal_VOID__VOID,
                     G_TYPE_NONE,
                     0);

    /* TODO use notify instead */
    /**
     * SpiceMainChannel::main-agent-update:
     * @main: the #SpiceMainChannel that emitted the signal
     *
     * Notify when the %SpiceMainChannel:agent-connected or
     * %SpiceMainChannel:agent-caps-0 property change.
     **/
    signals[SPICE_MAIN_AGENT_UPDATE] =
        g_signal_new("main-agent-update",
                     G_OBJECT_CLASS_TYPE(gobject_class),
                     G_SIGNAL_RUN_FIRST,
                     G_STRUCT_OFFSET(SpiceMainChannelClass, agent_update),
                     NULL, NULL,
                     g_cclosure_marshal_VOID__VOID,
                     G_TYPE_NONE,
                     0);
    /**
     * SpiceMainChannel::main-clipboard:
     * @main: the #SpiceMainChannel that emitted the signal
     * @type: the VD_AGENT_CLIPBOARD data type
     * @data: clipboard data
     * @size: size of @data in bytes
     *
     * Provides guest clipboard data requested by spice_main_clipboard_request().
     *
     * Deprecated: 0.6: use SpiceMainChannel::main-clipboard-selection instead.
     **/
    signals[SPICE_MAIN_CLIPBOARD] =
        g_signal_new("main-clipboard",
                     G_OBJECT_CLASS_TYPE(gobject_class),
                     G_SIGNAL_RUN_LAST | G_SIGNAL_DEPRECATED,
                     0,
                     NULL, NULL,
                     g_cclosure_user_marshal_VOID__UINT_POINTER_UINT,
                     G_TYPE_NONE,
                     3,
                     G_TYPE_UINT, G_TYPE_POINTER, G_TYPE_UINT);

    /**
     * SpiceMainChannel::main-clipboard-selection:
     * @main: the #SpiceMainChannel that emitted the signal
     * @selection: a VD_AGENT_CLIPBOARD_SELECTION clipboard
     * @type: the VD_AGENT_CLIPBOARD data type
     * @data: clipboard data
     * @size: size of @data in bytes
     *
     * Informs that clipboard selection data are available.
     *
     * Since: 0.6
     **/
    signals[SPICE_MAIN_CLIPBOARD_SELECTION] =
        g_signal_new("main-clipboard-selection",
                     G_OBJECT_CLASS_TYPE(gobject_class),
                     G_SIGNAL_RUN_LAST,
                     0,
                     NULL, NULL,
                     g_cclosure_user_marshal_VOID__UINT_UINT_POINTER_UINT,
                     G_TYPE_NONE,
                     4,
                     G_TYPE_UINT, G_TYPE_UINT, G_TYPE_POINTER, G_TYPE_UINT);

    /**
     * SpiceMainChannel::main-clipboard-grab:
     * @main: the #SpiceMainChannel that emitted the signal
     * @types: the VD_AGENT_CLIPBOARD data types
     * @ntypes: the number of @types
     *
     * Inform when clipboard data is available from the guest, and for
     * which @types.
     *
     * Deprecated: 0.6: use SpiceMainChannel::main-clipboard-selection-grab instead.
     **/
    signals[SPICE_MAIN_CLIPBOARD_GRAB] =
        g_signal_new("main-clipboard-grab",
                     G_OBJECT_CLASS_TYPE(gobject_class),
                     G_SIGNAL_RUN_LAST | G_SIGNAL_DEPRECATED,
                     0,
                     NULL, NULL,
                     g_cclosure_user_marshal_BOOLEAN__POINTER_UINT,
                     G_TYPE_BOOLEAN,
                     2,
                     G_TYPE_POINTER, G_TYPE_UINT);

    /**
     * SpiceMainChannel::main-clipboard-selection-grab:
     * @main: the #SpiceMainChannel that emitted the signal
     * @selection: a VD_AGENT_CLIPBOARD_SELECTION clipboard
     * @types: the VD_AGENT_CLIPBOARD data types
     * @ntypes: the number of @types
     *
     * Inform when clipboard data is available from the guest, and for
     * which @types.
     *
     * Since: 0.6
     **/
    signals[SPICE_MAIN_CLIPBOARD_SELECTION_GRAB] =
        g_signal_new("main-clipboard-selection-grab",
                     G_OBJECT_CLASS_TYPE(gobject_class),
                     G_SIGNAL_RUN_LAST,
                     0,
                     NULL, NULL,
                     g_cclosure_user_marshal_BOOLEAN__UINT_POINTER_UINT,
                     G_TYPE_BOOLEAN,
                     3,
                     G_TYPE_UINT, G_TYPE_POINTER, G_TYPE_UINT);

    /**
     * SpiceMainChannel::main-clipboard-request:
     * @main: the #SpiceMainChannel that emitted the signal
     * @types: the VD_AGENT_CLIPBOARD request type
     *
     * Request clipboard data from the client.
     *
     * Return value: %TRUE if the request is successful
     *
     * Deprecated: 0.6: use SpiceMainChannel::main-clipboard-selection-request instead.
     **/
    signals[SPICE_MAIN_CLIPBOARD_REQUEST] =
        g_signal_new("main-clipboard-request",
                     G_OBJECT_CLASS_TYPE(gobject_class),
                     G_SIGNAL_RUN_LAST | G_SIGNAL_DEPRECATED,
                     0,
                     NULL, NULL,
                     g_cclosure_user_marshal_BOOLEAN__UINT,
                     G_TYPE_BOOLEAN,
                     1,
                     G_TYPE_UINT);

    /**
     * SpiceMainChannel::main-clipboard-selection-request:
     * @main: the #SpiceMainChannel that emitted the signal
     * @selection: a VD_AGENT_CLIPBOARD_SELECTION clipboard
     * @types: the VD_AGENT_CLIPBOARD request type
     *
     * Request clipboard data from the client.
     *
     * Return value: %TRUE if the request is successful
     *
     * Since: 0.6
     **/
    signals[SPICE_MAIN_CLIPBOARD_SELECTION_REQUEST] =
        g_signal_new("main-clipboard-selection-request",
                     G_OBJECT_CLASS_TYPE(gobject_class),
                     G_SIGNAL_RUN_LAST,
                     0,
                     NULL, NULL,
                     g_cclosure_user_marshal_BOOLEAN__UINT_UINT,
                     G_TYPE_BOOLEAN,
                     2,
                     G_TYPE_UINT, G_TYPE_UINT);

    /**
     * SpiceMainChannel::main-clipboard-release:
     * @main: the #SpiceMainChannel that emitted the signal
     *
     * Inform when the clipboard is released from the guest, when no
     * clipboard data is available from the guest.
     *
     * Deprecated: 0.6: use SpiceMainChannel::main-clipboard-selection-release instead.
     **/
    signals[SPICE_MAIN_CLIPBOARD_RELEASE] =
        g_signal_new("main-clipboard-release",
                     G_OBJECT_CLASS_TYPE(gobject_class),
                     G_SIGNAL_RUN_LAST | G_SIGNAL_DEPRECATED,
                     0,
                     NULL, NULL,
                     g_cclosure_marshal_VOID__VOID,
                     G_TYPE_NONE,
                     0);

    /**
     * SpiceMainChannel::main-clipboard-selection-release:
     * @main: the #SpiceMainChannel that emitted the signal
     * @selection: a VD_AGENT_CLIPBOARD_SELECTION clipboard
     *
     * Inform when the clipboard is released from the guest, when no
     * clipboard data is available from the guest.
     *
     * Since: 0.6
     **/
    signals[SPICE_MAIN_CLIPBOARD_SELECTION_RELEASE] =
        g_signal_new("main-clipboard-selection-release",
                     G_OBJECT_CLASS_TYPE(gobject_class),
                     G_SIGNAL_RUN_LAST,
                     0,
                     NULL, NULL,
                     g_cclosure_marshal_VOID__UINT,
                     G_TYPE_NONE,
                     1,
                     G_TYPE_UINT);

    /**
     * SpiceMainChannel::migration-started:
     * @main: the #SpiceMainChannel that emitted the signal
     * @session: a migration #SpiceSession
     *
     * Inform when migration is starting. Application wishing to make
     * connections themself can set the #SpiceSession:client-sockets
     * to @TRUE, then follow #SpiceSession::channel-new creation, and
     * use spice_channel_open_fd() once the socket is created.
     *
     **/
    signals[SPICE_MIGRATION_STARTED] =
        g_signal_new("migration-started",
                     G_OBJECT_CLASS_TYPE(gobject_class),
                     G_SIGNAL_RUN_LAST,
                     0,
                     NULL, NULL,
                     g_cclosure_marshal_VOID__OBJECT,
                     G_TYPE_NONE,
                     1,
                     G_TYPE_OBJECT);

    /**
     * SpiceMainChannel::new-file-transfer:
     * @main: the #SpiceMainChannel that emitted the signal
     * @task: a #SpiceFileTransferTask
     *
     * This signal is emitted when a new file transfer task has been initiated
     * on this channel. Client applications may take a reference on the @task
     * object and use it to monitor the status of the file transfer task.
     *
     * Since: 0.31
     **/
    signals[SPICE_MAIN_NEW_FILE_TRANSFER] =
        g_signal_new("new-file-transfer",
                     G_OBJECT_CLASS_TYPE(gobject_class),
                     G_SIGNAL_RUN_LAST,
                     0,
                     NULL, NULL,
                     g_cclosure_marshal_VOID__OBJECT,
                     G_TYPE_NONE,
                     1,
                     G_TYPE_OBJECT);

    g_type_class_add_private(klass, sizeof(SpiceMainChannelPrivate));
    channel_set_handlers(SPICE_CHANNEL_CLASS(klass));
}

/* ------------------------------------------------------------------ */


static void agent_free_msg_queue(SpiceMainChannel *channel)
{
    SpiceMainChannelPrivate *c = channel->priv;
    SpiceMsgOut *out;

    if (!c->agent_msg_queue)
        return;

    while (!g_queue_is_empty(c->agent_msg_queue)) {
        out = g_queue_pop_head(c->agent_msg_queue);
        spice_msg_out_unref(out);
    }

    g_clear_pointer(&c->agent_msg_queue, g_queue_free);
}

static gboolean flush_foreach_remove(gpointer key G_GNUC_UNUSED,
                                     gpointer value, gpointer user_data)
{
    gboolean success = GPOINTER_TO_UINT(user_data);
    GTask *result = value;
    g_task_return_boolean(result, success);

    return TRUE;
}

static void file_xfer_flushed(SpiceMainChannel *channel, gboolean success)
{
    SpiceMainChannelPrivate *c = channel->priv;
    g_hash_table_foreach_remove(c->flushing, flush_foreach_remove,
                                GUINT_TO_POINTER(success));
}

static void file_xfer_flush_async(SpiceFileTransferTask *xfer_task,
                                  GAsyncReadyCallback callback,
                                  gpointer user_data)
{
    GTask *task;
    SpiceMainChannel *channel;
    SpiceMainChannelPrivate *c;
    gboolean was_empty;

    channel = spice_file_transfer_task_get_channel(xfer_task);
    task = g_task_new(xfer_task,
                      spice_file_transfer_task_get_cancellable(xfer_task),
                      callback,
                      user_data);

    c = channel->priv;
    was_empty = g_queue_is_empty(c->agent_msg_queue);
    if (was_empty) {
        g_task_return_boolean(task, TRUE);
        g_object_unref(task);
        return;
    }

    /* wait until the last message currently in the queue has been sent */
    g_hash_table_insert(c->flushing, g_queue_peek_tail(c->agent_msg_queue), task);
}

static gboolean file_xfer_flush_finish(SpiceFileTransferTask *xfer_task,
                                       GAsyncResult *result,
                                       GError **error)
{
    GTask *task = G_TASK(result);

    g_return_val_if_fail(g_task_is_valid(result, xfer_task), FALSE);

    return g_task_propagate_boolean(task, error);
}

/* coroutine context */
static void agent_send_msg_queue(SpiceMainChannel *channel)
{
    SpiceMainChannelPrivate *c = channel->priv;
    SpiceMsgOut *out;

    while (c->agent_tokens > 0 &&
           !g_queue_is_empty(c->agent_msg_queue)) {
        GTask *task;
        c->agent_tokens--;
        out = g_queue_pop_head(c->agent_msg_queue);
        spice_msg_out_send_internal(out);

        task = g_hash_table_lookup(c->flushing, out);
        if (task) {
            /* if there's a flush task waiting for this message, finish it */
            g_task_return_boolean(task, TRUE);
            g_object_unref(task);
            g_hash_table_remove(c->flushing, out);
        }
    }
    if (g_queue_is_empty(c->agent_msg_queue) &&
        g_hash_table_size(c->flushing) != 0) {
        g_warning("unexpected flush task in list, clearing");
        file_xfer_flushed(channel, TRUE);
    }
}

/* any context: the message is not flushed immediately,
   you can wakeup() the channel coroutine or send_msg_queue()

   expected arguments, pair of data/data_size to send terminated with NULL:
   agent_msg_queue_many(main, VD_AGENT_...,
                        &foo, sizeof(Foo),
                        data, data_size, NULL);
*/
G_GNUC_NULL_TERMINATED
static void agent_msg_queue_many(SpiceMainChannel *channel, int type, const void *data, ...)
{
    va_list args;
    SpiceMainChannelPrivate *c = channel->priv;
    SpiceMsgOut *out;
    VDAgentMessage msg;
    guint8 *payload;
    gsize paysize, s, mins, size = 0;
    const guint8 *d;

    G_STATIC_ASSERT(VD_AGENT_MAX_DATA_SIZE > sizeof(VDAgentMessage));

    va_start(args, data);
    for (d = data; d != NULL; d = va_arg(args, void*)) {
        size += va_arg(args, gsize);
    }
    va_end(args);

    msg.protocol = VD_AGENT_PROTOCOL;
    msg.type = type;
    msg.opaque = 0;
    msg.size = size;

    paysize = MIN(VD_AGENT_MAX_DATA_SIZE, size + sizeof(VDAgentMessage));
    out = spice_msg_out_new(SPICE_CHANNEL(channel), SPICE_MSGC_MAIN_AGENT_DATA);
    payload = spice_marshaller_reserve_space(out->marshaller, paysize);
    memcpy(payload, &msg, sizeof(VDAgentMessage));
    payload += sizeof(VDAgentMessage);
    paysize -= sizeof(VDAgentMessage);
    if (paysize == 0) {
        g_queue_push_tail(c->agent_msg_queue, out);
        out = NULL;
    }

    va_start(args, data);
    for (d = data; size > 0; d = va_arg(args, void*)) {
        s = va_arg(args, gsize);
        while (s > 0) {
            if (out == NULL) {
                paysize = MIN(VD_AGENT_MAX_DATA_SIZE, size);
                out = spice_msg_out_new(SPICE_CHANNEL(channel), SPICE_MSGC_MAIN_AGENT_DATA);
                payload = spice_marshaller_reserve_space(out->marshaller, paysize);
            }
            mins = MIN(paysize, s);
            memcpy(payload, d, mins);
            d += mins;
            payload += mins;
            s -= mins;
            size -= mins;
            paysize -= mins;
            if (paysize == 0) {
                g_queue_push_tail(c->agent_msg_queue, out);
                out = NULL;
            }
        }
    }
    va_end(args);
    g_warn_if_fail(out == NULL);
}

static int monitors_cmp(const void *p1, const void *p2, gpointer user_data)
{
    const VDAgentMonConfig *m1 = p1;
    const VDAgentMonConfig *m2 = p2;
    double d1 = sqrt(m1->x * m1->x + m1->y * m1->y);
    double d2 = sqrt(m2->x * m2->x + m2->y * m2->y);
    int diff = d1 - d2;

    return diff == 0 ? (char*)p1 - (char*)p2 : diff;
}

static void monitors_align(VDAgentMonConfig *monitors, int nmonitors)
{
    gint i, j, x = 0;
    guint32 used = 0;
    VDAgentMonConfig *sorted_monitors;

    if (nmonitors == 0)
        return;

    /* sort by distance from origin */
    sorted_monitors = g_memdup(monitors, nmonitors * sizeof(VDAgentMonConfig));
    g_qsort_with_data(sorted_monitors, nmonitors, sizeof(VDAgentMonConfig), monitors_cmp, NULL);

    /* super-KISS ltr alignment, feel free to improve */
    for (i = 0; i < nmonitors; i++) {
        /* Find where this monitor is in the sorted order */
        for (j = 0; j < nmonitors; j++) {
            /* Avoid using the same entry twice, this happens with older
               virt-viewer versions which always set x and y to 0 */
            if (used & (1 << j))
                continue;
            if (memcmp(&monitors[j], &sorted_monitors[i],
                       sizeof(VDAgentMonConfig)) == 0)
                break;
        }
        used |= 1 << j;
        monitors[j].x = x;
        monitors[j].y = 0;
        x += monitors[j].width;
        if (monitors[j].width || monitors[j].height)
            SPICE_DEBUG("#%d +%d+%d-%ux%u", j, monitors[j].x, monitors[j].y,
                        monitors[j].width, monitors[j].height);
    }
    g_free(sorted_monitors);
}


#define agent_msg_queue(Channel, Type, Size, Data) \
    agent_msg_queue_many((Channel), (Type), (Data), (Size), NULL)

/**
 * spice_main_send_monitor_config:
 * @channel: a #SpiceMainChannel
 *
 * Send monitors configuration previously set with
 * spice_main_set_display() and spice_main_set_display_enabled()
 *
 * Returns: %TRUE on success.
 **/
gboolean spice_main_send_monitor_config(SpiceMainChannel *channel)
{
    SpiceMainChannelPrivate *c;
    VDAgentMonitorsConfig *mon;
    int i, j, monitors;
    size_t size;

    g_return_val_if_fail(SPICE_IS_MAIN_CHANNEL(channel), FALSE);
    c = channel->priv;
    g_return_val_if_fail(c->agent_connected, FALSE);

    if (spice_main_agent_test_capability(channel,
                                     VD_AGENT_CAP_SPARSE_MONITORS_CONFIG)) {
        monitors = SPICE_N_ELEMENTS(c->display);
    } else {
        monitors = 0;
        for (i = 0; i < SPICE_N_ELEMENTS(c->display); i++) {
            if (c->display[i].display_state == DISPLAY_ENABLED)
                monitors += 1;
        }
    }

    size = sizeof(VDAgentMonitorsConfig) + sizeof(VDAgentMonConfig) * monitors;
    mon = g_malloc0(size);

    mon->num_of_monitors = monitors;
    if (c->disable_display_position == FALSE ||
        c->disable_display_align == FALSE)
        mon->flags |= VD_AGENT_CONFIG_MONITORS_FLAG_USE_POS;

    CHANNEL_DEBUG(channel, "sending new monitors config to guest");
    j = 0;
    for (i = 0; i < SPICE_N_ELEMENTS(c->display); i++) {
        if (c->display[i].display_state != DISPLAY_ENABLED) {
            if (spice_main_agent_test_capability(channel,
                                     VD_AGENT_CAP_SPARSE_MONITORS_CONFIG))
                j++;
            continue;
        }
        mon->monitors[j].depth  = c->display_color_depth ? c->display_color_depth : 32;
        mon->monitors[j].width  = c->display[i].width;
        mon->monitors[j].height = c->display[i].height;
        mon->monitors[j].x = c->display[i].x;
        mon->monitors[j].y = c->display[i].y;
        CHANNEL_DEBUG(channel, "monitor #%d: %ux%u+%d+%d @ %u bpp", j,
                      mon->monitors[j].width, mon->monitors[j].height,
                      mon->monitors[j].x, mon->monitors[j].y,
                      mon->monitors[j].depth);
        j++;
    }

    if (c->disable_display_align == FALSE)
        monitors_align(mon->monitors, mon->num_of_monitors);

    agent_msg_queue(channel, VD_AGENT_MONITORS_CONFIG, size, mon);
    g_free(mon);

    spice_channel_wakeup(SPICE_CHANNEL(channel), FALSE);
    if (c->timer_id != 0) {
        g_source_remove(c->timer_id);
        c->timer_id = 0;
    }

    return TRUE;
}

static SpiceAudio *spice_main_get_audio(const SpiceMainChannel *channel)
{
    return spice_audio_get(spice_channel_get_session(SPICE_CHANNEL(channel)), NULL);
}

static void audio_playback_volume_info_cb(GObject *object, GAsyncResult *res, gpointer user_data)
{
    SpiceMainChannel *main_channel = user_data;
    SpiceAudio *audio = spice_main_get_audio(main_channel);
    VDAgentAudioVolumeSync *avs;
    guint16 *volume;
    guint8 nchannels;
    gboolean mute, ret;
    gsize array_size;
    GError *error = NULL;

    ret = spice_audio_get_playback_volume_info_finish(audio, res, &mute, &nchannels,
                                                      &volume, &error);
    if (ret == FALSE || volume == NULL || nchannels == 0) {
        if (error != NULL) {
            SPICE_DEBUG("Failed to get playback async volume info: %s", error->message);
            g_error_free(error);
        } else {
            SPICE_DEBUG("Failed to get playback async volume info");
        }
        main_channel->priv->agent_volume_playback_sync = FALSE;
        return;
    }

    array_size = sizeof(uint16_t) * nchannels;
    avs = g_malloc0(sizeof(VDAgentAudioVolumeSync) + array_size);
    avs->is_playback = TRUE;
    avs->mute = mute;
    avs->nchannels = nchannels;
    memcpy(avs->volume, volume, array_size);

    SPICE_DEBUG("%s mute=%s nchannels=%u volume[0]=%u",
                __func__, spice_yes_no(mute), nchannels, volume[0]);
    g_free(volume);
    agent_msg_queue(main_channel, VD_AGENT_AUDIO_VOLUME_SYNC,
                    sizeof(VDAgentAudioVolumeSync) + array_size, avs);
    g_free (avs);
}

static void agent_sync_audio_playback(SpiceMainChannel *main_channel)
{
    SpiceAudio *audio = spice_main_get_audio(main_channel);
    SpiceMainChannelPrivate *c = main_channel->priv;

    if (audio == NULL ||
        !test_agent_cap(main_channel, VD_AGENT_CAP_AUDIO_VOLUME_SYNC) ||
        c->agent_volume_playback_sync == TRUE) {
        SPICE_DEBUG("%s - is not going to sync audio with guest", __func__);
        return;
    }
    /* only one per connection */
    g_cancellable_reset(c->cancellable_volume_info);
    c->agent_volume_playback_sync = TRUE;
    spice_audio_get_playback_volume_info_async(audio, c->cancellable_volume_info, main_channel,
                                               audio_playback_volume_info_cb, main_channel);
}

static void audio_record_volume_info_cb(GObject *object, GAsyncResult *res, gpointer user_data)
{
    SpiceMainChannel *main_channel = user_data;
    SpiceAudio *audio = spice_main_get_audio(main_channel);
    VDAgentAudioVolumeSync *avs;
    guint16 *volume;
    guint8 nchannels;
    gboolean ret, mute;
    gsize array_size;
    GError *error = NULL;

    ret = spice_audio_get_record_volume_info_finish(audio, res, &mute, &nchannels, &volume, &error);
    if (ret == FALSE || volume == NULL || nchannels == 0) {
        if (error != NULL) {
            SPICE_DEBUG("Failed to get record async volume info: %s", error->message);
            g_error_free(error);
        } else {
            SPICE_DEBUG("Failed to get record async volume info");
        }
        main_channel->priv->agent_volume_record_sync = FALSE;
        return;
    }

    array_size = sizeof(uint16_t) * nchannels;
    avs = g_malloc0(sizeof(VDAgentAudioVolumeSync) + array_size);
    avs->is_playback = FALSE;
    avs->mute = mute;
    avs->nchannels = nchannels;
    memcpy(avs->volume, volume, array_size);

    SPICE_DEBUG("%s mute=%s nchannels=%u volume[0]=%u",
                __func__, spice_yes_no(mute), nchannels, volume[0]);
    g_free(volume);
    agent_msg_queue(main_channel, VD_AGENT_AUDIO_VOLUME_SYNC,
                    sizeof(VDAgentAudioVolumeSync) + array_size, avs);
    g_free (avs);
}

static void agent_sync_audio_record(SpiceMainChannel *main_channel)
{
    SpiceAudio *audio = spice_main_get_audio(main_channel);
    SpiceMainChannelPrivate *c = main_channel->priv;

    if (audio == NULL ||
        !test_agent_cap(main_channel, VD_AGENT_CAP_AUDIO_VOLUME_SYNC) ||
        c->agent_volume_record_sync == TRUE) {
        SPICE_DEBUG("%s - is not going to sync audio with guest", __func__);
        return;
    }
    /* only one per connection */
    g_cancellable_reset(c->cancellable_volume_info);
    c->agent_volume_record_sync = TRUE;
    spice_audio_get_record_volume_info_async(audio, c->cancellable_volume_info, main_channel,
                                             audio_record_volume_info_cb, main_channel);
}

/* any context: the message is not flushed immediately,
   you can wakeup() the channel coroutine or send_msg_queue() */
static void agent_display_config(SpiceMainChannel *channel)
{
    SpiceMainChannelPrivate *c = channel->priv;
    VDAgentDisplayConfig config = { 0, };

    if (c->display_disable_wallpaper) {
        config.flags |= VD_AGENT_DISPLAY_CONFIG_FLAG_DISABLE_WALLPAPER;
    }

    if (c->display_disable_font_smooth) {
        config.flags |= VD_AGENT_DISPLAY_CONFIG_FLAG_DISABLE_FONT_SMOOTH;
    }

    if (c->display_disable_animation) {
        config.flags |= VD_AGENT_DISPLAY_CONFIG_FLAG_DISABLE_ANIMATION;
    }

    if (c->display_color_depth != 0) {
        config.flags |= VD_AGENT_DISPLAY_CONFIG_FLAG_SET_COLOR_DEPTH;
        config.depth = c->display_color_depth;
    }

    CHANNEL_DEBUG(channel, "display_config: flags: %u, depth: %u", config.flags, config.depth);

    agent_msg_queue(channel, VD_AGENT_DISPLAY_CONFIG, sizeof(VDAgentDisplayConfig), &config);
}

/* any context: the message is not flushed immediately,
   you can wakeup() the channel coroutine or send_msg_queue() */
static void agent_announce_caps(SpiceMainChannel *channel)
{
    SpiceMainChannelPrivate *c = channel->priv;
    VDAgentAnnounceCapabilities *caps;
    size_t size;

    if (!c->agent_connected)
        return;

    size = sizeof(VDAgentAnnounceCapabilities) + VD_AGENT_CAPS_BYTES;
    caps = g_malloc0(size);
    if (!c->agent_caps_received)
        caps->request = 1;
    VD_AGENT_SET_CAPABILITY(caps->caps, VD_AGENT_CAP_MOUSE_STATE);
    VD_AGENT_SET_CAPABILITY(caps->caps, VD_AGENT_CAP_MONITORS_CONFIG);
    VD_AGENT_SET_CAPABILITY(caps->caps, VD_AGENT_CAP_REPLY);
    VD_AGENT_SET_CAPABILITY(caps->caps, VD_AGENT_CAP_DISPLAY_CONFIG);
    VD_AGENT_SET_CAPABILITY(caps->caps, VD_AGENT_CAP_CLIPBOARD_BY_DEMAND);
    VD_AGENT_SET_CAPABILITY(caps->caps, VD_AGENT_CAP_CLIPBOARD_SELECTION);
<<<<<<< HEAD
    VD_AGENT_SET_CAPABILITY(caps->caps, VD_AGENT_CAP_PORT_FORWARDING);
=======
    VD_AGENT_SET_CAPABILITY(caps->caps, VD_AGENT_CAP_MONITORS_CONFIG_POSITION);
    VD_AGENT_SET_CAPABILITY(caps->caps, VD_AGENT_CAP_FILE_XFER_DETAILED_ERRORS);
>>>>>>> c9129ed2

    agent_msg_queue(channel, VD_AGENT_ANNOUNCE_CAPABILITIES, size, caps);
    g_free(caps);
}

/* any context: the message is not flushed immediately,
   you can wakeup() the channel coroutine or send_msg_queue() */
static void agent_clipboard_grab(SpiceMainChannel *channel, guint selection,
                                 guint32 *types, int ntypes)
{
    SpiceMainChannelPrivate *c = channel->priv;
    guint8 *msg;
    VDAgentClipboardGrab *grab;
    size_t size;
    int i;

    if (!c->agent_connected)
        return;

    g_return_if_fail(test_agent_cap(channel, VD_AGENT_CAP_CLIPBOARD_BY_DEMAND));

    size = sizeof(VDAgentClipboardGrab) + sizeof(uint32_t) * ntypes;
    if (test_agent_cap(channel, VD_AGENT_CAP_CLIPBOARD_SELECTION)) {
        size += 4;
    } else if (selection != VD_AGENT_CLIPBOARD_SELECTION_CLIPBOARD) {
        CHANNEL_DEBUG(channel, "Ignoring clipboard grab");
        return;
    }

    msg = g_alloca(size);
    memset(msg, 0, size);

    grab = (VDAgentClipboardGrab *)msg;

    if (test_agent_cap(channel, VD_AGENT_CAP_CLIPBOARD_SELECTION)) {
        msg[0] = selection;
        grab = (VDAgentClipboardGrab *)(msg + 4);
    }

    for (i = 0; i < ntypes; i++) {
        grab->types[i] = types[i];
    }

    agent_msg_queue(channel, VD_AGENT_CLIPBOARD_GRAB, size, msg);
}

/* any context: the message is not flushed immediately,
   you can wakeup() the channel coroutine or send_msg_queue() */
static void agent_clipboard_notify(SpiceMainChannel *self, guint selection,
                                   guint32 type, const guchar *data, size_t size)
{
    SpiceMainChannelPrivate *c = self->priv;
    VDAgentClipboard *cb;
    guint8 *msg;
    size_t msgsize;
    gint max_clipboard = spice_main_get_max_clipboard(self);

    g_return_if_fail(c->agent_connected);
    g_return_if_fail(test_agent_cap(self, VD_AGENT_CAP_CLIPBOARD_BY_DEMAND));
    g_return_if_fail(max_clipboard == -1 || size < max_clipboard);

    msgsize = sizeof(VDAgentClipboard);
    if (test_agent_cap(self, VD_AGENT_CAP_CLIPBOARD_SELECTION)) {
        msgsize += 4;
    } else if (selection != VD_AGENT_CLIPBOARD_SELECTION_CLIPBOARD) {
        CHANNEL_DEBUG(self, "Ignoring clipboard notify");
        return;
    }

    msg = g_alloca(msgsize);
    memset(msg, 0, msgsize);

    cb = (VDAgentClipboard *)msg;

    if (test_agent_cap(self, VD_AGENT_CAP_CLIPBOARD_SELECTION)) {
        msg[0] = selection;
        cb = (VDAgentClipboard *)(msg + 4);
    }

    cb->type = type;
    agent_msg_queue_many(self, VD_AGENT_CLIPBOARD, msg, msgsize, data, size, NULL);
}

/* any context: the message is not flushed immediately,
   you can wakeup() the channel coroutine or send_msg_queue() */
static void agent_clipboard_request(SpiceMainChannel *channel, guint selection, guint32 type)
{
    SpiceMainChannelPrivate *c = channel->priv;
    VDAgentClipboardRequest *request;
    guint8 *msg;
    size_t msgsize;

    g_return_if_fail(c->agent_connected);
    g_return_if_fail(test_agent_cap(channel, VD_AGENT_CAP_CLIPBOARD_BY_DEMAND));

    msgsize = sizeof(VDAgentClipboardRequest);
    if (test_agent_cap(channel, VD_AGENT_CAP_CLIPBOARD_SELECTION)) {
        msgsize += 4;
    } else if (selection != VD_AGENT_CLIPBOARD_SELECTION_CLIPBOARD) {
        SPICE_DEBUG("Ignoring clipboard request");
        return;
    }

    msg = g_alloca(msgsize);
    memset(msg, 0, msgsize);

    request = (VDAgentClipboardRequest *)msg;

    if (test_agent_cap(channel, VD_AGENT_CAP_CLIPBOARD_SELECTION)) {
        msg[0] = selection;
        request = (VDAgentClipboardRequest *)(msg + 4);
    }

    request->type = type;

    agent_msg_queue(channel, VD_AGENT_CLIPBOARD_REQUEST, msgsize, msg);
}

/* any context: the message is not flushed immediately,
   you can wakeup() the channel coroutine or send_msg_queue() */
static void agent_clipboard_release(SpiceMainChannel *channel, guint selection)
{
    SpiceMainChannelPrivate *c = channel->priv;
    guint8 msg[4] = { 0, };
    guint8 msgsize = 0;

    g_return_if_fail(c->agent_connected);
    g_return_if_fail(test_agent_cap(channel, VD_AGENT_CAP_CLIPBOARD_BY_DEMAND));

    if (test_agent_cap(channel, VD_AGENT_CAP_CLIPBOARD_SELECTION)) {
        msg[0] = selection;
        msgsize += 4;
    } else if (selection != VD_AGENT_CLIPBOARD_SELECTION_CLIPBOARD) {
        SPICE_DEBUG("Ignoring clipboard release");
        return;
    }

    agent_msg_queue(channel, VD_AGENT_CLIPBOARD_RELEASE, msgsize, msg);
}

static gboolean any_display_has_dimensions(SpiceMainChannel *channel)
{
    SpiceMainChannelPrivate *c;
    guint i;

    g_return_val_if_fail(SPICE_IS_MAIN_CHANNEL(channel), FALSE);
    c = channel->priv;

    for (i = 0; i < MAX_DISPLAY; i++) {
        if (c->display[i].width > 0 && c->display[i].height > 0)
            return TRUE;
    }

    return FALSE;
}

/* main context*/
static gboolean timer_set_display(gpointer data)
{
    SpiceMainChannel *channel = data;
    SpiceMainChannelPrivate *c = channel->priv;
    SpiceSession *session;
    gint i;

    c->timer_id = 0;
    if (!c->agent_connected)
        return FALSE;

    if (!any_display_has_dimensions(channel)) {
        SPICE_DEBUG("Not sending monitors config, at least one monitor must have dimensions");
        return FALSE;
    }

    session = spice_channel_get_session(SPICE_CHANNEL(channel));

    if (!spice_main_agent_test_capability(channel, VD_AGENT_CAP_SPARSE_MONITORS_CONFIG)) {
        /* ensure we have an explicit monitor configuration at least for
           number of display channels */
        for (i = 0; i < spice_session_get_n_display_channels(session); i++)
            if (c->display[i].display_state == DISPLAY_UNDEFINED) {
                SPICE_DEBUG("Not sending monitors config, missing monitors");
                return FALSE;
            }
    }
    spice_main_send_monitor_config(channel);

    return FALSE;
}

/* any context  */
static void update_display_timer(SpiceMainChannel *channel, guint seconds)
{
    SpiceMainChannelPrivate *c = channel->priv;

    if (c->timer_id)
        g_source_remove(c->timer_id);

    if (seconds != 0) {
        c->timer_id = g_timeout_add_seconds(seconds, timer_set_display, channel);
    } else {
        /* We need to special case 0, as we want the callback to fire as soon
         * as possible. g_timeout_add_seconds(0) would set up a timer which would fire
         * at the next second boundary, which might be nearly 1 full second later.
         */
        c->timer_id = g_timeout_add(0, timer_set_display, channel);
    }

}

/* coroutine context  */
static void set_agent_connected(SpiceMainChannel *channel, gboolean connected)
{
    SpiceMainChannelPrivate *c = channel->priv;

    SPICE_DEBUG("agent connected: %s", spice_yes_no(connected));
    if (connected != c->agent_connected) {
        c->agent_connected = connected;
        g_coroutine_object_notify(G_OBJECT(channel), "agent-connected");
    }
    if (!connected)
        spice_main_channel_reset_agent(SPICE_MAIN_CHANNEL(channel));

    g_coroutine_signal_emit(channel, signals[SPICE_MAIN_AGENT_UPDATE], 0);
}

/* coroutine context  */
static void agent_start(SpiceMainChannel *channel)
{
    SpiceMainChannelPrivate *c = channel->priv;
    SpiceMsgcMainAgentStart agent_start = {
        .num_tokens = ~0,
    };
    SpiceMsgOut *out;

    c->agent_volume_playback_sync = FALSE;
    c->agent_volume_record_sync = FALSE;
    c->agent_caps_received = false;
    set_agent_connected(channel, TRUE);

    out = spice_msg_out_new(SPICE_CHANNEL(channel), SPICE_MSGC_MAIN_AGENT_START);
    out->marshallers->msgc_main_agent_start(out->marshaller, &agent_start);
    spice_msg_out_send_internal(out);

    if (c->agent_connected) {
        agent_announce_caps(channel);
        agent_send_msg_queue(channel);
    }
}

/* coroutine context  */
static void agent_stopped(SpiceMainChannel *channel)
{
    set_agent_connected(channel, FALSE);
}

/**
 * spice_main_request_mouse_mode:
 * @channel: a %SpiceMainChannel
 * @mode: a SPICE_MOUSE_MODE
 *
 * Request a mouse mode to the server. The server may not be able to
 * change the mouse mode, but spice-gtk will try to request it
 * when possible.
 *
 * Since: 0.32
 **/
void spice_main_request_mouse_mode(SpiceMainChannel *channel, int mode)
{
    SpiceMsgcMainMouseModeRequest req = {
        .mode = mode,
    };
    SpiceMsgOut *out;
    SpiceMainChannelPrivate *c;

    g_return_if_fail(SPICE_IS_MAIN_CHANNEL(channel));
    c = channel->priv;

    if (spice_channel_get_read_only(SPICE_CHANNEL(channel)))
        return;

    CHANNEL_DEBUG(channel, "request mouse mode %d", mode);
    c->requested_mouse_mode = mode;

    out = spice_msg_out_new(SPICE_CHANNEL(channel), SPICE_MSGC_MAIN_MOUSE_MODE_REQUEST);
    out->marshallers->msgc_main_mouse_mode_request(out->marshaller, &req);
    spice_msg_out_send(out);
}

/* coroutine context */
static void set_mouse_mode(SpiceMainChannel *channel, uint32_t supported, uint32_t current)
{
    SpiceMainChannelPrivate *c = channel->priv;

    if (c->mouse_mode != current) {
        c->mouse_mode = current;
        g_coroutine_signal_emit(channel, signals[SPICE_MAIN_MOUSE_UPDATE], 0);
        g_coroutine_object_notify(G_OBJECT(channel), "mouse-mode");
    }

    if (c->requested_mouse_mode != c->mouse_mode &&
        c->requested_mouse_mode & supported) {
        spice_main_request_mouse_mode(SPICE_MAIN_CHANNEL(channel), c->requested_mouse_mode);
    }
}

/* coroutine context */
static void main_handle_init(SpiceChannel *channel, SpiceMsgIn *in)
{
    SpiceMainChannelPrivate *c = SPICE_MAIN_CHANNEL(channel)->priv;
    SpiceMsgMainInit *init = spice_msg_in_parsed(in);
    SpiceSession *session;
    SpiceMsgOut *out;

    session = spice_channel_get_session(channel);
    spice_session_set_connection_id(session, init->session_id);

    set_mouse_mode(SPICE_MAIN_CHANNEL(channel), init->supported_mouse_modes,
                   init->current_mouse_mode);

    spice_session_set_mm_time(session, init->multi_media_time);
    spice_session_set_caches_hints(session, init->ram_hint, init->display_channels_hint);

    c->agent_tokens = init->agent_tokens;
    if (init->agent_connected)
        agent_start(SPICE_MAIN_CHANNEL(channel));

    if (spice_session_migrate_after_main_init(session))
        return;

    out = spice_msg_out_new(SPICE_CHANNEL(channel), SPICE_MSGC_MAIN_ATTACH_CHANNELS);
    spice_msg_out_send_internal(out);
}

/* coroutine context */
static void main_handle_name(SpiceChannel *channel, SpiceMsgIn *in)
{
    SpiceMsgMainName *name = spice_msg_in_parsed(in);
    SpiceSession *session = spice_channel_get_session(channel);

    SPICE_DEBUG("server name: %s", name->name);
    spice_session_set_name(session, (const gchar *)name->name);
}

/* coroutine context */
static void main_handle_uuid(SpiceChannel *channel, SpiceMsgIn *in)
{
    SpiceMsgMainUuid *uuid = spice_msg_in_parsed(in);
    SpiceSession *session = spice_channel_get_session(channel);
    gchar *uuid_str = spice_uuid_to_string(uuid->uuid);

    SPICE_DEBUG("server uuid: %s", uuid_str);
    spice_session_set_uuid(session, uuid->uuid);

    g_free(uuid_str);
}

/* coroutine context */
static void main_handle_mm_time(SpiceChannel *channel, SpiceMsgIn *in)
{
    SpiceSession *session;
    SpiceMsgMainMultiMediaTime *msg = spice_msg_in_parsed(in);

    session = spice_channel_get_session(channel);
    spice_session_set_mm_time(session, msg->time);
}

typedef struct channel_new {
    SpiceSession *session;
    int type;
    int id;
} channel_new_t;

/* main context */
static gboolean _channel_new(channel_new_t *c)
{
    g_return_val_if_fail(c != NULL, FALSE);

    spice_channel_new(c->session, c->type, c->id);

    g_object_unref(c->session);
    g_free(c);

    return FALSE;
}

/* coroutine context */
static void main_handle_channels_list(SpiceChannel *channel, SpiceMsgIn *in)
{
    SpiceMsgChannels *msg = spice_msg_in_parsed(in);
    SpiceSession *session;
    int i;

    session = spice_channel_get_session(channel);

    /* guarantee that uuid is notified before setting up the channels, even if
     * the server is older and doesn't actually send the uuid */
    g_coroutine_object_notify(G_OBJECT(session), "uuid");

    for (i = 0; i < msg->num_of_channels; i++) {
        channel_new_t *c;

        c = g_new(channel_new_t, 1);
        c->session = g_object_ref(session);
        c->type = msg->channels[i].type;
        c->id = msg->channels[i].id;
        /* no need to explicitely switch to main context, since
           synchronous call is not needed. */
        /* no need to track idle, session is refed */
        g_idle_add((GSourceFunc)_channel_new, c);
    }
}

/* coroutine context */
static void main_handle_mouse_mode(SpiceChannel *channel, SpiceMsgIn *in)
{
    SpiceMsgMainMouseMode *msg = spice_msg_in_parsed(in);
    set_mouse_mode(SPICE_MAIN_CHANNEL(channel), msg->supported_modes, msg->current_mode);
}

/* coroutine context */
static void main_handle_agent_connected(SpiceChannel *channel, SpiceMsgIn *in)
{
    agent_start(SPICE_MAIN_CHANNEL(channel));
}

/* coroutine context */
static void main_handle_agent_connected_tokens(SpiceChannel *channel, SpiceMsgIn *in)
{
    SpiceMainChannelPrivate *c = SPICE_MAIN_CHANNEL(channel)->priv;
    SpiceMsgMainAgentConnectedTokens *msg = spice_msg_in_parsed(in);

    c->agent_tokens = msg->num_tokens;
    agent_start(SPICE_MAIN_CHANNEL(channel));
}

/* coroutine context */
static void main_handle_agent_disconnected(SpiceChannel *channel, SpiceMsgIn *in)
{
    agent_stopped(SPICE_MAIN_CHANNEL(channel));
}

static void file_xfer_data_flushed_cb(GObject *source_object,
                                      GAsyncResult *res,
                                      gpointer user_data)
{
    SpiceFileTransferTask *xfer_task = SPICE_FILE_TRANSFER_TASK(source_object);
    GError *error = NULL;

    file_xfer_flush_finish(xfer_task, res, &error);
    if (error) {
        spice_file_transfer_task_completed(xfer_task, error);
        return;
    }

    /* task might be completed while on idle */
    if (!spice_file_transfer_task_is_completed(xfer_task)) {
        file_transfer_operation_send_progress(xfer_task);
        /* Read more data */
        spice_file_transfer_task_read_async(xfer_task, file_xfer_read_async_cb, user_data);
    }
}

static void file_xfer_queue_msg_to_agent(SpiceMainChannel *channel,
                                         guint32 task_id,
                                         gchar *buffer,
                                         gint data_size)
{
    VDAgentFileXferDataMessage msg;

    g_return_if_fail(channel != NULL);

    msg.id = task_id;
    msg.size = data_size;
    agent_msg_queue_many(channel, VD_AGENT_FILE_XFER_DATA,
                         &msg, sizeof(msg),
                         buffer, data_size, NULL);
    spice_channel_wakeup(SPICE_CHANNEL(channel), FALSE);
}

/* main context */
static void file_xfer_read_async_cb(GObject *source_object,
                                    GAsyncResult *res,
                                    gpointer user_data)
{
    FileTransferOperation *xfer_op;
    SpiceFileTransferTask *xfer_task;
    SpiceMainChannel *channel;
    gssize count;
    char *buffer;
    GError *error = NULL;

    xfer_task = SPICE_FILE_TRANSFER_TASK(source_object);
    xfer_op = user_data;

    channel = spice_file_transfer_task_get_channel(xfer_task);
    count = spice_file_transfer_task_read_finish(xfer_task, res, &buffer, &error);
    if (count < 0) {
        spice_channel_wakeup(SPICE_CHANNEL(channel), FALSE);
        spice_file_transfer_task_completed(xfer_task, error);
        return;
    }

    if (count == 0 && spice_file_transfer_task_get_total_bytes(xfer_task) > 0) {
        /* If we have sent all payload to the agent, we should not send 0 bytes
         * as it will cause https://bugs.freedesktop.org/show_bug.cgi?id=97227.
         * Only when file has 0 bytes of size is when we should send 0 bytes to
         * agent, see: https://bugzilla.redhat.com/show_bug.cgi?id=1135099 */
        return;
    }

    file_xfer_queue_msg_to_agent(channel, spice_file_transfer_task_get_id(xfer_task), buffer, count);
    if (count == 0 || spice_file_transfer_task_is_completed(xfer_task)) {
        /* on EOF just wait for VD_AGENT_FILE_XFER_STATUS from agent
         * in case the task was completed, nothing to do. */
        return;
    }

    xfer_op->stats.total_sent += count;

    file_xfer_flush_async(xfer_task, file_xfer_data_flushed_cb, xfer_op);
}

/* coroutine context */
static void main_agent_handle_xfer_status(SpiceMainChannel *channel,
                                          VDAgentFileXferStatusMessage *msg)
{
    SpiceFileTransferTask *xfer_task;
    FileTransferOperation *xfer_op;
    GError *error = NULL;

    SPICE_DEBUG("xfer-task %u received response %u", msg->id, msg->result);

    xfer_task = spice_main_channel_find_xfer_task_by_task_id(channel, msg->id);
    g_return_if_fail(xfer_task != NULL);
    xfer_op = g_hash_table_lookup(channel->priv->file_xfer_tasks, GUINT_TO_POINTER(msg->id));

    switch (msg->result) {
    case VD_AGENT_FILE_XFER_STATUS_CAN_SEND_DATA:
        g_return_if_fail(spice_file_transfer_task_is_completed(xfer_task) == FALSE);
        spice_file_transfer_task_read_async(xfer_task, file_xfer_read_async_cb, xfer_op);
        return;
    case VD_AGENT_FILE_XFER_STATUS_CANCELLED:
        error = g_error_new_literal(SPICE_CLIENT_ERROR, SPICE_CLIENT_ERROR_FAILED,
                                    _("The spice agent cancelled the file transfer"));
        break;
    case VD_AGENT_FILE_XFER_STATUS_ERROR:
        error = g_error_new_literal(SPICE_CLIENT_ERROR, SPICE_CLIENT_ERROR_FAILED,
                                    _("The spice agent reported an error during the file transfer"));
        break;
    case VD_AGENT_FILE_XFER_STATUS_NOT_ENOUGH_SPACE: {
        uint64_t *free_space = SPICE_ALIGNED_CAST(uint64_t *, msg->data);
        gchar *free_space_str = g_format_size(*free_space);
        gchar *file_size_str = g_format_size(spice_file_transfer_task_get_total_bytes(xfer_task));
        error = g_error_new(SPICE_CLIENT_ERROR, SPICE_CLIENT_ERROR_FAILED,
                            _("File transfer failed due to lack of free space on remote machine "
                            "(%s free, %s to transfer)"), free_space_str, file_size_str);
        g_free(free_space_str);
        g_free(file_size_str);
        break;
    }
    case VD_AGENT_FILE_XFER_STATUS_SESSION_LOCKED:
        error = g_error_new_literal(SPICE_CLIENT_ERROR, SPICE_CLIENT_ERROR_FAILED,
                                    _("User's session is locked and cannot transfer files, "
                                      "unlock it and try again."));
        break;
    case VD_AGENT_FILE_XFER_STATUS_VDAGENT_NOT_CONNECTED:
        error = g_error_new_literal(SPICE_CLIENT_ERROR, SPICE_CLIENT_ERROR_FAILED,
                                    _("Session agent not connected."));
        break;
    case VD_AGENT_FILE_XFER_STATUS_DISABLED:
        error = g_error_new_literal(SPICE_CLIENT_ERROR, SPICE_CLIENT_ERROR_FAILED,
                                    _("File transfer is disabled."));
        break;
    case VD_AGENT_FILE_XFER_STATUS_SUCCESS:
        break;
    default:
        g_warn_if_reached();
        error = g_error_new(SPICE_CLIENT_ERROR, SPICE_CLIENT_ERROR_FAILED,
                            "unhandled status type: %u", msg->result);
        break;
    }

    spice_file_transfer_task_completed(xfer_task, error);
}


/* any context: the message is not flushed immediately,
   you can wakeup() the channel coroutine or send_msg_queue() */
static void agent_max_clipboard(SpiceMainChannel *self)
{
    VDAgentMaxClipboard msg = { .max = spice_main_get_max_clipboard(self) };

    if (!test_agent_cap(self, VD_AGENT_CAP_MAX_CLIPBOARD))
        return;

    agent_msg_queue(self, VD_AGENT_MAX_CLIPBOARD, sizeof(VDAgentMaxClipboard), &msg);
}

static void spice_main_set_max_clipboard(SpiceMainChannel *self, gint max)
{
    SpiceMainChannelPrivate *c;

    g_return_if_fail(SPICE_IS_MAIN_CHANNEL(self));
    g_return_if_fail(max >= -1);

    c = self->priv;
    if (max == spice_main_get_max_clipboard(self))
        return;

    c->max_clipboard = max;
    agent_max_clipboard(self);
    spice_channel_wakeup(SPICE_CHANNEL(self), FALSE);
}

/* coroutine context */
static void main_agent_handle_msg(SpiceChannel *channel,
                                  VDAgentMessage *msg, gpointer payload)
{
    SpiceMainChannel *self = SPICE_MAIN_CHANNEL(channel);
    SpiceMainChannelPrivate *c = self->priv;
    guint8 selection = VD_AGENT_CLIPBOARD_SELECTION_CLIPBOARD;

    g_return_if_fail(msg->protocol == VD_AGENT_PROTOCOL);

    switch (msg->type) {
    case VD_AGENT_CLIPBOARD_RELEASE:
    case VD_AGENT_CLIPBOARD_REQUEST:
    case VD_AGENT_CLIPBOARD_GRAB:
    case VD_AGENT_CLIPBOARD:
        if (test_agent_cap(self, VD_AGENT_CAP_CLIPBOARD_SELECTION)) {
            selection = *((guint8*)payload);
            payload = ((guint8*)payload) + 4;
            msg->size -= 4;
        }
        break;
    default:
        break;
    }

    switch (msg->type) {
    case VD_AGENT_ANNOUNCE_CAPABILITIES:
    {
        VDAgentAnnounceCapabilities *caps = payload;
        int i, size;

        size = VD_AGENT_CAPS_SIZE_FROM_MSG_SIZE(msg->size);
        if (size > VD_AGENT_CAPS_SIZE)
            size = VD_AGENT_CAPS_SIZE;
        memset(c->agent_caps, 0, sizeof(c->agent_caps));
        for (i = 0; i < size * 32; i++) {
            if (!VD_AGENT_HAS_CAPABILITY(caps->caps, size, i))
                continue;
            SPICE_DEBUG("%s: cap: %d (%s)", __FUNCTION__,
                        i, NAME(agent_caps, i));
            VD_AGENT_SET_CAPABILITY(c->agent_caps, i);
        }
        c->agent_caps_received = true;
        g_coroutine_signal_emit(self, signals[SPICE_MAIN_AGENT_UPDATE], 0);
        update_display_timer(SPICE_MAIN_CHANNEL(channel), 0);

        if (caps->request)
            agent_announce_caps(self);

        if (test_agent_cap(self, VD_AGENT_CAP_DISPLAY_CONFIG) &&
            !c->agent_display_config_sent) {
            agent_display_config(self);
            c->agent_display_config_sent = true;
        }

        agent_sync_audio_playback(self);
        agent_sync_audio_record(self);

        agent_max_clipboard(self);

        agent_send_msg_queue(self);
        agent_send_port_redirections(self);

        break;
    }
    case VD_AGENT_CLIPBOARD:
    {
        VDAgentClipboard *cb = payload;
        g_coroutine_signal_emit(self, signals[SPICE_MAIN_CLIPBOARD_SELECTION], 0, selection,
                                cb->type, cb->data, msg->size - sizeof(VDAgentClipboard));

       if (selection == VD_AGENT_CLIPBOARD_SELECTION_CLIPBOARD)
           g_coroutine_signal_emit(self, signals[SPICE_MAIN_CLIPBOARD], 0,
                              cb->type, cb->data, msg->size - sizeof(VDAgentClipboard));
        break;
    }
    case VD_AGENT_CLIPBOARD_GRAB:
    {
        gboolean ret;
        g_coroutine_signal_emit(self, signals[SPICE_MAIN_CLIPBOARD_SELECTION_GRAB], 0, selection,
                          (guint8*)payload, msg->size / sizeof(uint32_t), &ret);
        if (selection == VD_AGENT_CLIPBOARD_SELECTION_CLIPBOARD)
            g_coroutine_signal_emit(self, signals[SPICE_MAIN_CLIPBOARD_GRAB], 0,
                              payload, msg->size / sizeof(uint32_t), &ret);
        break;
    }
    case VD_AGENT_CLIPBOARD_REQUEST:
    {
        gboolean ret;
        VDAgentClipboardRequest *req = payload;
        g_coroutine_signal_emit(self, signals[SPICE_MAIN_CLIPBOARD_SELECTION_REQUEST], 0, selection,
                          req->type, &ret);

        if (selection == VD_AGENT_CLIPBOARD_SELECTION_CLIPBOARD)
            g_coroutine_signal_emit(self, signals[SPICE_MAIN_CLIPBOARD_REQUEST], 0,
                              req->type, &ret);
        break;
    }
    case VD_AGENT_CLIPBOARD_RELEASE:
    {
        g_coroutine_signal_emit(self, signals[SPICE_MAIN_CLIPBOARD_SELECTION_RELEASE], 0, selection);

        if (selection == VD_AGENT_CLIPBOARD_SELECTION_CLIPBOARD)
            g_coroutine_signal_emit(self, signals[SPICE_MAIN_CLIPBOARD_RELEASE], 0);
        break;
    }
    case VD_AGENT_REPLY:
    {
        VDAgentReply *reply = payload;
        SPICE_DEBUG("%s: reply: type %u, %s", __FUNCTION__, reply->type,
                    reply->error == VD_AGENT_SUCCESS ? "success" : "error");
        break;
    }
    case VD_AGENT_FILE_XFER_STATUS:
        main_agent_handle_xfer_status(self, payload);
        break;
    case VD_AGENT_PORT_FORWARD_ACCEPTED:
    case VD_AGENT_PORT_FORWARD_DATA:
    case VD_AGENT_PORT_FORWARD_ACK:
    case VD_AGENT_PORT_FORWARD_CLOSE:
        port_forwarder_handle_message(c->port_forwarder, msg->type, payload);
        break;
    default:
        g_warning("unhandled agent message type: %u (%s), size %u",
                  msg->type, NAME(agent_msg_types, msg->type), msg->size);
    }
}

/* coroutine context */
static void main_handle_agent_data_msg(SpiceChannel* channel, int* msg_size, guchar** msg_pos)
{
    SpiceMainChannelPrivate *c = SPICE_MAIN_CHANNEL(channel)->priv;
    int n;

    if (c->agent_msg_pos < sizeof(VDAgentMessage)) {
        n = MIN(sizeof(VDAgentMessage) - c->agent_msg_pos, *msg_size);
        memcpy((uint8_t*)&c->agent_msg + c->agent_msg_pos, *msg_pos, n);
        c->agent_msg_pos += n;
        *msg_size -= n;
        *msg_pos += n;
        if (c->agent_msg_pos == sizeof(VDAgentMessage)) {
            SPICE_DEBUG("agent msg start: msg_size=%u, protocol=%u, type=%u",
                        c->agent_msg.size, c->agent_msg.protocol, c->agent_msg.type);
            g_return_if_fail(c->agent_msg_data == NULL);
            c->agent_msg_data = g_malloc0(c->agent_msg.size);
        }
    }

    if (c->agent_msg_pos >= sizeof(VDAgentMessage)) {
        n = MIN(sizeof(VDAgentMessage) + c->agent_msg.size - c->agent_msg_pos, *msg_size);
        memcpy(c->agent_msg_data + c->agent_msg_pos - sizeof(VDAgentMessage), *msg_pos, n);
        c->agent_msg_pos += n;
        *msg_size -= n;
        *msg_pos += n;
    }

    if (c->agent_msg_pos == sizeof(VDAgentMessage) + c->agent_msg.size) {
        main_agent_handle_msg(channel, &c->agent_msg, c->agent_msg_data);
        g_free(c->agent_msg_data);
        c->agent_msg_data = NULL;
        c->agent_msg_pos = 0;
    }
}

/* coroutine context */
static void main_handle_agent_data(SpiceChannel *channel, SpiceMsgIn *in)
{
    SpiceMainChannelPrivate *c = SPICE_MAIN_CHANNEL(channel)->priv;
    guint8 *data;
    int len;

    g_warn_if_fail(c->agent_connected);

    /* shortcut to avoid extra message allocation & copy if possible */
    if (c->agent_msg_pos == 0) {
        VDAgentMessage *msg;
        guint msg_size;

        msg = spice_msg_in_raw(in, &len);
        msg_size = msg->size;

        if (msg_size + sizeof(VDAgentMessage) == len) {
            main_agent_handle_msg(channel, msg, msg->data);
            return;
        }
    }

    data = spice_msg_in_raw(in, &len);
    while (len > 0) {
        main_handle_agent_data_msg(channel, &len, &data);
    }
}

/* coroutine context */
static void main_handle_agent_token(SpiceChannel *channel, SpiceMsgIn *in)
{
    SpiceMsgMainAgentTokens *tokens = spice_msg_in_parsed(in);
    SpiceMainChannelPrivate *c = SPICE_MAIN_CHANNEL(channel)->priv;

    c->agent_tokens += tokens->num_tokens;

    agent_send_msg_queue(SPICE_MAIN_CHANNEL(channel));
}

/* main context */
static void migrate_channel_new_cb(SpiceSession *s, SpiceChannel *channel, gpointer data)
{
    g_signal_connect(channel, "channel-event",
                     G_CALLBACK(migrate_channel_event_cb), data);
}

static SpiceChannel* migrate_channel_connect(spice_migrate *mig, int type, int id)
{
    SPICE_DEBUG("migrate_channel_connect %d:%d", type, id);

    SpiceChannel *newc = spice_channel_new(mig->session, type, id);
    spice_channel_connect(newc);
    mig->nchannels++;

    return newc;
}

/* coroutine context */
static void spice_main_channel_send_migration_handshake(SpiceChannel *channel)
{
    SpiceMainChannelPrivate *c = SPICE_MAIN_CHANNEL(channel)->priv;

    if (!spice_channel_test_capability(channel, SPICE_MAIN_CAP_SEAMLESS_MIGRATE)) {
        c->migrate_data->do_seamless = false;
        g_idle_add(main_migrate_handshake_done, c->migrate_data);
    } else {
        SpiceMsgcMainMigrateDstDoSeamless msg_data;
        SpiceMsgOut *msg_out;

        msg_data.src_version = c->migrate_data->src_mig_version;

        msg_out = spice_msg_out_new(channel, SPICE_MSGC_MAIN_MIGRATE_DST_DO_SEAMLESS);
        msg_out->marshallers->msgc_main_migrate_dst_do_seamless(msg_out->marshaller, &msg_data);
        spice_msg_out_send_internal(msg_out);
    }
}

/* main context */
static void migrate_channel_event_cb(SpiceChannel *channel, SpiceChannelEvent event,
                                     gpointer data)
{
    spice_migrate *mig = data;
    SpiceChannelPrivate  *c = SPICE_CHANNEL(channel)->priv;

    g_return_if_fail(mig->nchannels > 0);
    g_signal_handlers_disconnect_by_func(channel, migrate_channel_event_cb, data);

    switch (event) {
    case SPICE_CHANNEL_OPENED:
        if (c->channel_type == SPICE_CHANNEL_MAIN) {
            SpiceSession *session = spice_channel_get_session(mig->src_channel);
            if (mig->do_seamless) {
                SpiceMainChannelPrivate *main_priv = SPICE_MAIN_CHANNEL(channel)->priv;

                c->state = SPICE_CHANNEL_STATE_MIGRATION_HANDSHAKE;
                mig->dst_channel = channel;
                main_priv->migrate_data = mig;
            } else {
                c->state = SPICE_CHANNEL_STATE_MIGRATING;
                mig->nchannels--;
            }
            /* now connect the rest of the channels */
            GList *channels, *l;
            l = channels = spice_session_get_channels(session);
            while (l != NULL) {
                SpiceChannelPrivate  *curc = SPICE_CHANNEL(l->data)->priv;
                l = l->next;
                if (curc->channel_type == SPICE_CHANNEL_MAIN)
                    continue;
                migrate_channel_connect(mig, curc->channel_type, curc->channel_id);
            }
            g_list_free(channels);
        } else {
            c->state = SPICE_CHANNEL_STATE_MIGRATING;
            mig->nchannels--;
        }

        SPICE_DEBUG("migration: channel opened chan:%p, left %u", channel, mig->nchannels);
        if (mig->nchannels == 0)
            coroutine_yieldto(mig->from, NULL);
        break;
    default:
        CHANNEL_DEBUG(channel, "error or unhandled channel event during migration: %u", event);
        /* go back to main channel to report error */
        coroutine_yieldto(mig->from, NULL);
    }
}

/* main context */
static gboolean main_migrate_handshake_done(gpointer data)
{
    spice_migrate *mig = data;
    SpiceChannelPrivate  *c = SPICE_CHANNEL(mig->dst_channel)->priv;

    g_return_val_if_fail(c->channel_type == SPICE_CHANNEL_MAIN, FALSE);
    g_return_val_if_fail(c->state == SPICE_CHANNEL_STATE_MIGRATION_HANDSHAKE, FALSE);

    c->state = SPICE_CHANNEL_STATE_MIGRATING;
    mig->nchannels--;
    if (mig->nchannels == 0)
        coroutine_yieldto(mig->from, NULL);
    return FALSE;
}

#ifdef __GNUC__
typedef struct __attribute__ ((__packed__)) OldRedMigrationBegin {
#else
typedef struct __declspec(align(1)) OldRedMigrationBegin {
#endif
    uint16_t port;
    uint16_t sport;
    char host[0];
} OldRedMigrationBegin;

/* main context */
static gboolean migrate_connect(gpointer data)
{
    spice_migrate *mig = data;
    SpiceChannelPrivate  *c;
    int port, sport;
    const char *host;

    g_return_val_if_fail(mig != NULL, FALSE);
    g_return_val_if_fail(mig->info != NULL, FALSE);
    g_return_val_if_fail(mig->nchannels == 0, FALSE);
    c = SPICE_CHANNEL(mig->src_channel)->priv;
    g_return_val_if_fail(c != NULL, FALSE);
    g_return_val_if_fail(mig->session != NULL, FALSE);

    spice_session_set_migration_state(mig->session, SPICE_SESSION_MIGRATION_CONNECTING);

    if ((c->peer_hdr.major_version == 1) &&
        (c->peer_hdr.minor_version < 1)) {
        OldRedMigrationBegin *info = (OldRedMigrationBegin *)mig->info;
        SPICE_DEBUG("migrate_begin old %s %d %d",
                    info->host, info->port, info->sport);
        port = info->port;
        sport = info->sport;
        host = info->host;
    } else {
        SpiceMigrationDstInfo *info = mig->info;
        SPICE_DEBUG("migrate_begin %u %s %d %d",
                    info->host_size, info->host_data, info->port, info->sport);
        port = info->port;
        sport = info->sport;
        host = (char*)info->host_data;

        if ((c->peer_hdr.major_version == 1) ||
            (c->peer_hdr.major_version == 2 && c->peer_hdr.minor_version < 1)) {
            GByteArray *pubkey = g_byte_array_new();

            g_byte_array_append(pubkey, info->pub_key_data, info->pub_key_size);
            g_object_set(mig->session,
                         "pubkey", pubkey,
                         "verify", SPICE_SESSION_VERIFY_PUBKEY,
                         NULL);
            g_byte_array_unref(pubkey);
        } else if (info->cert_subject_size == 0 ||
                   strlen((const char*)info->cert_subject_data) == 0) {
            /* only verify hostname if no cert subject */
            g_object_set(mig->session, "verify", SPICE_SESSION_VERIFY_HOSTNAME, NULL);
        } else {
            gchar *subject = g_alloca(info->cert_subject_size + 1);
            strncpy(subject, (const char*)info->cert_subject_data, info->cert_subject_size);
            subject[info->cert_subject_size] = '\0';

            // session data are already copied
            g_object_set(mig->session,
                         "cert-subject", subject,
                         "verify", SPICE_SESSION_VERIFY_SUBJECT,
                         NULL);
        }
    }

    if (g_getenv("SPICE_MIG_HOST"))
        host = g_getenv("SPICE_MIG_HOST");

    g_object_set(mig->session, "host", host, NULL);
    spice_session_set_port(mig->session, port, FALSE);
    spice_session_set_port(mig->session, sport, TRUE);
    g_signal_connect(mig->session, "channel-new",
                     G_CALLBACK(migrate_channel_new_cb), mig);

    g_signal_emit(mig->src_channel, signals[SPICE_MIGRATION_STARTED], 0,
                  mig->session);

    /* the migration process is in 2 steps, first the main channel and
       then the rest of the channels */
    migrate_channel_connect(mig, SPICE_CHANNEL_MAIN, 0);

    return FALSE;
}

/* coroutine context */
static void main_migrate_connect(SpiceChannel *channel,
                                 SpiceMigrationDstInfo *dst_info, bool do_seamless,
                                 uint32_t src_mig_version)
{
    SpiceMainChannelPrivate *main_priv = SPICE_MAIN_CHANNEL(channel)->priv;
    int reply_type = SPICE_MSGC_MAIN_MIGRATE_CONNECT_ERROR;
    spice_migrate mig = { 0, };
    SpiceMsgOut *out;
    SpiceSession *session;

    mig.src_channel = channel;
    mig.info = dst_info;
    mig.from = coroutine_self();
    mig.do_seamless = do_seamless;
    mig.src_mig_version = src_mig_version;

    CHANNEL_DEBUG(channel, "migrate connect");
    session = spice_channel_get_session(channel);
    mig.session = spice_session_new_from_session(session);
    if (mig.session == NULL)
        goto end;
    if (!spice_session_set_migration_session(session, mig.session))
        goto end;

    main_priv->migrate_data = &mig;

    /* no need to track idle, call is sync for this coroutine */
    g_idle_add(migrate_connect, &mig);

    /* switch to main loop and wait for connections */
    coroutine_yield(NULL);

    if (mig.nchannels != 0) {
        CHANNEL_DEBUG(channel, "migrate failed: some channels failed to connect");
        spice_session_abort_migration(session);
    } else {
        if (mig.do_seamless) {
            SPICE_DEBUG("migration (seamless): connections all ok");
            reply_type = SPICE_MSGC_MAIN_MIGRATE_CONNECTED_SEAMLESS;
        } else {
            SPICE_DEBUG("migration (semi-seamless): connections all ok");
            reply_type = SPICE_MSGC_MAIN_MIGRATE_CONNECTED;
        }
        spice_session_start_migrating(spice_channel_get_session(channel),
                                      mig.do_seamless);
    }

end:
    CHANNEL_DEBUG(channel, "migrate connect reply %d", reply_type);
    out = spice_msg_out_new(SPICE_CHANNEL(channel), reply_type);
    spice_msg_out_send(out);
}

/* coroutine context */
static void main_handle_migrate_begin(SpiceChannel *channel, SpiceMsgIn *in)
{
    SpiceMsgMainMigrationBegin *msg = spice_msg_in_parsed(in);

    main_migrate_connect(channel, &msg->dst_info, false, 0);
}

/* coroutine context */
static void main_handle_migrate_begin_seamless(SpiceChannel *channel, SpiceMsgIn *in)
{
    SpiceMsgMainMigrateBeginSeamless *msg = spice_msg_in_parsed(in);

    main_migrate_connect(channel, &msg->dst_info, true, msg->src_mig_version);
}

static void main_handle_migrate_dst_seamless_ack(SpiceChannel *channel, SpiceMsgIn *in)
{
    SpiceChannelPrivate  *c = SPICE_CHANNEL(channel)->priv;
    SpiceMainChannelPrivate *main_priv = SPICE_MAIN_CHANNEL(channel)->priv;

    g_return_if_fail(c->state == SPICE_CHANNEL_STATE_MIGRATION_HANDSHAKE);
    main_priv->migrate_data->do_seamless = true;
    g_idle_add(main_migrate_handshake_done, main_priv->migrate_data);
}

static void main_handle_migrate_dst_seamless_nack(SpiceChannel *channel, SpiceMsgIn *in)
{
    SpiceChannelPrivate  *c = SPICE_CHANNEL(channel)->priv;
    SpiceMainChannelPrivate *main_priv = SPICE_MAIN_CHANNEL(channel)->priv;

    g_return_if_fail(c->state == SPICE_CHANNEL_STATE_MIGRATION_HANDSHAKE);
    main_priv->migrate_data->do_seamless = false;
    g_idle_add(main_migrate_handshake_done, main_priv->migrate_data);
}

/* main context */
static gboolean migrate_delayed(gpointer data)
{
    SpiceChannel *channel = data;
    SpiceMainChannelPrivate *c = SPICE_MAIN_CHANNEL(channel)->priv;

    g_warn_if_fail(c->migrate_delayed_id != 0);
    c->migrate_delayed_id = 0;

    spice_session_migrate_end(channel->priv->session);

    return FALSE;
}

/* coroutine context */
static void main_handle_migrate_end(SpiceChannel *channel, SpiceMsgIn *in)
{
    SpiceMainChannelPrivate *c = SPICE_MAIN_CHANNEL(channel)->priv;

    SPICE_DEBUG("migrate end");

    g_return_if_fail(c->migrate_delayed_id == 0);
    g_return_if_fail(spice_channel_test_capability(channel, SPICE_MAIN_CAP_SEMI_SEAMLESS_MIGRATE));

    c->migrate_delayed_id = g_idle_add(migrate_delayed, channel);
}

/* main context */
static gboolean switch_host_delayed(gpointer data)
{
    SpiceChannel *channel = data;
    SpiceSession *session;
    SpiceMainChannelPrivate *c = SPICE_MAIN_CHANNEL(channel)->priv;

    g_warn_if_fail(c->switch_host_delayed_id != 0);
    c->switch_host_delayed_id = 0;

    session = spice_channel_get_session(channel);

    spice_channel_disconnect(channel, SPICE_CHANNEL_SWITCHING);
    spice_session_switching_disconnect(session);

    return FALSE;
}

/* coroutine context */
static void main_handle_migrate_switch_host(SpiceChannel *channel, SpiceMsgIn *in)
{
    SpiceMsgMainMigrationSwitchHost *mig = spice_msg_in_parsed(in);
    SpiceSession *session;
    char *host = (char *)mig->host_data;
    char *subject = NULL;
    SpiceMainChannelPrivate *c = SPICE_MAIN_CHANNEL(channel)->priv;

    g_return_if_fail(host[mig->host_size - 1] == '\0');

    if (mig->cert_subject_size) {
        subject = (char *)mig->cert_subject_data;
        g_return_if_fail(subject[mig->cert_subject_size - 1] == '\0');
    }

    SPICE_DEBUG("migrate_switch %s %d %d %s",
                host, mig->port, mig->sport, subject);

    if (c->switch_host_delayed_id != 0) {
        g_warning("Switching host already in progress, aborting it");
        g_warn_if_fail(g_source_remove(c->switch_host_delayed_id));
        c->switch_host_delayed_id = 0;
    }

    session = spice_channel_get_session(channel);
    spice_session_set_migration_state(session, SPICE_SESSION_MIGRATION_SWITCHING);
    g_object_set(session,
                 "host", host,
                 "cert-subject", subject,
                 NULL);
    spice_session_set_port(session, mig->port, FALSE);
    spice_session_set_port(session, mig->sport, TRUE);

    c->switch_host_delayed_id = g_idle_add(switch_host_delayed, channel);
}

/* coroutine context */
static void main_handle_migrate_cancel(SpiceChannel *channel,
                                       SpiceMsgIn *in G_GNUC_UNUSED)
{
    SpiceSession *session;

    SPICE_DEBUG("migrate_cancel");
    session = spice_channel_get_session(channel);
    spice_session_abort_migration(session);
}

static void channel_set_handlers(SpiceChannelClass *klass)
{
    static const spice_msg_handler handlers[] = {
        [ SPICE_MSG_MAIN_INIT ]                = main_handle_init,
        [ SPICE_MSG_MAIN_NAME ]                = main_handle_name,
        [ SPICE_MSG_MAIN_UUID ]                = main_handle_uuid,
        [ SPICE_MSG_MAIN_CHANNELS_LIST ]       = main_handle_channels_list,
        [ SPICE_MSG_MAIN_MOUSE_MODE ]          = main_handle_mouse_mode,
        [ SPICE_MSG_MAIN_MULTI_MEDIA_TIME ]    = main_handle_mm_time,

        [ SPICE_MSG_MAIN_AGENT_CONNECTED ]     = main_handle_agent_connected,
        [ SPICE_MSG_MAIN_AGENT_DISCONNECTED ]  = main_handle_agent_disconnected,
        [ SPICE_MSG_MAIN_AGENT_DATA ]          = main_handle_agent_data,
        [ SPICE_MSG_MAIN_AGENT_TOKEN ]         = main_handle_agent_token,

        [ SPICE_MSG_MAIN_MIGRATE_BEGIN ]       = main_handle_migrate_begin,
        [ SPICE_MSG_MAIN_MIGRATE_END ]         = main_handle_migrate_end,
        [ SPICE_MSG_MAIN_MIGRATE_CANCEL ]      = main_handle_migrate_cancel,
        [ SPICE_MSG_MAIN_MIGRATE_SWITCH_HOST ] = main_handle_migrate_switch_host,
        [ SPICE_MSG_MAIN_AGENT_CONNECTED_TOKENS ]   = main_handle_agent_connected_tokens,
        [ SPICE_MSG_MAIN_MIGRATE_BEGIN_SEAMLESS ]   = main_handle_migrate_begin_seamless,
        [ SPICE_MSG_MAIN_MIGRATE_DST_SEAMLESS_ACK]  = main_handle_migrate_dst_seamless_ack,
        [ SPICE_MSG_MAIN_MIGRATE_DST_SEAMLESS_NACK] = main_handle_migrate_dst_seamless_nack,
    };

    spice_channel_set_handlers(klass, handlers, G_N_ELEMENTS(handlers));
}

/* coroutine context */
static void spice_main_handle_msg(SpiceChannel *channel, SpiceMsgIn *msg)
{
    int type = spice_msg_in_type(msg);
    SpiceChannelClass *parent_class;
    SpiceChannelPrivate *c = SPICE_CHANNEL(channel)->priv;

    parent_class = SPICE_CHANNEL_CLASS(spice_main_channel_parent_class);

    if (c->state == SPICE_CHANNEL_STATE_MIGRATION_HANDSHAKE) {
        if (type != SPICE_MSG_MAIN_MIGRATE_DST_SEAMLESS_ACK &&
            type != SPICE_MSG_MAIN_MIGRATE_DST_SEAMLESS_NACK) {
            g_critical("unexpected msg (%d)."
                       "Only MIGRATE_DST_SEAMLESS_ACK/NACK are allowed", type);
            return;
        }
    }

    parent_class->handle_msg(channel, msg);
}

/**
 * spice_main_agent_test_capability:
 * @channel: a #SpiceMainChannel
 * @cap: an agent capability identifier
 *
 * Test capability of a remote agent.
 *
 * Returns: %TRUE if @cap (channel kind capability) is available.
 **/
gboolean spice_main_agent_test_capability(SpiceMainChannel *channel, guint32 cap)
{
    g_return_val_if_fail(SPICE_IS_MAIN_CHANNEL(channel), FALSE);

    return test_agent_cap(channel, cap);
}

/**
 * spice_main_update_display:
 * @channel: a #SpiceMainChannel
 * @id: display ID
 * @x: x position
 * @y: y position
 * @width: display width
 * @height: display height
 * @update: if %TRUE, update guest resolution after 1sec.
 *
 * Update the display @id resolution.
 *
 * If @update is %TRUE, the remote configuration will be updated too
 * after 1 second without further changes. You can send when you want
 * without delay the new configuration to the remote with
 * spice_main_send_monitor_config()
 **/
void spice_main_update_display(SpiceMainChannel *channel, int id,
                               int x, int y, int width, int height,
                               gboolean update)
{
    SpiceMainChannelPrivate *c;

    g_return_if_fail(channel != NULL);
    g_return_if_fail(SPICE_IS_MAIN_CHANNEL(channel));
    g_return_if_fail(x >= 0);
    g_return_if_fail(y >= 0);
    g_return_if_fail(width >= 0);
    g_return_if_fail(height >= 0);

    c = SPICE_MAIN_CHANNEL(channel)->priv;

    g_return_if_fail(id < SPICE_N_ELEMENTS(c->display));

    SpiceDisplayConfig display = {
        .x = x, .y = y, .width = width, .height = height,
        .display_state = c->display[id].display_state
    };

    if (memcmp(&display, &c->display[id], sizeof(SpiceDisplayConfig)) == 0)
        return;

    c->display[id] = display;

    if (update)
        update_display_timer(channel, 1);
}

/**
 * spice_main_set_display:
 * @channel: a #SpiceMainChannel
 * @id: display ID
 * @x: x position
 * @y: y position
 * @width: display width
 * @height: display height
 *
 * Notify the guest of screen resolution change. The notification is
 * sent 1 second later, if no further changes happen.
 **/
void spice_main_set_display(SpiceMainChannel *channel, int id,
                            int x, int y, int width, int height)
{
    spice_main_update_display(channel, id, x, y, width, height, TRUE);
}

/**
 * spice_main_clipboard_grab:
 * @channel: a #SpiceMainChannel
 * @types: an array of #VD_AGENT_CLIPBOARD types available in the clipboard
 * @ntypes: the number of @types
 *
 * Grab the guest clipboard, with #VD_AGENT_CLIPBOARD @types.
 *
 * Deprecated: 0.6: use spice_main_clipboard_selection_grab() instead.
 **/
void spice_main_clipboard_grab(SpiceMainChannel *channel, guint32 *types, int ntypes)
{
    spice_main_clipboard_selection_grab(channel, VD_AGENT_CLIPBOARD_SELECTION_CLIPBOARD, types, ntypes);
}

/* Single parameter function so that it is a GSourcefunc */
static gboolean spice_channel_wakeup1(gpointer c)
{
	spice_channel_wakeup((SpiceChannel *)c , FALSE);
	return false;
}

/**
 * spice_main_clipboard_selection_grab:
 * @channel: a #SpiceMainChannel
 * @selection: one of the clipboard #VD_AGENT_CLIPBOARD_SELECTION_*
 * @types: an array of #VD_AGENT_CLIPBOARD types available in the clipboard
 * @ntypes: the number of @types
 *
 * Grab the guest clipboard, with #VD_AGENT_CLIPBOARD @types.
 *
 * Since: 0.6
 **/
void spice_main_clipboard_selection_grab(SpiceMainChannel *channel, guint selection,
                                         guint32 *types, int ntypes)
{
    g_return_if_fail(channel != NULL);
    g_return_if_fail(SPICE_IS_MAIN_CHANNEL(channel));

    agent_clipboard_grab(channel, selection, types, ntypes);
    g_timeout_add_full(G_PRIORITY_HIGH, 0,
                       spice_channel_wakeup1,
                       SPICE_CHANNEL(channel), NULL);
}

/**
 * spice_main_clipboard_release:
 * @channel: a #SpiceMainChannel
 *
 * Release the clipboard (for example, when the client loses the
 * clipboard grab): Inform the guest no clipboard data is available.
 *
 * Deprecated: 0.6: use spice_main_clipboard_selection_release() instead.
 **/
void spice_main_clipboard_release(SpiceMainChannel *channel)
{
    spice_main_clipboard_selection_release(channel, VD_AGENT_CLIPBOARD_SELECTION_CLIPBOARD);
}

/**
 * spice_main_clipboard_selection_release:
 * @channel: a #SpiceMainChannel
 * @selection: one of the clipboard #VD_AGENT_CLIPBOARD_SELECTION_*
 *
 * Release the clipboard (for example, when the client loses the
 * clipboard grab): Inform the guest no clipboard data is available.
 *
 * Since: 0.6
 **/
void spice_main_clipboard_selection_release(SpiceMainChannel *channel, guint selection)
{
    g_return_if_fail(channel != NULL);
    g_return_if_fail(SPICE_IS_MAIN_CHANNEL(channel));

    SpiceMainChannelPrivate *c = channel->priv;

    if (!c->agent_connected)
        return;

    agent_clipboard_release(channel, selection);
    g_timeout_add_full(G_PRIORITY_HIGH, 0,
                       spice_channel_wakeup1,
                       SPICE_CHANNEL(channel), NULL);
}

/**
 * spice_main_clipboard_notify:
 * @channel: a #SpiceMainChannel
 * @type: a #VD_AGENT_CLIPBOARD type
 * @data: clipboard data
 * @size: data length in bytes
 *
 * Send the clipboard data to the guest.
 *
 * Deprecated: 0.6: use spice_main_clipboard_selection_notify() instead.
 **/
void spice_main_clipboard_notify(SpiceMainChannel *channel,
                                 guint32 type, const guchar *data, size_t size)
{
    spice_main_clipboard_selection_notify(channel, VD_AGENT_CLIPBOARD_SELECTION_CLIPBOARD,
                                          type, data, size);
}

/**
 * spice_main_clipboard_selection_notify:
 * @channel: a #SpiceMainChannel
 * @selection: one of the clipboard #VD_AGENT_CLIPBOARD_SELECTION_*
 * @type: a #VD_AGENT_CLIPBOARD type
 * @data: clipboard data
 * @size: data length in bytes
 *
 * Send the clipboard data to the guest.
 *
 * Since: 0.6
 **/
void spice_main_clipboard_selection_notify(SpiceMainChannel *channel, guint selection,
                                           guint32 type, const guchar *data, size_t size)
{
    g_return_if_fail(channel != NULL);
    g_return_if_fail(SPICE_IS_MAIN_CHANNEL(channel));

    agent_clipboard_notify(channel, selection, type, data, size);
    g_timeout_add_full(G_PRIORITY_HIGH, 0,
                       spice_channel_wakeup1,
                       SPICE_CHANNEL(channel), NULL);
}

/**
 * spice_main_clipboard_request:
 * @channel: a #SpiceMainChannel
 * @type: a #VD_AGENT_CLIPBOARD type
 *
 * Request clipboard data of @type from the guest. The reply is sent
 * through the #SpiceMainChannel::main-clipboard signal.
 *
 * Deprecated: 0.6: use spice_main_clipboard_selection_request() instead.
 **/
void spice_main_clipboard_request(SpiceMainChannel *channel, guint32 type)
{
    spice_main_clipboard_selection_request(channel, VD_AGENT_CLIPBOARD_SELECTION_CLIPBOARD, type);
}

/**
 * spice_main_clipboard_selection_request:
 * @channel: a #SpiceMainChannel
 * @selection: one of the clipboard #VD_AGENT_CLIPBOARD_SELECTION_*
 * @type: a #VD_AGENT_CLIPBOARD type
 *
 * Request clipboard data of @type from the guest. The reply is sent
 * through the #SpiceMainChannel::main-clipboard-selection signal.
 *
 * Since: 0.6
 **/
void spice_main_clipboard_selection_request(SpiceMainChannel *channel, guint selection, guint32 type)
{
    g_return_if_fail(channel != NULL);
    g_return_if_fail(SPICE_IS_MAIN_CHANNEL(channel));

    agent_clipboard_request(channel, selection, type);
    spice_channel_wakeup(SPICE_CHANNEL(channel), FALSE);
}

/**
 * spice_main_update_display_enabled:
 * @channel: a #SpiceMainChannel
 * @id: display ID (if -1: set all displays)
 * @enabled: wether display @id is enabled
 * @update: if %TRUE, update guest display state after 1sec.
 *
 * When sending monitor configuration to agent guest, if @enabled is %FALSE,
 * don't set display @id, which the agent translates to disabling the display
 * id. If @enabled is %TRUE, the monitor will be included in the next monitor
 * update. Note: this will take effect next time the monitor configuration is
 * sent.
 *
 * If @update is %FALSE, no server update will be triggered by this call, but
 * the value will be saved and used in the next configuration update.
 *
 * Since: 0.30
 **/
void spice_main_update_display_enabled(SpiceMainChannel *channel, int id, gboolean enabled, gboolean update)
{
    SpiceDisplayState display_state = enabled ? DISPLAY_ENABLED : DISPLAY_DISABLED;
    g_return_if_fail(channel != NULL);
    g_return_if_fail(SPICE_IS_MAIN_CHANNEL(channel));
    g_return_if_fail(id >= -1);

    SpiceMainChannelPrivate *c = channel->priv;

    if (id == -1) {
        gint i;
        for (i = 0; i < G_N_ELEMENTS(c->display); i++) {
            c->display[i].display_state = display_state;
        }
    } else {
        g_return_if_fail(id < G_N_ELEMENTS(c->display));
        if (c->display[id].display_state == display_state)
            return;
        c->display[id].display_state = display_state;
    }

    if (update)
        update_display_timer(channel, 1);
}

/**
 * spice_main_set_display_enabled:
 * @channel: a #SpiceMainChannel
 * @id: display ID (if -1: set all displays)
 * @enabled: wether display @id is enabled
 *
 * When sending monitor configuration to agent guest, don't set
 * display @id, which the agent translates to disabling the display
 * id. Note: this will take effect next time the monitor
 * configuration is sent.
 *
 * Since: 0.6
 **/
void spice_main_set_display_enabled(SpiceMainChannel *channel, int id, gboolean enabled)
{
    spice_main_update_display_enabled(channel, id, enabled, TRUE);
}

static void file_xfer_init_task_async_cb(GObject *obj, GAsyncResult *res, gpointer data)
{
    GFileInfo *info;
    SpiceFileTransferTask *xfer_task;
    SpiceMainChannel *channel;
    gchar *string;
    const gchar *basename;
    GKeyFile *keyfile;
    VDAgentFileXferStartMessage msg;
    guint64 file_size;
    gsize data_len;
    FileTransferOperation *xfer_op;
    GError *error = NULL;

    xfer_task = SPICE_FILE_TRANSFER_TASK(obj);

    info = spice_file_transfer_task_init_task_finish(xfer_task, res, &error);
    if (info == NULL)
        goto failed;

    channel = spice_file_transfer_task_get_channel(xfer_task);
    basename = g_file_info_get_attribute_byte_string(info, G_FILE_ATTRIBUTE_STANDARD_NAME);
    file_size = g_file_info_get_attribute_uint64(info, G_FILE_ATTRIBUTE_STANDARD_SIZE);

    xfer_op = data;
    xfer_op->stats.transfer_size += file_size;

    keyfile = g_key_file_new();
    g_key_file_set_string(keyfile, "vdagent-file-xfer", "name", basename);
    g_key_file_set_uint64(keyfile, "vdagent-file-xfer", "size", file_size);

    /* Save keyfile content to memory. TODO: more file attributions
       need to be sent to guest */
    string = g_key_file_to_data(keyfile, &data_len, &error);
    g_key_file_free(keyfile);
    if (error)
        goto failed;

    /* Create file-xfer start message */
    msg.id = spice_file_transfer_task_get_id(xfer_task);
    agent_msg_queue_many(channel, VD_AGENT_FILE_XFER_START,
                         &msg, sizeof(msg),
                         string, data_len + 1, NULL);
    g_free(string);
    spice_channel_wakeup(SPICE_CHANNEL(channel), FALSE);
    g_object_unref(info);
    return;

failed:
    g_clear_object(&info);
    spice_file_transfer_task_completed(xfer_task, error);
}

static void file_transfer_operation_free(FileTransferOperation *xfer_op)
{
    g_return_if_fail(xfer_op != NULL);

    if (xfer_op->stats.failed != 0) {
        GError *error = g_error_new(SPICE_CLIENT_ERROR,
                                    SPICE_CLIENT_ERROR_FAILED,
                                    "Transferring %u files: %u succeed, %u cancelled, %u failed",
                                    xfer_op->stats.num_files,
                                    xfer_op->stats.succeed,
                                    xfer_op->stats.cancelled,
                                    xfer_op->stats.failed);
        SPICE_DEBUG("Transfer failed (%p) %s", xfer_op, error->message);
        g_task_return_error(xfer_op->task, error);
    } else if (xfer_op->stats.cancelled != 0 && xfer_op->stats.succeed == 0) {
        GError *error = g_error_new(G_IO_ERROR,
                                    G_IO_ERROR_CANCELLED,
                                    "Transferring %u files: %u succeed, %u cancelled, %u failed",
                                    xfer_op->stats.num_files,
                                    xfer_op->stats.succeed,
                                    xfer_op->stats.cancelled,
                                    xfer_op->stats.failed);
        SPICE_DEBUG("Transfer cancelled (%p) %s", xfer_op, error->message);
        g_task_return_error(xfer_op->task, error);
    } else {
        SPICE_DEBUG("Transfer successful (%p)", xfer_op);
        g_task_return_boolean(xfer_op->task, TRUE);
    }
    g_object_unref(xfer_op->task);
    g_hash_table_unref(xfer_op->xfer_task);

    spice_debug("Freeing file-transfer-operation %p", xfer_op);
    g_free(xfer_op);
}

static void spice_main_channel_reset_all_xfer_operations(SpiceMainChannel *channel)
{
    GList *it, *keys;

    /* Mark each of SpiceFileTransferTask as completed due error */
    keys = g_hash_table_get_keys(channel->priv->file_xfer_tasks);
    for (it = keys; it != NULL; it = it->next) {
        FileTransferOperation *xfer_op;
        SpiceFileTransferTask *xfer_task;
        GError *error;

        xfer_op = g_hash_table_lookup(channel->priv->file_xfer_tasks, it->data);
        if (xfer_op == NULL)
            continue;

        xfer_task = g_hash_table_lookup(xfer_op->xfer_task, it->data);
        if (xfer_task == NULL) {
            spice_warning("(reset-all) can't complete task %u - completed already?",
                          GPOINTER_TO_UINT(it->data));
            continue;
        }

        error = g_error_new(SPICE_CLIENT_ERROR, SPICE_CLIENT_ERROR_FAILED,
                            "Agent connection closed");
        spice_file_transfer_task_completed(xfer_task, error);
    }
    g_list_free(keys);
}

static SpiceFileTransferTask *spice_main_channel_find_xfer_task_by_task_id(SpiceMainChannel *channel,
                                                                           guint32 task_id)
{
    FileTransferOperation *xfer_op;

    xfer_op = g_hash_table_lookup(channel->priv->file_xfer_tasks, GUINT_TO_POINTER(task_id));
    g_return_val_if_fail(xfer_op != NULL, NULL);
    return g_hash_table_lookup(xfer_op->xfer_task, GUINT_TO_POINTER(task_id));
}

static void file_transfer_operation_task_finished(SpiceFileTransferTask *xfer_task,
                                                  GError *error,
                                                  gpointer userdata)
{
    SpiceMainChannel *channel;
    FileTransferOperation *xfer_op;
    guint32 task_id;

    channel = spice_file_transfer_task_get_channel(xfer_task);
    g_return_if_fail(channel != NULL);
    task_id = spice_file_transfer_task_get_id(xfer_task);
    g_return_if_fail(task_id != 0);

    if (error) {
        VDAgentFileXferStatusMessage msg;
        msg.id = task_id;
        if (g_error_matches(error, G_IO_ERROR, G_IO_ERROR_CANCELLED)) {
            msg.result = VD_AGENT_FILE_XFER_STATUS_CANCELLED;
        } else {
            msg.result = VD_AGENT_FILE_XFER_STATUS_ERROR;
        }
        agent_msg_queue_many(channel, VD_AGENT_FILE_XFER_STATUS,
                             &msg, sizeof(msg), NULL);
    }

    xfer_op = g_hash_table_lookup(channel->priv->file_xfer_tasks, GUINT_TO_POINTER(task_id));
    if (xfer_op == NULL) {
        /* Likely the operation has ended before the remove-task was called. One
         * situation that this can easily happen is if the agent is disconnected
         * while there are pending files. */
        return;
    }

    if (error) {
        /* On error or cancellation of a SpiceFileTransferTask we remove the
         * remaining bytes from transfer-size in order to keep the coherence of
         * the information we provide to the user (total-sent and transfer-size)
         * in the progress-callback */
        guint64 file_size = spice_file_transfer_task_get_total_bytes(xfer_task);
        guint64 bytes_read = spice_file_transfer_task_get_transferred_bytes(xfer_task);
        xfer_op->stats.transfer_size -= (file_size - bytes_read);
        if (g_error_matches(error, G_IO_ERROR, G_IO_ERROR_CANCELLED)) {
            xfer_op->stats.cancelled++;
        } else {
            xfer_op->stats.failed++;
        }
    } else {
        xfer_op->stats.succeed++;
    }

    /* Remove and free SpiceFileTransferTask */
    g_hash_table_remove(xfer_op->xfer_task, GUINT_TO_POINTER(task_id));

    /* Keep file_xfer_tasks up to date. If no more elements, operation is over */
    g_hash_table_remove(channel->priv->file_xfer_tasks, GUINT_TO_POINTER(task_id));

    /* No more pending operations */
    if (g_hash_table_size(xfer_op->xfer_task) == 0)
        file_transfer_operation_free(xfer_op);
}

static void file_transfer_operation_send_progress(SpiceFileTransferTask *xfer_task)
{
    FileTransferOperation *xfer_op;
    SpiceMainChannel *channel;
    guint32 task_id;

    channel = spice_file_transfer_task_get_channel(xfer_task);
    task_id = spice_file_transfer_task_get_id(xfer_task);
    xfer_op = g_hash_table_lookup(channel->priv->file_xfer_tasks, GUINT_TO_POINTER(task_id));
    g_return_if_fail(xfer_op != NULL);

    if (xfer_op->progress_callback)
        xfer_op->progress_callback(xfer_op->stats.total_sent,
                                   xfer_op->stats.transfer_size,
                                   xfer_op->progress_callback_data);
}

/**
 * spice_main_file_copy_async:
 * @channel: a #SpiceMainChannel
 * @sources: (array zero-terminated=1): a %NULL-terminated array of #GFile objects to be transferred
 * @flags: set of #GFileCopyFlags
 * @cancellable: (allow-none): optional #GCancellable object, %NULL to ignore
 * @progress_callback: (allow-none) (scope call): function to callback with
 *     progress information, or %NULL if progress information is not needed
 * @progress_callback_data: (closure): user data to pass to @progress_callback
 * @callback: a #GAsyncReadyCallback to call when the request is satisfied
 * @user_data: the data to pass to callback function
 *
 * Copies the file @sources to guest
 *
 * If @cancellable is not %NULL, then the operation can be cancelled by
 * triggering the cancellable object from another thread. If the operation
 * was cancelled, the error %G_IO_ERROR_CANCELLED will be returned.
 *
 * If @progress_callback is not %NULL, then the operation can be monitored by
 * setting this to a #GFileProgressCallback function. @progress_callback_data
 * will be passed to this function. It is guaranteed that this callback will
 * be called after all data has been transferred with the total number of bytes
 * copied during the operation. Note that before release 0.31, progress_callback
 * was broken since it only provided status for a single file transfer, but did
 * not provide a way to determine which file it referred to. In release 0.31,
 * this behavior was changed so that progress_callback provides the status of
 * all ongoing file transfers. If you need to monitor the status of individual
 * files, please connect to the #SpiceMainChannel::new-file-transfer signal.
 *
 * When the operation is finished, callback will be called. You can then call
 * spice_main_file_copy_finish() to get the result of the operation. Note that
 * before release 0.33 the callback was called for each file in multiple file
 * transfer. This behavior was changed for the same reason as the
 * progress_callback (above). If you need to monitor the ending of individual
 * files, you can connect to "finished" signal from each SpiceFileTransferTask.
 *
 **/
void spice_main_file_copy_async(SpiceMainChannel *channel,
                                GFile **sources,
                                GFileCopyFlags flags,
                                GCancellable *cancellable,
                                GFileProgressCallback progress_callback,
                                gpointer progress_callback_data,
                                GAsyncReadyCallback callback,
                                gpointer user_data)
{
    SpiceMainChannelPrivate *c;
    FileTransferOperation *xfer_op;
    GError *error = NULL;
    GList *it, *keys;

    g_return_if_fail(channel != NULL);
    g_return_if_fail(SPICE_IS_MAIN_CHANNEL(channel));
    g_return_if_fail(sources != NULL);

    c = channel->priv;
    if (!c->agent_connected) {
        error = g_error_new(SPICE_CLIENT_ERROR,
                            SPICE_CLIENT_ERROR_FAILED,
                            "The agent is not connected");
    } else if (test_agent_cap(channel, VD_AGENT_CAP_FILE_XFER_DISABLED)) {
        error = g_error_new(SPICE_CLIENT_ERROR,
                            SPICE_CLIENT_ERROR_FAILED,
                            _("The file transfer is disabled"));
    }

    xfer_op = g_new0(FileTransferOperation, 1);
    xfer_op->channel = channel;
    xfer_op->progress_callback = progress_callback;
    xfer_op->progress_callback_data = progress_callback_data;
    xfer_op->task = g_task_new(channel, cancellable, callback, user_data);
    xfer_op->xfer_task = spice_file_transfer_task_create_tasks(sources,
                                                               channel,
                                                               flags,
                                                               cancellable);
    xfer_op->stats.num_files = g_hash_table_size(xfer_op->xfer_task);
    keys = g_hash_table_get_keys(xfer_op->xfer_task);
    for (it = keys; it != NULL; it = it->next) {
        guint32 task_id;
        SpiceFileTransferTask *xfer_task = g_hash_table_lookup(xfer_op->xfer_task, it->data);

        task_id = spice_file_transfer_task_get_id(xfer_task);

        SPICE_DEBUG("Insert a xfer task:%u to task list", task_id);

        g_hash_table_insert(c->file_xfer_tasks, it->data, xfer_op);
        g_signal_connect(xfer_task, "finished", G_CALLBACK(file_transfer_operation_task_finished), NULL);
        g_signal_emit(channel, signals[SPICE_MAIN_NEW_FILE_TRANSFER], 0, xfer_task);

        if (error == NULL) {
            spice_file_transfer_task_init_task_async(xfer_task,
                                                     file_xfer_init_task_async_cb,
                                                     xfer_op);
        } else {
            spice_file_transfer_task_completed(xfer_task, g_error_copy(error));
        }
    }
    g_list_free(keys);
    g_clear_error(&error);
}

/**
 * spice_main_file_copy_finish:
 * @channel: a #SpiceMainChannel
 * @result: a #GAsyncResult.
 * @error: a #GError, or %NULL
 *
 * Finishes copying the file started with
 * spice_main_file_copy_async().
 *
 * Returns: a %TRUE on success, %FALSE on error.
 **/
gboolean spice_main_file_copy_finish(SpiceMainChannel *channel,
                                     GAsyncResult *result,
                                     GError **error)
{
    GTask *task = G_TASK(result);

    g_return_val_if_fail(SPICE_IS_MAIN_CHANNEL(channel), FALSE);
    g_return_val_if_fail(g_task_is_valid(task, channel), FALSE);

<<<<<<< HEAD
    return g_simple_async_result_get_op_res_gboolean(simple);
}

static void port_forwarder_send_command(void *channel, uint32_t command,
                                        const uint8_t *data, uint32_t data_size)
{
    agent_msg_queue((SpiceMainChannel *)channel, command, data_size, data);
    if (&SPICE_CHANNEL(channel)->priv->coroutine != g_coroutine_self())
        spice_channel_wakeup(SPICE_CHANNEL(channel), FALSE);
    else
        agent_send_msg_queue((SpiceMainChannel *)channel);
}


static gboolean tokenize_redirection(gchar *redir, gchar **bind_address, gchar **port,
                                     gchar **host, gchar **host_port)
{
    if ((*bind_address = strtok(redir, ":")) &&
            (*port = strtok(NULL, ":")) &&
            (*host = strtok(NULL, ":"))) {
        if (!(*host_port = strtok(NULL, ":"))) {
            // bind_address was not provided
            *host_port = *host;
            *host = *port;
            *port = *bind_address;
            *bind_address = NULL;
        }
        return TRUE;
    } else
        return FALSE;
}

static void agent_send_port_redirections(SpiceMainChannel *channel)
{
    SpiceSession *session = spice_channel_get_session(SPICE_CHANNEL(channel));
    GStrv redirected_ports = NULL;

    g_object_get(session, "redirected-remote-ports", &redirected_ports, NULL);
    while (redirected_ports && *redirected_ports) {
        gchar *redir = g_strdup(*redirected_ports);
        gchar *bind_address, *guest_port, *host, *host_port;
        if (tokenize_redirection(redir, &bind_address, &guest_port, &host, &host_port)) {
            spice_main_port_forward_remote(channel, bind_address, atoi(guest_port),
                                           host, atoi(host_port));
        } else
            SPICE_DEBUG("Failed redirecting %s\n", *redirected_ports);
        g_free(redir);
        ++redirected_ports;
    }

    redirected_ports = NULL;
    g_object_get(session, "redirected-local-ports", &redirected_ports, NULL);
    while (redirected_ports && *redirected_ports) {
        gchar *redir = g_strdup(*redirected_ports);
        gchar *bind_address, *local_port, *host, *host_port;
        if (tokenize_redirection(redir, &bind_address, &local_port, &host, &host_port)) {
            spice_main_port_forward_local(channel, bind_address, atoi(local_port),
                                          host, atoi(host_port));
        } else
            SPICE_DEBUG("Failed redirecting %s\n", *redirected_ports);
        g_free(redir);
        ++redirected_ports;
    }
}

/**
 * spice_main_port_forward_remote:
 * @bind_address: the address to bind to in the agent side.
 * @rport: the port forwarded in the agent side.
 * @host: the address to connect to in the local side.
 * @lport: the target port in the local side.
 *
 * Instructs the agent to start forwarding a port, and associate it with a
 * local port and address.
 *
 * Returns: a %TRUE on success, %FALSE on error.
 **/
gboolean spice_main_port_forward_remote(SpiceMainChannel *channel,
                                        const char *bind_address, uint16_t rport,
                                        const char *host, uint16_t lport)
{
    SpiceMainChannelPrivate *c = channel->priv;
    g_return_val_if_fail(c->agent_connected, FALSE);
    if (!test_agent_cap(channel, VD_AGENT_CAP_PORT_FORWARDING)) return FALSE;
    return port_forwarder_associate_remote(c->port_forwarder, bind_address,
                                           rport, host, lport);
}

/**
 * spice_main_port_forward_disassociate_remote:
 * @rport: the port forwarded in the agent side.
 *
 * Instructs the agent to stop forwarding a port.
 *
 * Returns: a %TRUE on success, %FALSE on error.
 **/
gboolean spice_main_port_forward_disassociate_remote(SpiceMainChannel *channel,
                                                     uint16_t rport)
{
    SpiceMainChannelPrivate *c = channel->priv;
    g_return_val_if_fail(c->agent_connected, FALSE);
    if (!test_agent_cap(channel, VD_AGENT_CAP_PORT_FORWARDING)) return FALSE;
    return port_forwarder_disassociate_remote(c->port_forwarder, rport);
}

/**
 * spice_main_port_forward_local:
 * @bind_address: the address to bind to in the local side.
 * @lport: the local port to listen on.
 * @host: the address to connect to in the agent side.
 * @rport: the port to connect to in the agent side.
 *
 * Instructs the agent to start forwarding a port, and associate it with a
 * local port.
 *
 * Returns: a %TRUE on success, %FALSE on error.
 **/
gboolean spice_main_port_forward_local(SpiceMainChannel *channel,
                                       const char *bind_address, uint16_t lport,
                                       const char *host, uint16_t rport)
{
    SpiceMainChannelPrivate *c = channel->priv;
    g_return_val_if_fail(c->agent_connected, FALSE);
    if (!test_agent_cap(channel, VD_AGENT_CAP_PORT_FORWARDING)) return FALSE;
    return port_forwarder_associate_local(c->port_forwarder, bind_address,
                                          lport, host, rport);
}

/**
 * spice_main_port_forward_disassociate_local:
 * @lport: the port forwarded in the local side.
 *
 * Instructs the agent to stop forwarding a port.
 *
 * Returns: a %TRUE on success, %FALSE on error.
 **/
gboolean spice_main_port_forward_disassociate_local(SpiceMainChannel *channel,
                                                    uint16_t lport)
{
    SpiceMainChannelPrivate *c = channel->priv;
    g_return_val_if_fail(c->agent_connected, FALSE);
    if (!test_agent_cap(channel, VD_AGENT_CAP_PORT_FORWARDING)) return FALSE;
    return port_forwarder_disassociate_local(c->port_forwarder, lport);
}

/**
 * spice_main_power_event_request:
 * @event_id: Power event being requested, of enum SpicePowerEvent
 *
 * Sends a power event request to the server, to perform a power action on the guest
 * (reset, shutdown, powerdown, ...)
 *
 **/
void spice_main_power_event_request(SpiceMainChannel *channel, SpicePowerEvent event_id) {
    if (spice_channel_test_capability(SPICE_CHANNEL(channel), SPICE_MAIN_CAP_POWER_REQUEST)) {
        SpiceMsgcMainPowerEventRequest msg_data;
        SpiceMsgOut *msg_out;

        msg_data.event_id = event_id;

        msg_out = spice_msg_out_new(SPICE_CHANNEL(channel), SPICE_MSGC_MAIN_POWER_EVENT_REQUEST);
        msg_out->marshallers->msgc_main_power_event_request(msg_out->marshaller, &msg_data);
        spice_msg_out_send_internal(msg_out);
    }
=======
    return g_task_propagate_boolean(task, error);
>>>>>>> c9129ed2
}<|MERGE_RESOLUTION|>--- conflicted
+++ resolved
@@ -110,12 +110,8 @@
     gint                        timer_id;
     GQueue                      *agent_msg_queue;
     GHashTable                  *file_xfer_tasks;
-<<<<<<< HEAD
-    GSList                      *flushing;
+    GHashTable                  *flushing;
     PortForwarder               *port_forwarder;
-=======
-    GHashTable                  *flushing;
->>>>>>> c9129ed2
 
     guint                       switch_host_delayed_id;
     guint                       migrate_delayed_id;
@@ -231,12 +227,9 @@
     [ VD_AGENT_CAP_GUEST_LINEEND_CRLF  ] = "line-end crlf",
     [ VD_AGENT_CAP_MAX_CLIPBOARD       ] = "max-clipboard",
     [ VD_AGENT_CAP_AUDIO_VOLUME_SYNC   ] = "volume-sync",
-<<<<<<< HEAD
     [ VD_AGENT_CAP_PORT_FORWARDING     ] = "port-forwarding",
-=======
     [ VD_AGENT_CAP_MONITORS_CONFIG_POSITION ] = "monitors config position",
     [ VD_AGENT_CAP_FILE_XFER_DISABLED ] = "file transfer disabled",
->>>>>>> c9129ed2
 };
 #define NAME(_a, _i) ((_i) < SPICE_N_ELEMENTS(_a) ? (_a[(_i)] ?: "?") : "?")
 
@@ -391,6 +384,8 @@
 
     g_clear_pointer(&c->file_xfer_tasks, g_hash_table_unref);
     g_clear_pointer (&c->flushing, g_hash_table_unref);
+    if (c->port_forwarder)
+        delete_port_forwarder(c->port_forwarder);
 
     g_cancellable_cancel(c->cancellable_volume_info);
     g_clear_object(&c->cancellable_volume_info);
@@ -405,13 +400,6 @@
 
     g_free(c->agent_msg_data);
     agent_free_msg_queue(SPICE_MAIN_CHANNEL(obj));
-<<<<<<< HEAD
-    if (c->file_xfer_tasks)
-        g_hash_table_unref(c->file_xfer_tasks);
-    if (c->port_forwarder)
-        delete_port_forwarder(c->port_forwarder);
-=======
->>>>>>> c9129ed2
 
     if (G_OBJECT_CLASS(spice_main_channel_parent_class)->finalize)
         G_OBJECT_CLASS(spice_main_channel_parent_class)->finalize(obj);
@@ -1343,12 +1331,9 @@
     VD_AGENT_SET_CAPABILITY(caps->caps, VD_AGENT_CAP_DISPLAY_CONFIG);
     VD_AGENT_SET_CAPABILITY(caps->caps, VD_AGENT_CAP_CLIPBOARD_BY_DEMAND);
     VD_AGENT_SET_CAPABILITY(caps->caps, VD_AGENT_CAP_CLIPBOARD_SELECTION);
-<<<<<<< HEAD
     VD_AGENT_SET_CAPABILITY(caps->caps, VD_AGENT_CAP_PORT_FORWARDING);
-=======
     VD_AGENT_SET_CAPABILITY(caps->caps, VD_AGENT_CAP_MONITORS_CONFIG_POSITION);
     VD_AGENT_SET_CAPABILITY(caps->caps, VD_AGENT_CAP_FILE_XFER_DETAILED_ERRORS);
->>>>>>> c9129ed2
 
     agent_msg_queue(channel, VD_AGENT_ANNOUNCE_CAPABILITIES, size, caps);
     g_free(caps);
@@ -3224,8 +3209,7 @@
     g_return_val_if_fail(SPICE_IS_MAIN_CHANNEL(channel), FALSE);
     g_return_val_if_fail(g_task_is_valid(task, channel), FALSE);
 
-<<<<<<< HEAD
-    return g_simple_async_result_get_op_res_gboolean(simple);
+    return g_task_propagate_boolean(task, error);
 }
 
 static void port_forwarder_send_command(void *channel, uint32_t command,
@@ -3389,7 +3373,4 @@
         msg_out->marshallers->msgc_main_power_event_request(msg_out->marshaller, &msg_data);
         spice_msg_out_send_internal(msg_out);
     }
-=======
-    return g_task_propagate_boolean(task, error);
->>>>>>> c9129ed2
 }