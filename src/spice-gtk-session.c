/* -*- Mode: C; c-basic-offset: 4; indent-tabs-mode: nil -*- */
/*
   Copyright (C) 2010-2011 Red Hat, Inc.

   This library is free software; you can redistribute it and/or
   modify it under the terms of the GNU Lesser General Public
   License as published by the Free Software Foundation; either
   version 2.1 of the License, or (at your option) any later version.

   This library is distributed in the hope that it will be useful,
   but WITHOUT ANY WARRANTY; without even the implied warranty of
   MERCHANTABILITY or FITNESS FOR A PARTICULAR PURPOSE.  See the GNU
   Lesser General Public License for more details.

   You should have received a copy of the GNU Lesser General Public
   License along with this library; if not, see <http://www.gnu.org/licenses/>.
*/
#include "config.h"

#include <glib.h>
#include <gdk/gdk.h>

#ifdef HAVE_X11_XKBLIB_H
#include <X11/XKBlib.h>
#endif
#ifdef GDK_WINDOWING_X11
#include <X11/Xlib.h>
#include <gdk/gdkx.h>
#endif
#ifdef G_OS_WIN32
#include <windows.h>
#include <gdk/gdkwin32.h>
#ifndef MAPVK_VK_TO_VSC /* may be undefined in older mingw-headers */
#define MAPVK_VK_TO_VSC 0
#endif
#endif

#include <gtk/gtk.h>
#include <spice/vd_agent.h>
#include "desktop-integration.h"
#include "spice-common.h"
#include "spice-gtk-session.h"
#include "spice-gtk-session-priv.h"
#include "spice-session-priv.h"
#include "spice-util-priv.h"
#include "spice-channel-priv.h"

#define CLIPBOARD_LAST (VD_AGENT_CLIPBOARD_SELECTION_SECONDARY + 1)

struct _SpiceGtkSessionPrivate {
    SpiceSession            *session;
    /* Clipboard related */
    gboolean                auto_clipboard_enable;
    SpiceMainChannel        *main;
    GtkClipboard            *clipboard;
    GtkClipboard            *clipboard_primary;
    GtkTargetEntry          *clip_targets[CLIPBOARD_LAST];
    guint                   nclip_targets[CLIPBOARD_LAST];
    gboolean                clip_hasdata[CLIPBOARD_LAST];
    gboolean                clip_grabbed[CLIPBOARD_LAST];
    gboolean                clipboard_by_guest[CLIPBOARD_LAST];
    /* auto-usbredir related */
    gboolean                auto_usbredir_enable;
    int                     auto_usbredir_reqs;
    gboolean                pointer_grabbed;
<<<<<<< HEAD
    gboolean                disable_copy_to_guest;
    gboolean                disable_paste_from_guest;
=======
    gboolean                keyboard_has_focus;
    gboolean                mouse_has_pointer;
    gboolean                sync_modifiers;
>>>>>>> c9129ed2
};

/**
 * SECTION:spice-gtk-session
 * @short_description: handles GTK connection details
 * @title: Spice GTK Session
 * @section_id:
 * @see_also: #SpiceSession, and the GTK widget #SpiceDisplay
 * @stability: Stable
 * @include: spice-client-gtk.h
 *
 * The #SpiceGtkSession class is the spice-client-gtk counter part of
 * #SpiceSession. It contains functionality which should be handled per
 * session rather then per #SpiceDisplay (one session can have multiple
 * displays), but which cannot live in #SpiceSession as it depends on
 * GTK. For example the clipboard functionality.
 *
 * There should always be a 1:1 relation between #SpiceGtkSession objects
 * and #SpiceSession objects. Therefor there is no spice_gtk_session_new,
 * instead there is spice_gtk_session_get() which ensures this 1:1 relation.
 *
 * Client and guest clipboards will be shared automatically if
 * #SpiceGtkSession:auto-clipboard is set to #TRUE. Alternatively, you
 * can send / receive clipboard data from client to guest with
 * spice_gtk_session_copy_to_guest() / spice_gtk_session_paste_from_guest().
 */

/* ------------------------------------------------------------------ */
/* Prototypes for private functions */
static void clipboard_owner_change(GtkClipboard *clipboard,
                                   GdkEventOwnerChange *event,
                                   gpointer user_data);
static void channel_new(SpiceSession *session, SpiceChannel *channel,
                        gpointer user_data);
static void channel_destroy(SpiceSession *session, SpiceChannel *channel,
                            gpointer user_data);
static gboolean read_only(SpiceGtkSession *self);

/* ------------------------------------------------------------------ */
/* gobject glue                                                       */

#define SPICE_GTK_SESSION_GET_PRIVATE(obj) \
    (G_TYPE_INSTANCE_GET_PRIVATE ((obj), SPICE_TYPE_GTK_SESSION, SpiceGtkSessionPrivate))

G_DEFINE_TYPE (SpiceGtkSession, spice_gtk_session, G_TYPE_OBJECT);

/* Properties */
enum {
    PROP_0,
    PROP_SESSION,
    PROP_AUTO_CLIPBOARD,
    PROP_AUTO_USBREDIR,
    PROP_POINTER_GRABBED,
<<<<<<< HEAD
    PROP_DISABLE_COPY_TO_GUEST,
    PROP_DISABLE_PASTE_FROM_GUEST,
=======
    PROP_SYNC_MODIFIERS,
>>>>>>> c9129ed2
};

static guint32 get_keyboard_lock_modifiers(void)
{
    guint32 modifiers = 0;
#if GTK_CHECK_VERSION(3,18,0)
/* Ignore GLib's too-new warnings */
G_GNUC_BEGIN_IGNORE_DEPRECATIONS
    GdkKeymap *keyboard = gdk_keymap_get_default();

    if (gdk_keymap_get_caps_lock_state(keyboard)) {
        modifiers |= SPICE_INPUTS_CAPS_LOCK;
    }

    if (gdk_keymap_get_num_lock_state(keyboard)) {
        modifiers |= SPICE_INPUTS_NUM_LOCK;
    }

    if (gdk_keymap_get_scroll_lock_state(keyboard)) {
        modifiers |= SPICE_INPUTS_SCROLL_LOCK;
    }
G_GNUC_END_IGNORE_DEPRECATIONS
#else
#ifdef HAVE_X11_XKBLIB_H
    Display *x_display = NULL;
    XKeyboardState keyboard_state;

    GdkScreen *screen = gdk_screen_get_default();
    if (!GDK_IS_X11_DISPLAY(gdk_screen_get_display(screen))) {
        SPICE_DEBUG("FIXME: gtk backend is not X11");
        return 0;
    }

    x_display = GDK_SCREEN_XDISPLAY(screen);
    XGetKeyboardControl(x_display, &keyboard_state);

    if (keyboard_state.led_mask & 0x01) {
        modifiers |= SPICE_INPUTS_CAPS_LOCK;
    }
    if (keyboard_state.led_mask & 0x02) {
        modifiers |= SPICE_INPUTS_NUM_LOCK;
    }
    if (keyboard_state.led_mask & 0x04) {
        modifiers |= SPICE_INPUTS_SCROLL_LOCK;
    }
#elif defined(G_OS_WIN32)
    if (GetKeyState(VK_CAPITAL) & 1) {
        modifiers |= SPICE_INPUTS_CAPS_LOCK;
    }
    if (GetKeyState(VK_NUMLOCK) & 1) {
        modifiers |= SPICE_INPUTS_NUM_LOCK;
    }
    if (GetKeyState(VK_SCROLL) & 1) {
        modifiers |= SPICE_INPUTS_SCROLL_LOCK;
    }
#else
    g_warning("get_keyboard_lock_modifiers not implemented");
#endif // HAVE_X11_XKBLIB_H
#endif // GTK_CHECK_VERSION(3,18,0)
    return modifiers;
}

static void spice_gtk_session_sync_keyboard_modifiers_for_channel(SpiceGtkSession *self,
                                                                  SpiceInputsChannel* inputs,
                                                                  gboolean force)
{
    guint32 guest_modifiers = 0, client_modifiers = 0;

    g_return_if_fail(SPICE_IS_INPUTS_CHANNEL(inputs));

    if (SPICE_IS_GTK_SESSION(self) && !self->priv->sync_modifiers) {
        SPICE_DEBUG("Syncing modifiers is disabled");
        return;
    }

    g_object_get(inputs, "key-modifiers", &guest_modifiers, NULL);
    client_modifiers = get_keyboard_lock_modifiers();

    if (force || client_modifiers != guest_modifiers) {
        CHANNEL_DEBUG(inputs, "client_modifiers:0x%x, guest_modifiers:0x%x",
                      client_modifiers, guest_modifiers);
        spice_inputs_set_key_locks(inputs, client_modifiers);
    }
}

static void spice_gtk_session_init(SpiceGtkSession *self)
{
    SpiceGtkSessionPrivate *s;

    s = self->priv = SPICE_GTK_SESSION_GET_PRIVATE(self);

    s->clipboard = gtk_clipboard_get(GDK_SELECTION_CLIPBOARD);
    g_signal_connect(G_OBJECT(s->clipboard), "owner-change",
                     G_CALLBACK(clipboard_owner_change), self);
    s->clipboard_primary = gtk_clipboard_get(GDK_SELECTION_PRIMARY);
    g_signal_connect(G_OBJECT(s->clipboard_primary), "owner-change",
                     G_CALLBACK(clipboard_owner_change), self);
}

static GObject *
spice_gtk_session_constructor(GType                  gtype,
                              guint                  n_properties,
                              GObjectConstructParam *properties)
{
    GObject *obj;
    SpiceGtkSession *self;
    SpiceGtkSessionPrivate *s;
    GList *list;
    GList *it;

    {
        /* Always chain up to the parent constructor */
        GObjectClass *parent_class;
        parent_class = G_OBJECT_CLASS(spice_gtk_session_parent_class);
        obj = parent_class->constructor(gtype, n_properties, properties);
    }

    self = SPICE_GTK_SESSION(obj);
    s = self->priv;
    if (!s->session)
        g_error("SpiceGtKSession constructed without a session");

    g_signal_connect(s->session, "channel-new",
                     G_CALLBACK(channel_new), self);
    g_signal_connect(s->session, "channel-destroy",
                     G_CALLBACK(channel_destroy), self);
    list = spice_session_get_channels(s->session);
    for (it = g_list_first(list); it != NULL; it = g_list_next(it)) {
        channel_new(s->session, it->data, (gpointer*)self);
    }
    g_list_free(list);

    return obj;
}

static void spice_gtk_session_dispose(GObject *gobject)
{
    SpiceGtkSession *self = SPICE_GTK_SESSION(gobject);
    SpiceGtkSessionPrivate *s = self->priv;

    /* release stuff */
    if (s->clipboard) {
        g_signal_handlers_disconnect_by_func(s->clipboard,
                G_CALLBACK(clipboard_owner_change), self);
        s->clipboard = NULL;
    }

    if (s->clipboard_primary) {
        g_signal_handlers_disconnect_by_func(s->clipboard_primary,
                G_CALLBACK(clipboard_owner_change), self);
        s->clipboard_primary = NULL;
    }

    if (s->session) {
        g_signal_handlers_disconnect_by_func(s->session,
                                             G_CALLBACK(channel_new),
                                             self);
        g_signal_handlers_disconnect_by_func(s->session,
                                             G_CALLBACK(channel_destroy),
                                             self);
        s->session = NULL;
    }

    /* Chain up to the parent class */
    if (G_OBJECT_CLASS(spice_gtk_session_parent_class)->dispose)
        G_OBJECT_CLASS(spice_gtk_session_parent_class)->dispose(gobject);
}

static void spice_gtk_session_finalize(GObject *gobject)
{
    SpiceGtkSession *self = SPICE_GTK_SESSION(gobject);
    SpiceGtkSessionPrivate *s = self->priv;
    int i;

    /* release stuff */
    for (i = 0; i < CLIPBOARD_LAST; ++i) {
        g_clear_pointer(&s->clip_targets[i], g_free);
    }

    /* Chain up to the parent class */
    if (G_OBJECT_CLASS(spice_gtk_session_parent_class)->finalize)
        G_OBJECT_CLASS(spice_gtk_session_parent_class)->finalize(gobject);
}

static void spice_gtk_session_get_property(GObject    *gobject,
                                           guint       prop_id,
                                           GValue     *value,
                                           GParamSpec *pspec)
{
    SpiceGtkSession *self = SPICE_GTK_SESSION(gobject);
    SpiceGtkSessionPrivate *s = self->priv;

    switch (prop_id) {
    case PROP_SESSION:
        g_value_set_object(value, s->session);
	break;
    case PROP_AUTO_CLIPBOARD:
        g_value_set_boolean(value, s->auto_clipboard_enable);
        break;
    case PROP_AUTO_USBREDIR:
        g_value_set_boolean(value, s->auto_usbredir_enable);
        break;
    case PROP_POINTER_GRABBED:
        g_value_set_boolean(value, s->pointer_grabbed);
        break;
<<<<<<< HEAD
    case PROP_DISABLE_COPY_TO_GUEST:
        g_value_set_boolean(value, s->disable_copy_to_guest);
        break;
    case PROP_DISABLE_PASTE_FROM_GUEST:
        g_value_set_boolean(value, s->disable_paste_from_guest);
=======
    case PROP_SYNC_MODIFIERS:
        g_value_set_boolean(value, s->sync_modifiers);
>>>>>>> c9129ed2
        break;
    default:
	G_OBJECT_WARN_INVALID_PROPERTY_ID(gobject, prop_id, pspec);
	break;
    }
}

static void spice_gtk_session_set_property(GObject      *gobject,
                                           guint         prop_id,
                                           const GValue *value,
                                           GParamSpec   *pspec)
{
    SpiceGtkSession *self = SPICE_GTK_SESSION(gobject);
    SpiceGtkSessionPrivate *s = self->priv;

    switch (prop_id) {
    case PROP_SESSION:
        s->session = g_value_get_object(value);
        break;
    case PROP_AUTO_CLIPBOARD:
        s->auto_clipboard_enable = g_value_get_boolean(value);
        break;
    case PROP_AUTO_USBREDIR: {
        SpiceDesktopIntegration *desktop_int;
        gboolean orig_value = s->auto_usbredir_enable;

        s->auto_usbredir_enable = g_value_get_boolean(value);
        if (s->auto_usbredir_enable == orig_value)
            break;

        if (s->auto_usbredir_reqs) {
            SpiceUsbDeviceManager *manager =
                spice_usb_device_manager_get(s->session, NULL);

            if (!manager)
                break;

            g_object_set(manager, "auto-connect", s->auto_usbredir_enable,
                         NULL);

            desktop_int = spice_desktop_integration_get(s->session);
            if (s->auto_usbredir_enable)
                spice_desktop_integration_inhibit_automount(desktop_int);
            else
                spice_desktop_integration_uninhibit_automount(desktop_int);
        }
        break;
    }
<<<<<<< HEAD
    case PROP_DISABLE_COPY_TO_GUEST:
        s->disable_copy_to_guest = g_value_get_boolean(value);
        break;
    case PROP_DISABLE_PASTE_FROM_GUEST:
        s->disable_paste_from_guest = g_value_get_boolean(value);
=======
    case PROP_SYNC_MODIFIERS:
        s->sync_modifiers = g_value_get_boolean(value);
>>>>>>> c9129ed2
        break;
    default:
        G_OBJECT_WARN_INVALID_PROPERTY_ID(gobject, prop_id, pspec);
        break;
    }
}

static void spice_gtk_session_class_init(SpiceGtkSessionClass *klass)
{
    GObjectClass *gobject_class = G_OBJECT_CLASS(klass);

    gobject_class->constructor  = spice_gtk_session_constructor;
    gobject_class->dispose      = spice_gtk_session_dispose;
    gobject_class->finalize     = spice_gtk_session_finalize;
    gobject_class->get_property = spice_gtk_session_get_property;
    gobject_class->set_property = spice_gtk_session_set_property;

    /**
     * SpiceGtkSession:session:
     *
     * #SpiceSession this #SpiceGtkSession is associated with
     *
     * Since: 0.8
     **/
    g_object_class_install_property
        (gobject_class, PROP_SESSION,
         g_param_spec_object("session",
                             "Session",
                             "SpiceSession",
                             SPICE_TYPE_SESSION,
                             G_PARAM_READWRITE |
                             G_PARAM_CONSTRUCT_ONLY |
                             G_PARAM_STATIC_STRINGS));

    /**
     * SpiceGtkSession:auto-clipboard:
     *
     * When this is true the clipboard gets automatically shared between host
     * and guest.
     *
     * Since: 0.8
     **/
    g_object_class_install_property
        (gobject_class, PROP_AUTO_CLIPBOARD,
         g_param_spec_boolean("auto-clipboard",
                              "Auto clipboard",
                              "Automatically relay clipboard changes between "
                              "host and guest.",
                              TRUE,
                              G_PARAM_READWRITE |
                              G_PARAM_CONSTRUCT |
                              G_PARAM_STATIC_STRINGS));

    /**
     * SpiceGtkSession:auto-usbredir:
     *
     * Automatically redirect newly plugged in USB devices. Note the auto
     * redirection only happens when a #SpiceDisplay associated with the
     * session had keyboard focus.
     *
     * Since: 0.8
     **/
    g_object_class_install_property
        (gobject_class, PROP_AUTO_USBREDIR,
         g_param_spec_boolean("auto-usbredir",
                              "Auto USB Redirection",
                              "Automatically redirect newly plugged in USB"
                              "Devices to the guest.",
                              FALSE,
                              G_PARAM_READWRITE |
                              G_PARAM_CONSTRUCT |
                              G_PARAM_STATIC_STRINGS));

    /**
     * SpiceGtkSession:pointer-grabbed:
     *
     * Returns %TRUE if the pointer is currently grabbed by this session.
     *
     * Since: 0.27
     **/
    g_object_class_install_property
        (gobject_class, PROP_POINTER_GRABBED,
         g_param_spec_boolean("pointer-grabbed",
                              "Pointer grabbed",
                              "Whether the pointer is grabbed",
                              FALSE,
                              G_PARAM_READABLE |
                              G_PARAM_STATIC_STRINGS));

    /**
<<<<<<< HEAD
     * SpiceGtkSession:disable-copy-to-guest:
     *
     * When this is true the clipboard does not work from client to guest.
     *
     * Since: 0.29
     **/
    g_object_class_install_property
        (gobject_class, PROP_DISABLE_COPY_TO_GUEST,
         g_param_spec_boolean("disable-copy-to-guest",
                              "Disable copy to guest",
                              "Disable clipboard from client to guest.",
                              FALSE,
                              G_PARAM_READWRITE |
                              G_PARAM_STATIC_STRINGS));

    /**
     * SpiceGtkSession:disable-paste-from-guest:
     *
     * When this is true the clipboard does not work from guest to client.
     *
     * Since: 0.29
     **/
    g_object_class_install_property
        (gobject_class, PROP_DISABLE_PASTE_FROM_GUEST,
         g_param_spec_boolean("disable-paste-from-guest",
                              "Disable paste from guest",
                              "Disable clipboard from guest to client.",
                              FALSE,
                              G_PARAM_READWRITE |
=======
     * SpiceGtkSession:sync-modifiers:
     *
     * Automatically sync modifiers (Caps, Num and Scroll locks) with the guest.
     *
     * Since: 0.32
     **/
    g_object_class_install_property
        (gobject_class, PROP_SYNC_MODIFIERS,
         g_param_spec_boolean("sync-modifiers",
                              "Sync modifiers",
                              "Automatically sync modifiers",
                              TRUE,
                              G_PARAM_READWRITE |
                              G_PARAM_CONSTRUCT |
>>>>>>> c9129ed2
                              G_PARAM_STATIC_STRINGS));

    g_type_class_add_private(klass, sizeof(SpiceGtkSessionPrivate));
}

/* ---------------------------------------------------------------- */
/* private functions (clipboard related)                            */

static GtkClipboard* get_clipboard_from_selection(SpiceGtkSessionPrivate *s,
                                                  guint selection)
{
    if (selection == VD_AGENT_CLIPBOARD_SELECTION_CLIPBOARD) {
        return s->clipboard;
    } else if (selection == VD_AGENT_CLIPBOARD_SELECTION_PRIMARY) {
        return s->clipboard_primary;
    } else {
        g_warning("Unhandled clipboard selection: %u", selection);
        return NULL;
    }
}

static gint get_selection_from_clipboard(SpiceGtkSessionPrivate *s,
                                         GtkClipboard* cb)
{
    if (cb == s->clipboard) {
        return VD_AGENT_CLIPBOARD_SELECTION_CLIPBOARD;
    } else if (cb == s->clipboard_primary) {
        return VD_AGENT_CLIPBOARD_SELECTION_PRIMARY;
    } else {
        g_warning("Unhandled clipboard");
        return -1;
    }
}

static const struct {
    const char  *xatom;
    uint32_t    vdagent;
} atom2agent[] = {
    {
        .vdagent = VD_AGENT_CLIPBOARD_UTF8_TEXT,
        .xatom   = "UTF8_STRING",
    },{
        .vdagent = VD_AGENT_CLIPBOARD_UTF8_TEXT,
        .xatom   = "text/plain;charset=utf-8"
    },{
        .vdagent = VD_AGENT_CLIPBOARD_UTF8_TEXT,
        .xatom   = "STRING"
    },{
        .vdagent = VD_AGENT_CLIPBOARD_UTF8_TEXT,
        .xatom   = "TEXT"
    },{
        .vdagent = VD_AGENT_CLIPBOARD_UTF8_TEXT,
        .xatom   = "text/plain"
    },{
        .vdagent = VD_AGENT_CLIPBOARD_IMAGE_PNG,
        .xatom   = "image/png"
    },{
        .vdagent = VD_AGENT_CLIPBOARD_IMAGE_BMP,
        .xatom   = "image/bmp"
    },{
        .vdagent = VD_AGENT_CLIPBOARD_IMAGE_BMP,
        .xatom   = "image/x-bmp"
    },{
        .vdagent = VD_AGENT_CLIPBOARD_IMAGE_BMP,
        .xatom   = "image/x-MS-bmp"
    },{
        .vdagent = VD_AGENT_CLIPBOARD_IMAGE_BMP,
        .xatom   = "image/x-win-bitmap"
    },{
        .vdagent = VD_AGENT_CLIPBOARD_IMAGE_TIFF,
        .xatom   = "image/tiff"
    },{
        .vdagent = VD_AGENT_CLIPBOARD_IMAGE_JPG,
        .xatom   = "image/jpeg"
    }
};

static GWeakRef* get_weak_ref(gpointer object)
{
    GWeakRef *weakref = g_new(GWeakRef, 1);
    g_weak_ref_init(weakref, object);
    return weakref;
}

static gpointer free_weak_ref(gpointer data)
{
    GWeakRef *weakref = data;
    gpointer object = g_weak_ref_get(weakref);

    g_weak_ref_clear(weakref);
    g_free(weakref);
    if (object != NULL) {
        /* The main reference still exists as object is not NULL, so we can
         * remove the strong reference given by g_weak_ref_get */
        g_object_unref(object);
    }
    return object;
}

static void clipboard_get_targets(GtkClipboard *clipboard,
                                  GdkAtom *atoms,
                                  gint n_atoms,
                                  gpointer user_data)
{
    SpiceGtkSession *self = free_weak_ref(user_data);

    SPICE_DEBUG("%s:", __FUNCTION__);

    if (self == NULL)
        return;

    g_return_if_fail(SPICE_IS_GTK_SESSION(self));

    if (atoms == NULL) {
        SPICE_DEBUG("Retrieving the clipboard data has failed");
        return;
    }

    SpiceGtkSessionPrivate *s = self->priv;
    guint32 types[SPICE_N_ELEMENTS(atom2agent)] = { 0 };
    gint num_types;
    int a;
    int selection;

    if (s->main == NULL)
        return;

    selection = get_selection_from_clipboard(s, clipboard);
    g_return_if_fail(selection != -1);

    if (s->clip_grabbed[selection]) {
        SPICE_DEBUG("Clipboard is already grabbed, ignoring %d atoms", n_atoms);
        return;
    }

    /* Set all Atoms that matches our current protocol implementation */
    num_types = 0;
    for (a = 0; a < n_atoms; a++) {
        guint m;
        gchar *name = gdk_atom_name(atoms[a]);

        SPICE_DEBUG(" \"%s\"", name);

        for (m = 0; m < SPICE_N_ELEMENTS(atom2agent); m++) {
            guint t;

            if (strcasecmp(name, atom2agent[m].xatom) != 0) {
                continue;
            }

            /* check if type is already in list */
            for (t = 0; t < num_types; t++) {
                if (types[t] == atom2agent[m].vdagent) {
                    break;
                }
            }

            if (t == num_types) {
                /* add type to empty slot */
                types[t] = atom2agent[m].vdagent;
                num_types++;
            }
        }
        g_free(name);
    }

    if (num_types == 0) {
        SPICE_DEBUG("No GdkAtoms will be sent from %d", n_atoms);
        return;
    }

    s->clip_grabbed[selection] = TRUE;

    if (spice_main_agent_test_capability(s->main, VD_AGENT_CAP_CLIPBOARD_BY_DEMAND))
        spice_main_clipboard_selection_grab(s->main, selection, types, num_types);

    /* Sending a grab causes the agent to do an implicit release */
    s->nclip_targets[selection] = 0;
}

static void clipboard_owner_change(GtkClipboard        *clipboard,
                                   GdkEventOwnerChange *event,
                                   gpointer            user_data)
{
    g_return_if_fail(SPICE_IS_GTK_SESSION(user_data));

    SpiceGtkSession *self = user_data;
    SpiceGtkSessionPrivate *s = self->priv;
    int selection;

    selection = get_selection_from_clipboard(s, clipboard);
    g_return_if_fail(selection != -1);

    if (s->main == NULL)
        return;

    if (s->clip_grabbed[selection]) {
        s->clip_grabbed[selection] = FALSE;
        if (spice_main_agent_test_capability(s->main, VD_AGENT_CAP_CLIPBOARD_BY_DEMAND))
            spice_main_clipboard_selection_release(s->main, selection);
    }

    switch (event->reason) {
    case GDK_OWNER_CHANGE_NEW_OWNER:
        if (gtk_clipboard_get_owner(clipboard) == G_OBJECT(self))
            break;

        s->clipboard_by_guest[selection] = FALSE;
        s->clip_hasdata[selection] = TRUE;
        if (s->auto_clipboard_enable && !read_only(self) && !s->disable_copy_to_guest)
            gtk_clipboard_request_targets(clipboard, clipboard_get_targets,
                                          get_weak_ref(self));
        break;
    default:
        s->clip_hasdata[selection] = FALSE;
        break;
    }
}

typedef struct
{
    SpiceGtkSession *self;
    GMainLoop *loop;
    GtkSelectionData *selection_data;
    guint info;
    guint selection;
} RunInfo;

static void clipboard_got_from_guest(SpiceMainChannel *main, guint selection,
                                     guint type, const guchar *data, guint size,
                                     gpointer user_data)
{
    RunInfo *ri = user_data;
    SpiceGtkSessionPrivate *s = ri->self->priv;
    gchar *conv = NULL;

    g_return_if_fail(selection == ri->selection);

    SPICE_DEBUG("clipboard got data");

    if (atom2agent[ri->info].vdagent == VD_AGENT_CLIPBOARD_UTF8_TEXT) {
        /* on windows, gtk+ would already convert to LF endings, but
           not on unix */
        if (spice_main_agent_test_capability(s->main, VD_AGENT_CAP_GUEST_LINEEND_CRLF)) {
            conv = spice_dos2unix((gchar*)data, size);
            size = strlen(conv);
        }

        gtk_selection_data_set_text(ri->selection_data, conv ?: (gchar*)data, size);
    } else {
        gtk_selection_data_set(ri->selection_data,
            gdk_atom_intern_static_string(atom2agent[ri->info].xatom),
            8, data, size);
    }

    if (g_main_loop_is_running (ri->loop))
        g_main_loop_quit (ri->loop);

    g_free(conv);
}

static void clipboard_agent_connected(RunInfo *ri)
{
    g_warning("agent status changed, cancel clipboard request");

    if (g_main_loop_is_running(ri->loop))
        g_main_loop_quit(ri->loop);
}

static void clipboard_get(GtkClipboard *clipboard,
                          GtkSelectionData *selection_data,
                          guint info, gpointer user_data)
{
    g_return_if_fail(SPICE_IS_GTK_SESSION(user_data));

    RunInfo ri = { NULL, };
    SpiceGtkSession *self = user_data;
    SpiceGtkSessionPrivate *s = self->priv;
    gboolean agent_connected = FALSE;
    gulong clipboard_handler;
    gulong agent_handler;
    int selection;

    SPICE_DEBUG("clipboard get");

    selection = get_selection_from_clipboard(s, clipboard);
    g_return_if_fail(selection != -1);
    g_return_if_fail(info < SPICE_N_ELEMENTS(atom2agent));
    g_return_if_fail(s->main != NULL);

    ri.selection_data = selection_data;
    ri.info = info;
    ri.loop = g_main_loop_new(NULL, FALSE);
    ri.selection = selection;
    ri.self = self;

    clipboard_handler = g_signal_connect(s->main, "main-clipboard-selection",
                                         G_CALLBACK(clipboard_got_from_guest),
                                         &ri);
    agent_handler = g_signal_connect_swapped(s->main, "notify::agent-connected",
                                     G_CALLBACK(clipboard_agent_connected),
                                     &ri);

    spice_main_clipboard_selection_request(s->main, selection,
                                           atom2agent[info].vdagent);


    g_object_get(s->main, "agent-connected", &agent_connected, NULL);
    if (!agent_connected) {
        SPICE_DEBUG("canceled clipboard_get, before running loop");
        goto cleanup;
    }

    /* This is modeled on the implementation of gtk_dialog_run() even though
     * these thread functions are deprecated and appears to be needed to avoid
     * dead-lock from gtk_dialog_run().
     */
    G_GNUC_BEGIN_IGNORE_DEPRECATIONS
    gdk_threads_leave();
    g_main_loop_run(ri.loop);
    gdk_threads_enter();
    G_GNUC_END_IGNORE_DEPRECATIONS

cleanup:
    g_clear_pointer(&ri.loop, g_main_loop_unref);
    g_signal_handler_disconnect(s->main, clipboard_handler);
    g_signal_handler_disconnect(s->main, agent_handler);
}

static void clipboard_clear(GtkClipboard *clipboard, gpointer user_data)
{
    SPICE_DEBUG("clipboard_clear");
    /* We watch for clipboard ownership changes and act on those, so we
       don't need to do anything here */
}

static gboolean clipboard_grab(SpiceMainChannel *main, guint selection,
                               guint32* types, guint32 ntypes,
                               gpointer user_data)
{
    g_return_val_if_fail(SPICE_IS_GTK_SESSION(user_data), FALSE);

    SpiceGtkSession *self = user_data;
    SpiceGtkSessionPrivate *s = self->priv;
    GtkTargetEntry targets[SPICE_N_ELEMENTS(atom2agent)];
    gboolean target_selected[SPICE_N_ELEMENTS(atom2agent)] = { FALSE, };
    gboolean found;
    GtkClipboard* cb;
    int m, n, i;

    cb = get_clipboard_from_selection(s, selection);
    g_return_val_if_fail(cb != NULL, FALSE);

    i = 0;
    for (n = 0; n < ntypes; ++n) {
        found = FALSE;
        for (m = 0; m < SPICE_N_ELEMENTS(atom2agent); m++) {
            if (atom2agent[m].vdagent == types[n] && !target_selected[m]) {
                found = TRUE;
                g_return_val_if_fail(i < SPICE_N_ELEMENTS(atom2agent), FALSE);
                targets[i].target = (gchar*)atom2agent[m].xatom;
                targets[i].info = m;
                target_selected[m] = TRUE;
                i += 1;
            }
        }
        if (!found) {
            g_warning("clipboard: couldn't find a matching type for: %u",
                      types[n]);
        }
    }

    g_free(s->clip_targets[selection]);
    s->nclip_targets[selection] = i;
    s->clip_targets[selection] = g_memdup(targets, sizeof(GtkTargetEntry) * i);
    /* Receiving a grab implies we've released our own grab */
    s->clip_grabbed[selection] = FALSE;

    if (read_only(self) ||
        !s->auto_clipboard_enable ||
        s->disable_paste_from_guest ||
        s->nclip_targets[selection] == 0)
        goto skip_grab_clipboard;

    if (!gtk_clipboard_set_with_owner(cb, targets, i,
                                      clipboard_get, clipboard_clear, G_OBJECT(self))) {
        g_warning("clipboard grab failed");
        return FALSE;
    }
    s->clipboard_by_guest[selection] = TRUE;
    s->clip_hasdata[selection] = FALSE;

skip_grab_clipboard:
    return TRUE;
}

static gboolean check_clipboard_size_limits(SpiceGtkSession *session,
                                            gint clipboard_len)
{
    int max_clipboard;

    g_object_get(session->priv->main, "max-clipboard", &max_clipboard, NULL);
    if (max_clipboard != -1 && clipboard_len > max_clipboard) {
        g_warning("discarded clipboard of size %d (max: %d)",
                  clipboard_len, max_clipboard);
        return FALSE;
    } else if (clipboard_len <= 0) {
        SPICE_DEBUG("discarding empty clipboard");
        return FALSE;
    }

    return TRUE;
}

/* This will convert line endings if needed (between Windows/Unix conventions),
 * and will make sure 'len' does not take into account any trailing \0 as this could
 * cause some confusion guest side.
 * The 'len' argument will be modified by this function to the length of the modified
 * string
 */
static char *fixup_clipboard_text(SpiceGtkSession *self, const char *text, int *len)
{
    char *conv = NULL;

    if (spice_main_agent_test_capability(self->priv->main, VD_AGENT_CAP_GUEST_LINEEND_CRLF)) {
        conv = spice_unix2dos(text, *len);
        *len = strlen(conv);
    } else {
        /* On Windows, with some versions of gtk+, GtkSelectionData::length
         * will include the final '\0'. When a string with this trailing '\0'
         * is pasted in some linux applications, it will be pasted as <NIL> or
         * as an invisible character, which is unwanted. Ensure the length we
         * send to the agent does not include any trailing '\0'
         * This is gtk+ bug https://bugzilla.gnome.org/show_bug.cgi?id=734670
         */
        *len = strlen(text);
    }

    return conv;
}

static void clipboard_received_text_cb(GtkClipboard *clipboard,
                                       const gchar *text,
                                       gpointer user_data)
{
    SpiceGtkSession *self = free_weak_ref(user_data);
    char *conv = NULL;
    int len = 0;
    int selection;
    const guchar *data = NULL;

    if (self == NULL)
        return;

    selection = get_selection_from_clipboard(self->priv, clipboard);
    g_return_if_fail(selection != -1);

    if (text == NULL) {
        SPICE_DEBUG("Failed to retrieve clipboard text");
        goto notify_agent;
    }

    g_return_if_fail(SPICE_IS_GTK_SESSION(self));

    len = strlen(text);
    if (!check_clipboard_size_limits(self, len)) {
        SPICE_DEBUG("Failed size limits of clipboard text (%d bytes)", len);
        goto notify_agent;
    }

    /* gtk+ internal utf8 newline is always LF, even on windows */
    conv = fixup_clipboard_text(self, text, &len);
    if (!check_clipboard_size_limits(self, len)) {
        SPICE_DEBUG("Failed size limits of clipboard text (%d bytes)", len);
        goto notify_agent;
    }

    data = (const guchar *) (conv != NULL ? conv : text);
notify_agent:
    spice_main_clipboard_selection_notify(self->priv->main, selection,
                                          VD_AGENT_CLIPBOARD_UTF8_TEXT,
                                          data,
                                          (data != NULL) ? len : 0);
    g_free(conv);
}

static void clipboard_received_cb(GtkClipboard *clipboard,
                                  GtkSelectionData *selection_data,
                                  gpointer user_data)
{
    SpiceGtkSession *self = free_weak_ref(user_data);

    if (self == NULL)
        return;

    g_return_if_fail(SPICE_IS_GTK_SESSION(self));

    SpiceGtkSessionPrivate *s = self->priv;
    gint len = 0, m;
    guint32 type = VD_AGENT_CLIPBOARD_NONE;
    gchar* name;
    GdkAtom atom;
    int selection;

    selection = get_selection_from_clipboard(s, clipboard);
    g_return_if_fail(selection != -1);

    len = gtk_selection_data_get_length(selection_data);
    if (!check_clipboard_size_limits(self, len)) {
        return;
    } else {
        atom = gtk_selection_data_get_data_type(selection_data);
        name = gdk_atom_name(atom);
        for (m = 0; m < SPICE_N_ELEMENTS(atom2agent); m++) {
            if (strcasecmp(name, atom2agent[m].xatom) == 0) {
                break;
            }
        }

        if (m >= SPICE_N_ELEMENTS(atom2agent)) {
            g_warning("clipboard_received for unsupported type: %s", name);
        } else {
            type = atom2agent[m].vdagent;
        }

        g_free(name);
    }

    const guchar *data = gtk_selection_data_get_data(selection_data);

    /* text should be handled through clipboard_received_text_cb(), not
     * clipboard_received_cb().
     */
    g_warn_if_fail(type != VD_AGENT_CLIPBOARD_UTF8_TEXT);

    spice_main_clipboard_selection_notify(s->main, selection, type,
                                          data, len);
}

static gboolean clipboard_request(SpiceMainChannel *main, guint selection,
                                  guint type, gpointer user_data)
{
    g_return_val_if_fail(SPICE_IS_GTK_SESSION(user_data), FALSE);

    SpiceGtkSession *self = user_data;
    SpiceGtkSessionPrivate *s = self->priv;
    GdkAtom atom;
    GtkClipboard* cb;
    int m;

    g_return_val_if_fail(s->clipboard_by_guest[selection] == FALSE, FALSE);
    g_return_val_if_fail(s->clip_grabbed[selection], FALSE);

    if (read_only(self))
        return FALSE;

    cb = get_clipboard_from_selection(s, selection);
    g_return_val_if_fail(cb != NULL, FALSE);

    if (type == VD_AGENT_CLIPBOARD_UTF8_TEXT) {
        gtk_clipboard_request_text(cb, clipboard_received_text_cb,
                                   get_weak_ref(self));
    } else {
        for (m = 0; m < SPICE_N_ELEMENTS(atom2agent); m++) {
            if (atom2agent[m].vdagent == type)
                break;
        }

        g_return_val_if_fail(m < SPICE_N_ELEMENTS(atom2agent), FALSE);

        atom = gdk_atom_intern_static_string(atom2agent[m].xatom);
        gtk_clipboard_request_contents(cb, atom, clipboard_received_cb,
                                       get_weak_ref(self));
    }

    return TRUE;
}

static void clipboard_release(SpiceMainChannel *main, guint selection,
                              gpointer user_data)
{
    g_return_if_fail(SPICE_IS_GTK_SESSION(user_data));

    SpiceGtkSession *self = user_data;
    SpiceGtkSessionPrivate *s = self->priv;
    GtkClipboard* clipboard = get_clipboard_from_selection(s, selection);

    if (!clipboard)
        return;

    s->nclip_targets[selection] = 0;

    if (!s->clipboard_by_guest[selection])
        return;
    gtk_clipboard_clear(clipboard);
    s->clipboard_by_guest[selection] = FALSE;
}

static void channel_new(SpiceSession *session, SpiceChannel *channel,
                        gpointer user_data)
{
    g_return_if_fail(SPICE_IS_GTK_SESSION(user_data));

    SpiceGtkSession *self = user_data;
    SpiceGtkSessionPrivate *s = self->priv;

    if (SPICE_IS_MAIN_CHANNEL(channel)) {
        SPICE_DEBUG("Changing main channel from %p to %p", s->main, channel);
        s->main = SPICE_MAIN_CHANNEL(channel);
        g_signal_connect(channel, "main-clipboard-selection-grab",
                         G_CALLBACK(clipboard_grab), self);
        g_signal_connect(channel, "main-clipboard-selection-request",
                         G_CALLBACK(clipboard_request), self);
        g_signal_connect(channel, "main-clipboard-selection-release",
                         G_CALLBACK(clipboard_release), self);
    }
    if (SPICE_IS_INPUTS_CHANNEL(channel)) {
        spice_gtk_session_sync_keyboard_modifiers_for_channel(self, SPICE_INPUTS_CHANNEL(channel), TRUE);
    }
}

static void channel_destroy(SpiceSession *session, SpiceChannel *channel,
                            gpointer user_data)
{
    g_return_if_fail(SPICE_IS_GTK_SESSION(user_data));

    SpiceGtkSession *self = user_data;
    SpiceGtkSessionPrivate *s = self->priv;
    guint i;

    if (SPICE_IS_MAIN_CHANNEL(channel) && SPICE_MAIN_CHANNEL(channel) == s->main) {
        s->main = NULL;
        for (i = 0; i < CLIPBOARD_LAST; ++i) {
            if (s->clipboard_by_guest[i]) {
                GtkClipboard *cb = get_clipboard_from_selection(s, i);
                if (cb)
                    gtk_clipboard_clear(cb);
                s->clipboard_by_guest[i] = FALSE;
            }
            s->clip_grabbed[i] = FALSE;
            s->nclip_targets[i] = 0;
        }
    }
}

static gboolean read_only(SpiceGtkSession *self)
{
    return spice_session_get_read_only(self->priv->session);
}

/* ---------------------------------------------------------------- */
/* private functions (usbredir related)                             */
G_GNUC_INTERNAL
void spice_gtk_session_request_auto_usbredir(SpiceGtkSession *self,
                                             gboolean state)
{
    g_return_if_fail(SPICE_IS_GTK_SESSION(self));

    SpiceGtkSessionPrivate *s = self->priv;
    SpiceDesktopIntegration *desktop_int;
    SpiceUsbDeviceManager *manager;

    if (state) {
        s->auto_usbredir_reqs++;
        if (s->auto_usbredir_reqs != 1)
            return;
    } else {
        g_return_if_fail(s->auto_usbredir_reqs > 0);
        s->auto_usbredir_reqs--;
        if (s->auto_usbredir_reqs != 0)
            return;
    }

    if (!s->auto_usbredir_enable)
        return;

    manager = spice_usb_device_manager_get(s->session, NULL);
    if (!manager)
        return;

    g_object_set(manager, "auto-connect", state, NULL);

    desktop_int = spice_desktop_integration_get(s->session);
    if (state)
        spice_desktop_integration_inhibit_automount(desktop_int);
    else
        spice_desktop_integration_uninhibit_automount(desktop_int);
}

/* ------------------------------------------------------------------ */
/* public functions                                                   */

/**
 * spice_gtk_session_get:
 * @session: #SpiceSession for which to get the #SpiceGtkSession
 *
 * Gets the #SpiceGtkSession associated with the passed in #SpiceSession.
 * A new #SpiceGtkSession instance will be created the first time this
 * function is called for a certain #SpiceSession.
 *
 * Note that this function returns a weak reference, which should not be used
 * after the #SpiceSession itself has been unref-ed by the caller.
 *
 * Returns: (transfer none): a weak reference to the #SpiceGtkSession associated with the passed in #SpiceSession
 *
 * Since 0.8
 **/
SpiceGtkSession *spice_gtk_session_get(SpiceSession *session)
{
    g_return_val_if_fail(SPICE_IS_SESSION(session), NULL);

    SpiceGtkSession *self;
    static GMutex mutex;

    g_mutex_lock(&mutex);
    self = g_object_get_data(G_OBJECT(session), "spice-gtk-session");
    if (self == NULL) {
        self = g_object_new(SPICE_TYPE_GTK_SESSION, "session", session, NULL);
        g_object_set_data_full(G_OBJECT(session), "spice-gtk-session", self, g_object_unref);
    }
    g_mutex_unlock(&mutex);

    return SPICE_GTK_SESSION(self);
}

/**
 * spice_gtk_session_copy_to_guest:
 * @self: #SpiceGtkSession
 *
 * Copy client-side clipboard to guest clipboard.
 *
 * Since 0.8
 **/
void spice_gtk_session_copy_to_guest(SpiceGtkSession *self)
{
    g_return_if_fail(SPICE_IS_GTK_SESSION(self));
    g_return_if_fail(read_only(self) == FALSE);

    SpiceGtkSessionPrivate *s = self->priv;
    if (s->disable_copy_to_guest) return;
    int selection = VD_AGENT_CLIPBOARD_SELECTION_CLIPBOARD;

    if (s->clip_hasdata[selection] && !s->clip_grabbed[selection]) {
        gtk_clipboard_request_targets(s->clipboard, clipboard_get_targets,
                                      get_weak_ref(self));
    }
}

/**
 * spice_gtk_session_paste_from_guest:
 * @self: #SpiceGtkSession
 *
 * Copy guest clipboard to client-side clipboard.
 *
 * Since 0.8
 **/
void spice_gtk_session_paste_from_guest(SpiceGtkSession *self)
{
    g_return_if_fail(SPICE_IS_GTK_SESSION(self));
    g_return_if_fail(read_only(self) == FALSE);

    SpiceGtkSessionPrivate *s = self->priv;
    if (s->disable_paste_from_guest) return;
    int selection = VD_AGENT_CLIPBOARD_SELECTION_CLIPBOARD;

    if (s->nclip_targets[selection] == 0) {
        g_warning("Guest clipboard is not available.");
        return;
    }

    if (!gtk_clipboard_set_with_owner(s->clipboard, s->clip_targets[selection], s->nclip_targets[selection],
                                      clipboard_get, clipboard_clear, G_OBJECT(self))) {
        g_warning("Clipboard grab failed");
        return;
    }
    s->clipboard_by_guest[selection] = TRUE;
    s->clip_hasdata[selection] = FALSE;
}

G_GNUC_INTERNAL
void spice_gtk_session_sync_keyboard_modifiers(SpiceGtkSession *self)
{
    GList *l = NULL, *channels = spice_session_get_channels(self->priv->session);

    for (l = channels; l != NULL; l = l->next) {
        if (SPICE_IS_INPUTS_CHANNEL(l->data)) {
            SpiceInputsChannel *inputs = SPICE_INPUTS_CHANNEL(l->data);
            spice_gtk_session_sync_keyboard_modifiers_for_channel(self, inputs, TRUE);
        }
    }
    g_list_free(channels);
}

G_GNUC_INTERNAL
void spice_gtk_session_set_pointer_grabbed(SpiceGtkSession *self, gboolean grabbed)
{
    g_return_if_fail(SPICE_IS_GTK_SESSION(self));

    self->priv->pointer_grabbed = grabbed;
    g_object_notify(G_OBJECT(self), "pointer-grabbed");
}

G_GNUC_INTERNAL
gboolean spice_gtk_session_get_pointer_grabbed(SpiceGtkSession *self)
{
    g_return_val_if_fail(SPICE_IS_GTK_SESSION(self), FALSE);

    return self->priv->pointer_grabbed;
}

G_GNUC_INTERNAL
void spice_gtk_session_set_keyboard_has_focus(SpiceGtkSession *self,
                                                gboolean keyboard_has_focus)
{
    g_return_if_fail(SPICE_IS_GTK_SESSION(self));

    self->priv->keyboard_has_focus = keyboard_has_focus;
}

G_GNUC_INTERNAL
void spice_gtk_session_set_mouse_has_pointer(SpiceGtkSession *self,
                                                gboolean mouse_has_pointer)
{
   g_return_if_fail(SPICE_IS_GTK_SESSION(self));
   self->priv->mouse_has_pointer = mouse_has_pointer;
}

G_GNUC_INTERNAL
gboolean spice_gtk_session_get_keyboard_has_focus(SpiceGtkSession *self)
{
    g_return_val_if_fail(SPICE_IS_GTK_SESSION(self), FALSE);

    return self->priv->keyboard_has_focus;
}

G_GNUC_INTERNAL
gboolean spice_gtk_session_get_mouse_has_pointer(SpiceGtkSession *self)
{
    g_return_val_if_fail(SPICE_IS_GTK_SESSION(self), FALSE);

    return self->priv->mouse_has_pointer;
}<|MERGE_RESOLUTION|>--- conflicted
+++ resolved
@@ -63,14 +63,11 @@
     gboolean                auto_usbredir_enable;
     int                     auto_usbredir_reqs;
     gboolean                pointer_grabbed;
-<<<<<<< HEAD
     gboolean                disable_copy_to_guest;
     gboolean                disable_paste_from_guest;
-=======
     gboolean                keyboard_has_focus;
     gboolean                mouse_has_pointer;
     gboolean                sync_modifiers;
->>>>>>> c9129ed2
 };
 
 /**
@@ -124,12 +121,9 @@
     PROP_AUTO_CLIPBOARD,
     PROP_AUTO_USBREDIR,
     PROP_POINTER_GRABBED,
-<<<<<<< HEAD
     PROP_DISABLE_COPY_TO_GUEST,
     PROP_DISABLE_PASTE_FROM_GUEST,
-=======
     PROP_SYNC_MODIFIERS,
->>>>>>> c9129ed2
 };
 
 static guint32 get_keyboard_lock_modifiers(void)
@@ -335,16 +329,14 @@
     case PROP_POINTER_GRABBED:
         g_value_set_boolean(value, s->pointer_grabbed);
         break;
-<<<<<<< HEAD
     case PROP_DISABLE_COPY_TO_GUEST:
         g_value_set_boolean(value, s->disable_copy_to_guest);
         break;
     case PROP_DISABLE_PASTE_FROM_GUEST:
         g_value_set_boolean(value, s->disable_paste_from_guest);
-=======
+        break;
     case PROP_SYNC_MODIFIERS:
         g_value_set_boolean(value, s->sync_modifiers);
->>>>>>> c9129ed2
         break;
     default:
 	G_OBJECT_WARN_INVALID_PROPERTY_ID(gobject, prop_id, pspec);
@@ -393,16 +385,14 @@
         }
         break;
     }
-<<<<<<< HEAD
     case PROP_DISABLE_COPY_TO_GUEST:
         s->disable_copy_to_guest = g_value_get_boolean(value);
         break;
     case PROP_DISABLE_PASTE_FROM_GUEST:
         s->disable_paste_from_guest = g_value_get_boolean(value);
-=======
+        break;
     case PROP_SYNC_MODIFIERS:
         s->sync_modifiers = g_value_get_boolean(value);
->>>>>>> c9129ed2
         break;
     default:
         G_OBJECT_WARN_INVALID_PROPERTY_ID(gobject, prop_id, pspec);
@@ -493,7 +483,6 @@
                               G_PARAM_STATIC_STRINGS));
 
     /**
-<<<<<<< HEAD
      * SpiceGtkSession:disable-copy-to-guest:
      *
      * When this is true the clipboard does not work from client to guest.
@@ -523,7 +512,9 @@
                               "Disable clipboard from guest to client.",
                               FALSE,
                               G_PARAM_READWRITE |
-=======
+                              G_PARAM_STATIC_STRINGS));
+
+    /**
      * SpiceGtkSession:sync-modifiers:
      *
      * Automatically sync modifiers (Caps, Num and Scroll locks) with the guest.
@@ -538,7 +529,6 @@
                               TRUE,
                               G_PARAM_READWRITE |
                               G_PARAM_CONSTRUCT |
->>>>>>> c9129ed2
                               G_PARAM_STATIC_STRINGS));
 
     g_type_class_add_private(klass, sizeof(SpiceGtkSessionPrivate));
